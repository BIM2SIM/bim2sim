--- conflicted
+++ resolved
@@ -357,11 +357,7 @@
         agg = aggregation.PipeStrand("Test 2", matches[0], **meta[0])
 
         exp_length = sum([e.length for e in elements])
-<<<<<<< HEAD
-        self.assertAlmostEqual(agg.length, exp_length)
-=======
         self.assertAlmostEqual(exp_length, agg.length)
->>>>>>> 054beea2
 
         self.assertAlmostEqual(15 * ureg.millimeter, agg.diameter)
 
