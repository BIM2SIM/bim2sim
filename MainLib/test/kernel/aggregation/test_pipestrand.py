﻿import unittest

from bim2sim.kernel import aggregation
from bim2sim.kernel.element import Port
from bim2sim.kernel.elements import Pipe
<<<<<<< HEAD
from bim2sim.kernel import elements
from bim2sim.kernel.hvac.hvac_graph import HvacGraph
=======
from bim2sim.kernel.units import ureg
>>>>>>> 7a8fc96d

from test.kernel.helper import SetupHelper


class StrandHelper(SetupHelper):

    def get_setup_strand1(self):
        """simple strait strand"""
        flags = {}
        with self.flag_manager(flags):
            # generator circuit
            strand = [self.element_generator(
                elements.Pipe, length=100, diameter=30) for i in range(10)]

        # connect
        self.connect_strait(strand)

        # full system
        gen_circuit = [
            *strand
        ]

        flags['connect'] = [strand[0], strand[-1]]

        graph = HvacGraph(gen_circuit)
        # graph.plot(r'c:\temp')
        return graph, flags

    def get_setup_strand2(self):
        """simple strait strand with various diameters"""
        flags = {}
        with self.flag_manager(flags):
            # generator circuit
            strand1 = [self.element_generator(
                elements.Pipe, length=100, diameter=30) for i in range(2)]
            strand2 = [self.element_generator(
                elements.Pipe, length=200, diameter=50) for i in range(2)]
            strand3 = [self.element_generator(
                elements.Pipe, length=100, diameter=30) for i in range(2)]
            strand4 = [self.element_generator(
                elements.Pipe, length=50, diameter=15) for i in range(2)]

        strand = [*strand1, *strand2, *strand3, *strand4]
        # connect
        self.connect_strait(strand)

        # full system
        gen_circuit = [
            *strand
        ]

        flags['connect'] = [strand[0], strand[-1]]

        graph = HvacGraph(gen_circuit)
        # graph.plot(r'c:\temp')
        return graph, flags

    def get_setup_strait_with_valve(self):
        """simple strait strand with valve"""
        flags = {}
        with self.flag_manager(flags):
            # generator circuit
            strand1 = [self.element_generator(
                elements.Pipe, flags=['pipes'], length=100, diameter=30) for i in range(3)]
            strand2 = [self.element_generator(
                elements.Pipe, flags=['pipes'], length=100, diameter=30) for i in range(3)]
            valve = self.element_generator(elements.Valve, flags=['valve'], diameter=30)

        strand = [*strand1, valve, *strand2]
        # connect
        self.connect_strait(strand)

        # full system
        gen_circuit = [
            *strand
        ]

        flags['connect'] = [strand[0], strand[-1]]

        graph = HvacGraph(gen_circuit)
        # graph.plot(r'c:\temp')
        return graph, flags

    def get_setup_straits_with_distributor(self):
        """distributor wit two connected straits"""
        flags = {}
        with self.flag_manager(flags):
            # generator circuit
            strand1 = [self.element_generator(
                elements.Pipe, length=100, diameter=30) for i in range(2)]
            strand2 = [self.element_generator(
                elements.Pipe, length=200, diameter=50) for i in range(2)]
            distributor = self.element_generator(elements.Distributor, flags=['distributor'])

        # connect
        self.connect_strait([*strand1, distributor, *strand2])

        # full system
        gen_circuit = [
            *strand1,
            distributor,
            *strand2
        ]

        graph = HvacGraph(gen_circuit)
        # graph.plot(r'c:\temp')
        return graph, flags

    def get_setup_cross(self):
        """two crossing strands"""
        flags = {}
        with self.flag_manager(flags):
            # generator circuit
            strand1 = [self.element_generator(
                elements.Pipe, flags=['strand1'], length=100, diameter=30) for i in range(4)]
            strand2 = [self.element_generator(
                elements.Pipe, flags=['strand2'], length=100, diameter=30) for i in range(4)]
            strand3 = [self.element_generator(
                elements.Pipe, flags=['strand3'], length=100, diameter=30) for i in range(4)]
            strand4 = [self.element_generator(
                elements.Pipe, flags=['strand4'], length=100, diameter=30) for i in range(4)]
            cross = self.element_generator(elements.PipeFitting, n_ports=4, flags='cross')

        # connect
        self.connect_strait(strand1)
        self.connect_strait(strand2)
        self.connect_strait(strand3)
        self.connect_strait(strand4)

        cross.ports[0].connect(strand1[0].ports[0])
        cross.ports[1].connect(strand2[0].ports[0])
        cross.ports[2].connect(strand3[0].ports[0])
        cross.ports[3].connect(strand4[0].ports[0])

        # full system
        gen_circuit = [
            *strand1,
            *strand2,
            *strand3,
            *strand4,
            cross
        ]

        graph = HvacGraph(gen_circuit)
        # graph.plot(r'c:\temp')
        return graph, flags

    def get_setup_system(self):
        """System (Kessel - Pumpe - Heizung - Absperrventil - T-Stück - Druckausgleichgefäß)"""
        flags = {}
        with self.flag_manager(flags):
            # generator circuit
            boiler = self.element_generator(elements.Boiler, rated_power=200)
            strand1 = [self.element_generator(elements.Pipe, flags=['strand1'], length=100, diameter=40) for i in range(3)]
            h_pump = self.element_generator(elements.Pump, rated_power=2.2, rated_height=12, rated_volume_flow=8)
            strand2 = [self.element_generator(elements.Pipe, flags=['strand2'], length=100, diameter=40) for i in range(5)]
            spaceheater = self.element_generator(elements.SpaceHeater, flags=['spaceheater'])  # , volume=80
            strand3a = [self.element_generator(elements.Pipe, flags=['strand3'], length=100, diameter=40) for i in range(4)]
            valve = self.element_generator(elements.Valve)
            strand3b = [self.element_generator(elements.Pipe, flags=['strand3'], length=100, diameter=40) for i in range(4)]
            fitting = self.element_generator(elements.PipeFitting, n_ports=3, diameter=40, length=60)
            strand4 = [self.element_generator(elements.Pipe, flags=['strand4'], length=100, diameter=40) for i in range(4)]
            strand5 = [
                self.element_generator(elements.Pipe, flags=['strand5'], length=100, diameter=40) for i in range(4)]
            tank = self.element_generator(elements.ExpansionTank, n_ports=1)

        # connect
        circuit = [
            boiler, *strand1, h_pump, *strand2, spaceheater,
            *strand3a, valve, *strand3b, fitting, *strand4, boiler
        ]
        self.connect_strait(circuit)
        self.connect_strait([*strand5, tank])
        fitting.ports[2].connect(strand5[0].ports[0])

        # full system
        gen_circuit = [
            *circuit, *strand5, tank
        ]

        graph = HvacGraph(gen_circuit)
        # graph.plot(r'c:\temp')
        return graph, flags

    def get_setup_loop(self):
        """Circular strand with diagonal connected strand"""
        flags = {}
        with self.flag_manager(flags):
            # generator circuit
            strand1 = [self.element_generator(
                elements.Pipe, flags=['strand1'], length=100, diameter=30) for i in range(6)]
            strand2 = [self.element_generator(
                elements.Pipe, flags=['strand2'], length=100, diameter=30) for i in range(6)]
            strand3 = [self.element_generator(
                elements.Pipe, flags=['strand3'], length=100, diameter=30) for i in range(4)]
            cross1 = self.element_generator(elements.PipeFitting, n_ports=3, flags='cross')
            cross2 = self.element_generator(elements.PipeFitting, n_ports=3, flags='cross')

        # connect
        self.connect_strait([cross1, *strand1, cross2])
        self.connect_strait([cross2, *strand2, cross1])
        self.connect_strait(strand3)
        cross1.ports[2].connect(strand3[0].ports[0])
        cross2.ports[2].connect(strand3[-1].ports[1])

        # full system
        gen_circuit = [
            *strand1,
            *strand2,
            *strand3,
            cross1,
            cross2
        ]

        graph = HvacGraph(gen_circuit)
        graph.plot(r'c:\temp')
        return graph, flags


class TestPipeStrand(unittest.TestCase):

    helper = None

    @classmethod
    def setUpClass(cls):
        cls.helper = StrandHelper()

    def tearDown(self) -> None:
        self.helper.reset()

    def test_strait_strand(self):
        """Test calculation of aggregated length"""
        graph, flags = self.helper.get_setup_strand1()
        ele = graph.elements

        matches, meta = aggregation.PipeStrand.find_matches(graph.element_graph)
        self.assertEqual(1, len(matches))
        agg = aggregation.PipeStrand("Test strait strand", matches[0], **meta[0])

        exp_length = sum([e.length for e in ele])
        self.assertAlmostEqual(exp_length, agg.length)

        self.assertAlmostEqual(30, agg.diameter)

    def test_strait_strand_variable(self):
        """Test calculation of aggregated length and diameter"""
        graph, flags = self.helper.get_setup_strand2()
        ele = graph.elements

        matches, meta = aggregation.PipeStrand.find_matches(graph.element_graph)
        self.assertEqual(1, len(matches))
        agg = aggregation.PipeStrand("Test strait strand variable", matches[0], **meta[0])

        exp_length = sum([e.length for e in ele])
        self.assertAlmostEqual(exp_length, agg.length)

        exp_diameter = sum([e.length * e.diameter for e in ele]) / exp_length
        self.assertAlmostEqual(exp_diameter, agg.diameter)

    def test_distributor_with_strands(self):
        """Test calculation of aggregated length and diameter"""
        graph, flags = self.helper.get_setup_straits_with_distributor()

        matches, meta = aggregation.PipeStrand.find_matches(graph.element_graph)
        self.assertEqual(2, len(matches))

        with self.assertRaises(AssertionError, msg="Pipestrand aggregation over a distributor should fail"):
            # pass full graph
            agg = aggregation.PipeStrand("Test distributor with strands", graph.element_graph, **{})

    def test_strait_strand_valve(self):
        """Test calculation of aggregated length and diameter"""
        graph, flags = self.helper.get_setup_strait_with_valve()
        ele = graph.elements

        matches, meta = aggregation.PipeStrand.find_matches(graph.element_graph)
        self.assertEqual(1, len(matches))
        agg = aggregation.PipeStrand("Test strait strand with valve", matches[0], **meta[0])

        exp_length = sum([e.length for e in flags['pipes']])
        self.assertAlmostEqual(agg.length, exp_length)

        self.assertAlmostEqual(agg.diameter, 30)

    def test_filter_strand(self):
        """Test filter for strait strand"""
        graph, flags = self.helper.get_setup_strand1()
        ele = graph.elements

        matches, meta = aggregation.PipeStrand.find_matches(graph.element_graph)
        self.assertEqual(1, len(matches))

        self.assertSetEqual(set(ele), set(matches[0].nodes))

    def test_filter_cross(self):
        """Test filter for crossing strands"""
        graph, flags = self.helper.get_setup_cross()
        ele = flags['strand1'] + flags['strand2'] + flags['strand3'] + flags['strand4']

        matches, meta = aggregation.PipeStrand.find_matches(graph.element_graph)
        self.assertEqual(4, len(matches))

        self.assertSetEqual(set(ele), set(sum([list(m.nodes) for m in matches], [])))

    def test_filter_system(self):
        """Test filter for crossing strands"""
        graph, flags = self.helper.get_setup_system()
        ele = flags['strand1'] + flags['strand2'] + flags['strand3'] + flags['strand4'] + flags['strand5']

        matches, meta = aggregation.PipeStrand.find_matches(graph.element_graph)
        self.assertEqual(5, len(matches))

        self.assertSetEqual(set(ele), set(sum([list(m.nodes) for m in matches], [])))

    def test_filter_circular(self):
        """Test filter for crossing strands"""
        graph, flags = self.helper.get_setup_loop()
        ele = flags['strand1'] + flags['strand2'] + flags['strand3']

        matches, meta = aggregation.PipeStrand.find_matches(graph.element_graph)
        self.assertEqual(len(matches), 3)

        self.assertSetEqual(set(ele), set(sum([list(m.nodes) for m in matches], [])))

    def test_pipestrand1(self):
        """Test calculation of aggregated length and diameter"""
        graph, flags = self.helper.get_setup_simple_boiler()
        elements = flags['strand1']
        match_graph = graph.element_graph.subgraph(elements)

        matches, meta = aggregation.PipeStrand.find_matches(match_graph)
        self.assertEqual(1, len(matches))
        agg = aggregation.PipeStrand("Test 1", matches[0], **meta[0])

        exp_length = sum([e.length for e in elements]) * ureg.meter
        self.assertAlmostEqual(agg.length, exp_length)

        self.assertAlmostEqual(agg.diameter, 40)

    def test_pipestrand2(self):
        """Test calculation of aggregated length and diameter"""

        graph, flags = self.helper.get_setup_simple_boiler()
        elements = flags['strand2']
        match_graph = graph.element_graph.subgraph(elements)

        matches, meta = aggregation.PipeStrand.find_matches(match_graph)
        self.assertEqual(1, len(matches))
        agg = aggregation.PipeStrand("Test 2", matches[0], **meta[0])

<<<<<<< HEAD
        exp_length = sum([e.length for e in elements])
        self.assertAlmostEqual(exp_length, agg.length)
=======
        exp_length = sum([e.length for e in elements]) * ureg.meter
        self.assertAlmostEqual(agg.length, exp_length)
>>>>>>> 7a8fc96d

        self.assertAlmostEqual(15, agg.diameter)

    def test_basics(self):
        graph, flags = self.helper.get_setup_simple_boiler()
        elements = flags['strand1']
        match = graph.element_graph.subgraph(elements)

        agg = aggregation.PipeStrand("Test", match)

        self.assertTrue(self.helper.elements_in_agg(agg))

    def test_detection(self):
        graph, flags = self.helper.get_setup_simple_boiler()

        matches, meta = aggregation.PipeStrand.find_matches(graph.element_graph)

        self.assertEqual(
            len(matches), 5,
            "There are 5 cases for PipeStrand but 'find_matches' returned %d" % len(matches)
        )


if __name__ == '__main__':
    unittest.main()<|MERGE_RESOLUTION|>--- conflicted
+++ resolved
@@ -2,13 +2,9 @@
 
 from bim2sim.kernel import aggregation
 from bim2sim.kernel.element import Port
-from bim2sim.kernel.elements import Pipe
-<<<<<<< HEAD
 from bim2sim.kernel import elements
 from bim2sim.kernel.hvac.hvac_graph import HvacGraph
-=======
 from bim2sim.kernel.units import ureg
->>>>>>> 7a8fc96d
 
 from test.kernel.helper import SetupHelper
 
@@ -251,7 +247,7 @@
         exp_length = sum([e.length for e in ele])
         self.assertAlmostEqual(exp_length, agg.length)
 
-        self.assertAlmostEqual(30, agg.diameter)
+        self.assertAlmostEqual(30 * ureg.millimeter, agg.diameter)
 
     def test_strait_strand_variable(self):
         """Test calculation of aggregated length and diameter"""
@@ -279,6 +275,7 @@
             # pass full graph
             agg = aggregation.PipeStrand("Test distributor with strands", graph.element_graph, **{})
 
+    @unittest.skip("PipeStrand aggregation with inert elements not implemented")
     def test_strait_strand_valve(self):
         """Test calculation of aggregated length and diameter"""
         graph, flags = self.helper.get_setup_strait_with_valve()
@@ -289,9 +286,9 @@
         agg = aggregation.PipeStrand("Test strait strand with valve", matches[0], **meta[0])
 
         exp_length = sum([e.length for e in flags['pipes']])
-        self.assertAlmostEqual(agg.length, exp_length)
-
-        self.assertAlmostEqual(agg.diameter, 30)
+        self.assertAlmostEqual(exp_length, agg.length)
+
+        self.assertAlmostEqual(30 * ureg.millimeter, agg.diameter)
 
     def test_filter_strand(self):
         """Test filter for strait strand"""
@@ -319,7 +316,7 @@
         ele = flags['strand1'] + flags['strand2'] + flags['strand3'] + flags['strand4'] + flags['strand5']
 
         matches, meta = aggregation.PipeStrand.find_matches(graph.element_graph)
-        self.assertEqual(5, len(matches))
+        self.assertEqual(6, len(matches))
 
         self.assertSetEqual(set(ele), set(sum([list(m.nodes) for m in matches], [])))
 
@@ -343,10 +340,10 @@
         self.assertEqual(1, len(matches))
         agg = aggregation.PipeStrand("Test 1", matches[0], **meta[0])
 
-        exp_length = sum([e.length for e in elements]) * ureg.meter
+        exp_length = sum([e.length for e in elements])
         self.assertAlmostEqual(agg.length, exp_length)
 
-        self.assertAlmostEqual(agg.diameter, 40)
+        self.assertAlmostEqual(40 * ureg.millimeter, agg.diameter)
 
     def test_pipestrand2(self):
         """Test calculation of aggregated length and diameter"""
@@ -359,15 +356,10 @@
         self.assertEqual(1, len(matches))
         agg = aggregation.PipeStrand("Test 2", matches[0], **meta[0])
 
-<<<<<<< HEAD
         exp_length = sum([e.length for e in elements])
         self.assertAlmostEqual(exp_length, agg.length)
-=======
-        exp_length = sum([e.length for e in elements]) * ureg.meter
-        self.assertAlmostEqual(agg.length, exp_length)
->>>>>>> 7a8fc96d
-
-        self.assertAlmostEqual(15, agg.diameter)
+
+        self.assertAlmostEqual(15 * ureg.millimeter, agg.diameter)
 
     def test_basics(self):
         graph, flags = self.helper.get_setup_simple_boiler()
