--- conflicted
+++ resolved
@@ -1,10 +1,7 @@
 import unittest
 import bim2sim
-<<<<<<< HEAD
+from bim2sim import workflow
 from bim2sim.decision.decisionhandler import DebugDecisionHandler
-=======
-from bim2sim import workflow
->>>>>>> f71d82c7
 from bim2sim.utilities.test import IntegrationBase
 
 
