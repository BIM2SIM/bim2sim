import unittest
from unittest.mock import patch, MagicMock
from pathlib import Path
import tempfile

import numpy as np

<<<<<<< HEAD
from bim2sim.decision.decisionhandler import DebugDecisionHandler
from bim2sim.kernel.element import Root, Port, ProductBased
=======
from bim2sim.kernel.element import Element, Port, ProductBased
>>>>>>> f71d82c7
from bim2sim.kernel.elements.hvac import HeatExchanger, Pipe, PipeFitting
from bim2sim.task import hvac
from bim2sim.task import common
from bim2sim.task.hvac import ConnectElements
from bim2sim.workflow import PlantSimulation
from bim2sim.project import Project, FolderStructure
from bim2sim import Plugin


class DummyPlugin(Plugin):
    name = 'test'
    default_workflow = PlantSimulation
    elements = {Pipe, PipeFitting, HeatExchanger}
    default_tasks = [
        hvac.SetIFCTypesHVAC,
        common.LoadIFC,
        common.CreateElements,
        hvac.ConnectElements
    ]
    #
    # def run(self, playground):
    #     playground.run_task(hvac.SetIFCTypesHVAC())
    #     playground.run_task(common.LoadIFC())
    #     playground.run_task(common.CreateElements())
    #     playground.run_task(hvac.ConnectElements())


sample_root = Path(__file__).parent.parent.parent.parent / 'TestModels'


class TestInspect(unittest.TestCase):
    """Basic scenario for connection tests with HeatExchanger (IfcPipeFitting) and four Pipes (IfcPipeSegment)"""

    @classmethod
    def setUpClass(cls):
        cls.test_dir = tempfile.TemporaryDirectory()
        print(cls.test_dir.name)

        # create initial folder structure
        project = Project.create(cls.test_dir.name, default_plugin='test')
        # deactivate created project
        project.finalize(True)

    @classmethod
    def tearDownClass(cls):
        cls.test_dir.cleanup()

    def setUp(self) -> None:
        self.project = Project(self.test_dir.name)

    def tearDown(self):
        self.project.finalize()

    def test_case_1(self):
        """HeatExchange with 4 (semantically) connected pipes"""
        with patch.object(FolderStructure, 'ifc',
                          sample_root / 'B01_2_HeatExchanger_Pipes.ifc'):
            handler = DebugDecisionHandler(["Other", HeatExchanger.key])
            handler.handle(self.project.run(cleanup=False))

        instances = self.project.playground.state['instances']
        heat_exchanger = instances.get('0qeZDHlQRzcKJYopY4$fEf')
        self.assertEqual(4, len([port for port in heat_exchanger.ports if port.connection]))

    def test_case_2(self):
        """HeatExchange and Pipes are exported without ports"""
        with patch.object(FolderStructure, 'ifc',
                          sample_root / 'B01_3_HeatExchanger_noPorts.ifc'):
            handler = DebugDecisionHandler(["Other", HeatExchanger.key])
            handler.handle(self.project.run(cleanup=False))
        instances = self.project.playground.state['instances']
        heat_exchanger = instances.get('0qeZDHlQRzcKJYopY4$fEf')
        self.assertEqual(0, len([port for port in heat_exchanger.ports
                                 if port.connection]))

        # assert warnings ??

    def test_case_3(self):
        """No connections but ports are less than 10 mm apart"""
        with patch.object(FolderStructure, 'ifc',
                          sample_root / 'B01_4_HeatExchanger_noConnection.ifc'):
            handler = DebugDecisionHandler(["Other", HeatExchanger.key])
            handler.handle(self.project.run(cleanup=False))

        instances = self.project.playground.state['instances']
        heat_exchanger = instances.get('3FQzmSvzrgbaIM6zA4FX8S')
        self.assertEqual(4, len([port for port in heat_exchanger.ports
                                 if port.connection]))

    def test_case_4(self):
        """Mix of case 1 and 3"""
        file = 'B01_5_HeatExchanger_mixConnection.ifc'
        with patch.object(FolderStructure, 'ifc', sample_root / file):
            handler = DebugDecisionHandler(["Other", HeatExchanger.key])
            handler.handle(self.project.run(cleanup=False))

        instances = self.project.playground.state['instances']
        heat_exchanger = instances.get('3FQzmSvzrgbaIM6zA4FX8S')
        self.assertEqual(4, len([port for port in heat_exchanger.ports
                                 if port.connection]))


class TestInspectMethods(unittest.TestCase):

    @staticmethod
    def create_element(positions):
        parent = ProductBased()
        for pos in positions:
            port = Port(parent)
            port.calc_position = MagicMock(return_value=np.array(pos))
            parent.ports.append(port)
        return parent

    def test_connect_by_position(self):
        """Test Inspect.connect_by_position by various scenarios"""
        parent1 = self.create_element([[0, 0, 0], [0, 0, 20]])
        parent2 = self.create_element([[0, 0, 20], [0, 0, 40]])
        parent3 = self.create_element([[0, 5, 40], [0, 0, 60]])
        parent4 = self.create_element([[0, 0, 0], [0, 0, 0], [0, 0, 5]])
        parent5 = self.create_element([[0, 0, 25], [0, 20, 0]])

        # no distance
        connections = ConnectElements.connections_by_position(parent1.ports + parent2.ports, eps=10)
        self.assertEqual(1, len(connections))
        self.assertSetEqual({parent1.ports[1], parent2.ports[0]}, set(connections[0]))

        # accepted distance
        connections = ConnectElements.connections_by_position(parent2.ports + parent3.ports, eps=10)
        self.assertEqual(1, len(connections), "One valid connection")
        self.assertSetEqual({parent2.ports[1], parent3.ports[0]}, set(connections[0]))

        # not accepted distance
        connections = ConnectElements.connections_by_position(parent1.ports + parent3.ports, eps=10)
        self.assertEqual(0, len(connections), "Not accepted distance")

        # no connections within element
        connections = ConnectElements.connections_by_position(parent4.ports, eps=10)
        self.assertEqual(0, len(connections), "No connections within element")

        # multiple possibilities
        connections = ConnectElements.connections_by_position(parent1.ports + parent2.ports + parent5.ports, eps=10)
        self.assertEqual(1, len(connections), "Only one connection per port allowed")
        self.assertSetEqual({parent1.ports[1], parent2.ports[0]}, set(connections[0]))<|MERGE_RESOLUTION|>--- conflicted
+++ resolved
@@ -5,12 +5,8 @@
 
 import numpy as np
 
-<<<<<<< HEAD
 from bim2sim.decision.decisionhandler import DebugDecisionHandler
-from bim2sim.kernel.element import Root, Port, ProductBased
-=======
 from bim2sim.kernel.element import Element, Port, ProductBased
->>>>>>> f71d82c7
 from bim2sim.kernel.elements.hvac import HeatExchanger, Pipe, PipeFitting
 from bim2sim.task import hvac
 from bim2sim.task import common
