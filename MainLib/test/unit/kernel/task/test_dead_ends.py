--- conflicted
+++ resolved
@@ -49,7 +49,7 @@
 class TestOnlyDeadEnds(unittest.TestCase):
     """ Test with a small circuit with 10 dead ends and no open ports for
      consumers."""
-    
+
     helper = None
     _backup = None
 
@@ -71,10 +71,8 @@
             flags['fitting_4port'][0].ports[3],
             flags['ps6'][0].ports[1],
         ]
-<<<<<<< HEAD
-        self.assertCountEqual(dead_ends_fc_compare, dead_ends_fc)
-
-        job = dead_ends.DeadEnds.decide_deadends(graph, dead_ends_fc)
+        self.assertCountEqual(pot_dead_ends_compare, pot_dead_ends)
+        job = dead_ends.DeadEnds.decide_deadends(graph, pot_dead_ends)
         try:
             while True:
                 decisions = next(job)
@@ -86,12 +84,6 @@
         self.assertEqual(10, n_removed,
                          msg='Number of removed elements doesnt equal %s'
                              % n_removed)
-=======
-        self.assertCountEqual(pot_dead_ends_compare, pot_dead_ends)
-        with Decision.debug_answer(True):
-            graph, n_removed = dead_ends.DeadEnds.decide_deadends(
-                graph, pot_dead_ends, False)
-        self.assertEqual(10, n_removed)
 
     def test_dead_end_identification_forced(self):
         """Test performs search and remove of the dead ends with forced deletion
@@ -108,5 +100,6 @@
         self.assertCountEqual(pot_dead_ends_compare, pot_dead_ends)
         graph, n_removed = dead_ends.DeadEnds.decide_deadends(
                 graph, pot_dead_ends, True)
-        self.assertEqual(10, n_removed)
->>>>>>> fd402951
+        self.assertEqual(10, n_removed,
+                         msg='Number of removed elements doesnt equal %s'
+                             % n_removed)