﻿"""Package holding decision system"""

import logging
import enum
import json
import hashlib
from contextlib import contextmanager

import pint

from bim2sim.kernel.units import ureg


__VERSION__ = '0.1'


class DecisionException(Exception):
    """Base Exception for Decisions"""
class DecisionSkip(DecisionException):
    """Exception raised on skipping Decision"""
class DecisionSkipAll(DecisionException):
    """Exception raised on skipping all Decisions"""
class DecisionCancle(DecisionException):
    """Exception raised on canceling Decisions"""
class PendingDecisionError(DecisionException):
    """Exception for unsolved Decisions"""


class Status(enum.Enum):
    """Enum for status of Decision"""
    open = 1  # decision not yet made
    done = 2  # decision made
    loadeddone = 3  # previous made decision loaded
    saveddone = 4  # decision made and saved
    skipped = 5  # decision was skipped


def convert_0_to_0_1(data):
    converted_data = {
        'version': '0.1',
        'checksum_ifc': None,
        'decisions': {decision: {'value': value} for decision, value in data.items()}
    }
    return converted_data


def convert(from_version, to_version, data):
    """convert stored decisions to new version"""
    if from_version == '0' and to_version == '0.1':
        return convert_0_to_0_1(data)


class FrontEnd:
    """Basic FrontEnd for decision solving"""

    def __init__(self):
        self.logger = logging.getLogger(__name__ + '.DecisonFrontend')

    def solve(self, decision):
        raise NotImplementedError

    def solve_collection(self, collection):
        raise NotImplementedError

    def get_question(self, decision):
        return decision.get_question()

    def get_body(self, decision):
        return decision.get_body()

    def get_options(self, decision):
        return decision.get_options()

    def validate(self, decision, value):
        return decision.validate(value)


class ConsoleFrontEnd(FrontEnd):

    @staticmethod
    def get_input_txt(decision):
        txt = 'Enter value: '
        if isinstance(decision, ListDecision):
            txt = 'Enter key: '

        return txt

    @staticmethod
    def get_options_txt(options):
        return "Additional commands: %s" % (", ".join(options))

    @staticmethod
    def get_body_txt(body):
        len_labels = max(len(str(item[2])) for item in body)
        header_str = "  {key:3s}  {label:%ds}  {value:s}" % (len_labels)
        format_str = "\n  {key:3s}  {label:%ds}  {value:s}" % (len_labels)
        body_txt = header_str.format(key="key", label="label", value="value")

        for key, value, label in body:
            body_txt += format_str.format(key=str(key), label=str(label), value=str(value))

        return body_txt

    @staticmethod
    def collection_progress(collection):
        total = len(collection)
        for i, decision in enumerate(collection):
            yield decision, "[Decision {}/{}]".format(i + 1, total)

    def solve(self, decision):
        try:
            decision.value = self.user_input(decision)
        except DecisionSkip:
            decision.skip()
        except DecisionCancle as ex:
            self.logger.info("Canceling decisions")
            raise
        return

    def solve_collection(self, collection):

        skip_all = False
        extra_options = []
        if all([d.allow_skip for d in collection]):
            extra_options.append(Decision.SKIPALL)

        for decision, progress in self.collection_progress(collection):
            if skip_all and decision.allow_skip:
                decision.skip()
            else:
                if skip_all:
                    self.logger.info("Decision can not be skipped")
                try:
                    decision.value = self.user_input(decision, extra_options=extra_options, progress=progress)
                except DecisionSkip:
                    decision.skip()
                except DecisionSkipAll:
                    skip_all = True
                    self.logger.info("Skipping remaining decisions")
                except DecisionCancle as ex:
                    self.logger.info("Canceling decisions")
                    raise

    # TODO: based on decision type
    # TODO: merge from element_filter_by_text
    def user_input(self, decision, extra_options=None, progress=''):

        question = self.get_question(decision)
        options = self.get_options(decision)
        if extra_options:
            options = options + extra_options
        options_txt = self.get_options_txt(options)
        body = self.get_body(decision)
        input_txt = self.get_input_txt(decision)
        if progress:
            progress += ' '

        print(progress, end='')
        print(question)
        print(options_txt)
        if body:
            print(self.get_body_txt(body))

        max_attempts = 10
        attempt = 0
        while True:
            raw_value = input(input_txt)
            if raw_value.lower() == Decision.SKIP.lower() and Decision.SKIP in options:
                raise DecisionSkip
                # decision.skip()
                # return None
            if raw_value.lower() == Decision.SKIPALL.lower() and Decision.SKIPALL in options:
                decision.skip()
                raise DecisionSkipAll
            if raw_value.lower() == Decision.CANCEL.lower() and Decision.CANCEL in options:
                raise DecisionCancle

            value = self.parse(decision, raw_value)
            if self.validate(decision, value):
                break
            else:
                if attempt <= max_attempts:
                    if attempt == max_attempts:
                        print("Last try before auto Cancel!")
                    print("'%s' is no valid input! Try again." % raw_value)
                else:
                    raise DecisionCancle("Too many invalid attempts. Canceling input.")
            attempt += 1

        return value

    def parse(self, decision, raw_answer):
        if isinstance(decision, BoolDecision):
            return self.parse_bool_input(raw_answer)
        elif isinstance(decision, RealDecision):
            return self.parse_real_input(raw_answer, decision.unit)
        elif isinstance(decision, ListDecision):
            return self.parse_list_input(raw_answer, decision.items)

    @staticmethod
    def parse_real_input(raw_input, unit=None):
        """Convert input to float"""

        try:
            if unit:
                value = float(raw_input) * unit
            else:
                value = float(raw_input)
        except:
            value = None
        return value

    @staticmethod
    def parse_bool_input(raw_input):
        """Convert input to bool"""

        inp = raw_input.lower()
        if inp in BoolDecision.POSITIVES:
            return True
        if inp in BoolDecision.NEGATIVES:
            return False
        return None

    @staticmethod
    def parse_list_input(raw_input, items):
        raw_value = None
        try:
            index = int(raw_input)
            raw_value = items[index]
        except Exception:
            pass

        return raw_value


class ExternalFrontEnd(FrontEnd):

    def __init__(self):
        super().__init__()

        self.id_gen = self._get_id_gen()
        self.pending = {}

    def __iter__(self):
        raise StopIteration

    def check_answer(self, answer):

        for key, raw_value in answer.copy().items():
            decision = self.pending.get(key)
            if not decision:
                self.logger.warning("Removed unknown answer (%s) for key %s", answer[key], key)
                del answer[key]
                continue

            value = self.parse(decision, raw_value)
            if self.validate(decision, value):
                decision.value = value
                del answer[key]
                del self.pending[key]

        if answer:
            self.logger.warning("Unused/invalid answers: %s", answer)
        return answer

    def solve(self, decision):
        return self.solve_collection([decision])

    def solve_collection(self, collection):
        if self.pending:
            raise AssertionError("Solve pending decisions first!")

        for decision in collection:
            self.pending[next(self.id_gen)] = decision

        for loop in range(10):
            answer = self.send()
            remaining = self.check_answer(answer)
            if not remaining:
                break
        else:
            raise DecisionException("Failed to solve decisions after %d retries", loop + 1)
        return

    @staticmethod
    def _get_id_gen():
        i = 0
        while True:
            i += 1
            yield i

    def to_dict(self, key, decision):

        data = dict(
            id=key,
            question=decision.question,
            options=self.get_options(decision),
            body=self.get_body(decision),
        )

        return data

    def send(self):
        data = []
        for key, decision in self.pending.items():
            data.append(self.to_dict(key, decision))

        # TODO: request to UI
        serialized = json.dumps(data, indent=2)
        print(serialized)
        # fake data
        answer = {item['id']: '1' for item in data}

        return answer


class Decision:
    """Class for handling decisions and user interaction

    To make a single Decision call decision.decide() on an instance
    Decisions can be collected and decided in an bunch. Call Decision.decide_collected()
    Decisions with a global_key can be saved. Call Decision.save(<path>) to save all saveable decisions
    Decisions can be loaded. Call Decision.load(<path>) to load them internally.
    On instantiating a decision with a global_key matching a loaded key it gets the loaded value assigned
    """

    all = []  # all decision instances
    stored_decisions = {}  # Decisions ready to save
    _logger = None

    SKIP = "skip"
    SKIPALL = "skip all"
    CANCEL = "cancel"
    options = [SKIP, SKIPALL, CANCEL]

    _debug_answer = None
    _debug_mode = False
    _debug_validate = False

    frontend = ConsoleFrontEnd()
    # frontend = ExternalFrontEnd()
    logger = logging.getLogger(__name__)

    def __init__(self, question: str, validate_func=None,
                 output: dict = None, output_key: str = None, global_key: str = None,
                 allow_skip=False, allow_load=None, allow_save=False,
                 collect=False, quick_decide=False,
                 validate_checksum=None):
        """
        :param question: The question asked to thu user
        :param validate_func: callable to validate the users input
        :param output: dictionary to store output_key:value in
        :param output_key: key for output
        :param global_key: unique key to identify decision. Required for saving
        :param allow_skip: set to True to allow skipping the decision and user None as value
        :param allow_load: allows loading value from previous made decision with same global_key (Has no effect when global_key is not provided)
        :param allow_save: allows saving decisions value and global_key for later reuse (Has no effect when global_key is not provided)
        :param collect: add decision to collection for later processing. (output and output_key needs to be provided)
        :param quick_decide: calls decide() within __init__()
        :param validate_checksum: if provided, loaded decisions are only valid if checksum matches

        :raises: :class:'AttributeError'::
        """
        self.status = Status.open
        self._value = None

        self.question = question
        self.validate_func = validate_func

        self.output = output
        self.output_key = output_key
        self.global_key = global_key

        self.allow_skip = allow_skip
        self.allow_save = allow_save
        self.allow_load = allow_save if allow_load is None else allow_load

        self.collect = collect
        self.validate_checksum = validate_checksum

        if global_key and global_key in self.global_keys():
            self.discard()
            raise KeyError("Decision with key %s already exists!" % global_key)

        if self.allow_load:
            self._inner_load()

        if quick_decide and not self.status == Status.loadeddone:
            self.decide()

        if self.collect and not (isinstance(self.output, dict) and self.output_key):
            raise AttributeError("Can not collect Decision if output dict or output_key is missing.")

        Decision.all.append(self)

    @property
    def value(self):
        return self._value

    @value.setter
    def value(self, value):
        if self.status != Status.open:
            raise ValueError("Decision is not open. Call reset() first.")
        if self.validate(value):
            self._value = value
            self.status = Status.done
            self._post()
        else:
            raise ValueError("Invalid value: %r" % value)

    def reset(self):
        self.status = Status.open
        self._value = None
        if self.output_key in self.output:
            del self.output[self.output_key]
        if self.output_key in Decision.stored_decisions:
            del Decision.stored_decisions[self.global_key]

    def skip(self):
        """Accept None as value und mark as solved"""
        if not self.allow_skip:
            raise DecisionException("This Decision can not be skipped.")
        if self.status != Status.open:
            raise DecisionException("This Decision is not open. Call reset() first.")
        self._value = None
        self.status = Status.skipped
        self._post()

    def discard(self):
        """Remove decision from traced decisions (Decision.all)"""
        Decision.all.remove(self)
        self.reset()

    @classmethod
    def global_keys(cls):
        """Global key generator"""
        for decision in cls.all:
            if decision.global_key:
                yield decision.global_key

    @staticmethod
    def build_checksum(item):
        return hashlib.md5(json.dumps(item, sort_keys=True).encode('utf-8')).hexdigest()

    @classmethod
    def filtered(cls, active=True):
        if active:
            for d in cls.all:
                if d.status == Status.open:
                    yield d
        else:
            for d in cls.all:
                if d.status != Status.open:
                    yield d

    @classmethod
    def collection(cls):
        return [d for d in cls.filtered() if d.collect]

    @classmethod
    def enable_debug(cls, answer, validate=False):
        """Enabled debug mode. All decisions are answered with answer"""
        cls._debug_mode = True
        cls._debug_answer = answer
        cls._debug_validate = validate

    @classmethod
    def disable_debug(cls):
        """Disable debug mode"""
        cls._debug_answer = None
        cls._debug_mode = False
        cls._debug_validate = False

    @classmethod
    @contextmanager
    def debug_answer(cls, answer, validate=False):
        """Contextmanager enabling debug mode temporarily with given answer"""
        cls.enable_debug(answer, validate)
        yield
        cls.disable_debug()

    def get_debug_answer(self):
        return self._debug_answer

    def _validate(self, value):
        raise NotImplementedError("Implement method _validate!")

    def validate(self, value):
        """Checks value with validate_func and returns truth value"""

        basic_valid = self._validate(value)

        if self.validate_func:
            try:
                external_valid = bool(self.validate_func(value))
            except:
                external_valid = False
        else:
            external_valid = True

        return basic_valid and external_valid

    def decide(self):
        """Decide by user input
        reuses loaded decision if available

        :returns: value of decision"""

        if self.status == Status.loadeddone:
            return self.value

        if self.status != Status.open:
            raise AssertionError("Cannot call decide() for Decision with status != open")

        if self._debug_mode:
            if self._debug_validate:
                self.value = self.get_debug_answer()
            else:
                self._value = self.get_debug_answer()
                self.status = Status.done
                self._post()
        else:
            self.frontend.solve(self)

        # self.status = Status.done
        # self._post()
        return self.value

    @classmethod
    def decide_collected(cls, collection=None):
        """Solve all stored decisions"""

        logger = logging.getLogger(__name__)

        _collection = collection or cls.collection()
        _collection = [d for d in _collection if d.status == Status.open]

        if cls._debug_mode:
            # debug
            for decision in _collection:
                if cls._debug_validate:
                    decision.value = cls._debug_answer
                else:
                    decision._value = cls._debug_answer
                    decision.status = Status.done
                    decision._post()
        else:
            # normal
            try:
                cls.frontend.solve_collection(_collection)
            except DecisionSkipAll:
                logger.info("Skipping remaining decisions")
                for decision in _collection:
                    if decision.status == Status.open:
                        decision.skip()
            except DecisionCancle as ex:
                logger.info("Canceling decisions")
                raise

    @classmethod
    def load(cls, path):
        """Load previously solved Decisions from file system"""

        logger = logging.getLogger(__name__)
        try:
            with open(path, "r") as file:
                data = json.load(file)
        except IOError as ex:
            logger.info("Unable to load decisions. (%s)", ex)
            return
        version = data.get('version', '0')
        if version != __VERSION__:
            try:
                data = convert(version, __VERSION__, data)
                logger.info("Converted stored decisions from version '%s' to '%s'", version, __VERSION__)
            except:
                logger.error("Decision conversion from %s to %s failed")
                return
        decisions = data.get('decisions')

        if decisions:
            msg = "Found %d previous made decisions. Continue using them?"%(len(decisions))
            reuse = BoolDecision(question=msg).decide()
            if reuse:
                cls.stored_decisions.clear()
                cls.stored_decisions.update(**decisions)
                logger.info("Loaded decisions.")

    @classmethod
    def save(cls, path):
        """Save solved Decisions to file system"""

        logger = logging.getLogger(__name__)

        decisions = {key: kwargs for key, kwargs in cls.stored_decisions.items()}
        data = {
            'version': __VERSION__,
            'checksum_ifc': None,
            'decisions': decisions,
        }
        with open(path, "w") as file:
            json.dump(data, file, indent=2)
        logger.info("Saved %d decisions.", len(cls.stored_decisions))

    @classmethod
    def summary(cls):
        """Returns summary string"""

        txt = "%d open decisions" % (len(list(cls.filtered(active=True))))
        txt += ""
        return txt

    def reset_from_deserialized(self, kwargs):
        """"""
        value = kwargs['value']
        checksum = kwargs.get('checksum')
        if value is None:
            return
        if (not self.validate_func) or self.validate_func(value):
            if checksum == self.validate_checksum:
                self.value = value
                self.status = Status.loadeddone
                self.logger.info("Loaded decision '%s' with value: %s", self.global_key, value)
            else:
                self.logger.warning("Checksum mismatch for loaded decision '%s", self.global_key)
        else:
            self.logger.warning("Check for loaded decision '%s' failed. Loaded value: %s",
                                self.global_key, value)

    def _inner_load(self):
        """Loads decision with matching global_key.

        Decision.load() first."""

        if self.global_key:
            kwargs = Decision.stored_decisions.get(self.global_key, None)
            if kwargs is not None:
                self.reset_from_deserialized(kwargs)

    def serialize_value(self):
        return {'value': self.value}

    def get_serializable(self):
        """Returns json serializable object representing state of decision"""
        kwargs = self.serialize_value()
        if self.validate_checksum:
            kwargs['checksum'] = self.validate_checksum
        return kwargs

    def _inner_save(self):
        """Make decision saveable by Decision.save()"""

        if self.status == Status.loadeddone:
            self.logger.debug("Not saving loaded decision")
            return

        if self.global_key:
            # assert self.global_key not in Decision.stored_decisions or self.allow_overwrite, \
            #     "Decision id '%s' is not unique!"%(self.global_key)
            assert self.status != Status.open, \
                "Decision not made. There is nothing to store."
            kwargs = self.get_serializable()

            Decision.stored_decisions[self.global_key] = kwargs
            self.status = Status.saveddone
            self.logger.info("Stored decision '%s' with value: %s", self.global_key, self.value)

    def _post(self):
        """Write result to output dict"""
        if self.status == Status.open:
            return
        if not self.status == Status.skipped and self.allow_save:
            self._inner_save()
        if self.collect:
            self.output[self.output_key] = self.value

    def get_options(self):
        options = [Decision.CANCEL]
        if self.allow_skip:
            options.append(Decision.SKIP)

        return options

    def get_question(self):
        return self.question

    def get_body(self):
        """Returns list of tuples representing items of CollectionDecision else None"""
        return None

    def __repr__(self):
        return '<%s (<%s> Q: "%s" A: %s)>' % (self.__class__.__name__, self.status, self.question, self.value)


class RealDecision(Decision):
    """Accepts input of type real"""

    def __init__(self, *args, unit=None, **kwargs):
        """"""
        self.unit = unit if unit else ureg.dimensionless
        super().__init__(*args, **kwargs)

    def _validate(self, value):
        if isinstance(value, pint.Quantity):
            try:
                float(value.m)
            except:
                pass
            else:
                return True
        return False

    def get_question(self):
        return "{} in [{}]".format(self.question, self.unit)

    def get_debug_answer(self):
        return self._debug_answer * self.unit

    def serialize_value(self):
        kwargs = {
            'value': self.value.magnitude,
            'unit': str(self.value.units)
        }
        return kwargs

    def reset_from_deserialized(self, kwargs):
        kwargs['value'] = pint.Quantity(kwargs['value'], kwargs.pop('unit', str(self.unit)))
        super().reset_from_deserialized(kwargs)


class TextDecision(Decision):
    """Accepts input of type real"""

    def parse_input(self, raw_input):
        """Convert input to float"""

        try:
            value = str(raw_input)
        except:
            value = None
        return value


class BoolDecision(Decision):
    """Accepts input convertable as bool"""

    POSITIVES = ("y", "yes", "ja", "j", "1")
    NEGATIVES = ("n", "no", "nein", "n", "0")

    def __init__(self, *args, **kwargs):
        super().__init__(*args, validate_func=None, **kwargs)

    @staticmethod
    def _validate(value):
        """validates if value is acceptable as bool"""
        return value is True or value is False


class ListDecision(Decision):
    """Accepts index of list element as input.

<<<<<<< HEAD
class CollectionDecision(Decision):
    """Base class for choose bases Decisions"""
=======
    Choices is a list of either
      - values, str(value) is used for label
      - tuples of (value, label)"""
>>>>>>> 92888ccf

    def __init__(self, *args, choices, **kwargs):
        if not choices:
            raise AttributeError("choices must hold at least one item")
        if hasattr(choices[0], '__len__') and len(choices[0]) == 2:
            self.items = [choice[0] for choice in choices]
            self.labels = [str(choice[1]) for choice in choices]
        else:
            self.items = choices
            self.labels = [str(choice) for choice in self.items]

        if len(self.items) == 1:
            # auto decide
            self.value = self.items[0]

        super().__init__(*args, validate_func=None, **kwargs)

    @property
    def choices(self):
        return zip(self.items, self.labels)

    def validate(self, value):
        return value in self.items

    def get_body(self):
        body = []
        for i, item in enumerate(self.choices):
            if isinstance(item, (list, tuple)) and len(item) == 2:
                # label provided
                body.append((i, *item))
            else:
<<<<<<< HEAD
                print("Value '%s' does not match conditions! Try again."%(raw_value))
        return value


class ListDecision(CollectionDecision):
    """Accepts index of list element as input"""

    def from_index(self, index):
        return self.choices[index]

    def option_txt(self, options, number=5):
        len_keys = len(self.choices)
        header_str = "  {id:2s}  {key:%ds}  " % len_keys
        format_str = "\n {id:3d}  {key:%ds}  " % len_keys
        options_txt = header_str.format(id="id", key="key")
        for i in range(min(len(self.choices), number)):
            # options_txt += format_str.format(id=i, key=str(self.choices[i][0]), value=str(self.choices[i][1]))
            options_txt += format_str.format(id=i, key=str(self.choices[i]))
        if len(self.choices) > number:
            for i in range(3):
                options_txt += "\n                     ."
            options_txt += "\n Type 'Show All' to display all %d options" % len(self.choices)
        return options_txt


class DictDecision(CollectionDecision):
    """Accepts index of dict element as input"""

    def __init__(self, *args, **kwargs):
        super().__init__(*args, **kwargs)
        self.choices = OrderedDict(self.choices)

    def from_index(self, index):
        return list(self.choices.values())[index]

    def option_txt(self, options):
        len_keys = max([len(str(key)) for key in self.choices.keys()])
        header_str = "  {id:2s}  {key:%ds}  {value:s}"%(len_keys)
        format_str = "\n {id:3d}  {key:%ds}  {value:s}"%(len_keys)
        options_txt = header_str.format(id="id", key="key", value="value")
        for i, (k, v) in enumerate(self.choices.items()):
            options_txt += format_str.format(id=i, key=str(k), value=str(v))
        return options_txt
=======
                # no label provided
                body.append((i, item, str(item)))
        return body


# class DictDecision(CollectionDecision):
#     """Accepts index of dict element as input"""
#
#     def __init__(self, *args, **kwargs):
#         super().__init__(*args, **kwargs)
#         self.choices = OrderedDict(self.choices)
#
#     def from_index(self, index):
#         return list(self.choices.values())[index]
#
#     def option_txt(self, options):
#         len_keys = max([len(str(key)) for key in self.choices.keys()])
#         header_str = "  {id:2s}  {key:%ds}  {value:s}"%(len_keys)
#         format_str = "\n {id:3d}  {key:%ds}  {value:s}"%(len_keys)
#         options_txt = header_str.format(id="id", key="key", value="value")
#         for i, (k, v) in enumerate(self.choices.items()):
#             options_txt += format_str.format(id=i, key=str(k), value=str(v))
#         return options_txt
>>>>>>> 92888ccf
<|MERGE_RESOLUTION|>--- conflicted
+++ resolved
@@ -728,19 +728,6 @@
         super().reset_from_deserialized(kwargs)
 
 
-class TextDecision(Decision):
-    """Accepts input of type real"""
-
-    def parse_input(self, raw_input):
-        """Convert input to float"""
-
-        try:
-            value = str(raw_input)
-        except:
-            value = None
-        return value
-
-
 class BoolDecision(Decision):
     """Accepts input convertable as bool"""
 
@@ -759,14 +746,9 @@
 class ListDecision(Decision):
     """Accepts index of list element as input.
 
-<<<<<<< HEAD
-class CollectionDecision(Decision):
-    """Base class for choose bases Decisions"""
-=======
     Choices is a list of either
       - values, str(value) is used for label
       - tuples of (value, label)"""
->>>>>>> 92888ccf
 
     def __init__(self, *args, choices, **kwargs):
         if not choices:
@@ -798,51 +780,6 @@
                 # label provided
                 body.append((i, *item))
             else:
-<<<<<<< HEAD
-                print("Value '%s' does not match conditions! Try again."%(raw_value))
-        return value
-
-
-class ListDecision(CollectionDecision):
-    """Accepts index of list element as input"""
-
-    def from_index(self, index):
-        return self.choices[index]
-
-    def option_txt(self, options, number=5):
-        len_keys = len(self.choices)
-        header_str = "  {id:2s}  {key:%ds}  " % len_keys
-        format_str = "\n {id:3d}  {key:%ds}  " % len_keys
-        options_txt = header_str.format(id="id", key="key")
-        for i in range(min(len(self.choices), number)):
-            # options_txt += format_str.format(id=i, key=str(self.choices[i][0]), value=str(self.choices[i][1]))
-            options_txt += format_str.format(id=i, key=str(self.choices[i]))
-        if len(self.choices) > number:
-            for i in range(3):
-                options_txt += "\n                     ."
-            options_txt += "\n Type 'Show All' to display all %d options" % len(self.choices)
-        return options_txt
-
-
-class DictDecision(CollectionDecision):
-    """Accepts index of dict element as input"""
-
-    def __init__(self, *args, **kwargs):
-        super().__init__(*args, **kwargs)
-        self.choices = OrderedDict(self.choices)
-
-    def from_index(self, index):
-        return list(self.choices.values())[index]
-
-    def option_txt(self, options):
-        len_keys = max([len(str(key)) for key in self.choices.keys()])
-        header_str = "  {id:2s}  {key:%ds}  {value:s}"%(len_keys)
-        format_str = "\n {id:3d}  {key:%ds}  {value:s}"%(len_keys)
-        options_txt = header_str.format(id="id", key="key", value="value")
-        for i, (k, v) in enumerate(self.choices.items()):
-            options_txt += format_str.format(id=i, key=str(k), value=str(v))
-        return options_txt
-=======
                 # no label provided
                 body.append((i, item, str(item)))
         return body
@@ -865,5 +802,4 @@
 #         options_txt = header_str.format(id="id", key="key", value="value")
 #         for i, (k, v) in enumerate(self.choices.items()):
 #             options_txt += format_str.format(id=i, key=str(k), value=str(v))
-#         return options_txt
->>>>>>> 92888ccf
+#         return options_txt