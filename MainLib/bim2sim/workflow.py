﻿"""Module for defining workflows"""

import inspect

from enum import Enum
from bim2sim.project import get_config
from bim2sim.kernel import elements


class LOD(Enum):
    """Level of detail"""
    ignore = 0  # don't even read from ifc
    low = 1  # reduce to absolute minimum
    medium = 2  # aggregate
    full = 3  # keep full details


# TODO: config Aggregation can overwrite LODs
class Workflow:
    """Specification of Workflow"""

    def __init__(self,
                 ductwork: LOD,
                 hull: LOD,
                 consumer: LOD,
                 generator: LOD,
                 hvac: LOD,
                 spaces: LOD,
                 filters: list = None):

        self.ductwork = ductwork
        self.hull = hull
        self.consumer = consumer
        self.generator = generator
        self.hvac = hvac
        self.spaces = spaces

        self.filters = filters if filters else []

        self.relevant_ifc_types = None

        # TODO: defaults should come from Workflow child classes
        config = get_config()
        self.pipes = LOD(config['Aggregation'].getint('Pipes', 2))
        self.underfloorheatings = LOD(config['Aggregation'].getint('UnderfloorHeating', 2))
        self.pumps = LOD(config['Aggregation'].getint('Pumps', 2))

    def get_relevant_ifc_types(self):
        relevant_ifc_types = []
        workflow_name = self.__str__()
        for name, obj in inspect.getmembers(elements):
            if inspect.isclass(obj) and hasattr(obj, 'workflow'):
                if workflow_name in obj.workflow:
                    extend_ifc_types = obj.ifc_type
                    if type(obj.ifc_type) is not list:
                        extend_ifc_types = [obj.ifc_type]
                    for ifc_type in extend_ifc_types:
                        if ifc_type not in relevant_ifc_types:
                            relevant_ifc_types.append(ifc_type)

        return relevant_ifc_types

    def __str__(self):
        return "%s" % self.__class__.__name__


class PlantSimulation(Workflow):

    def __init__(self):
        super().__init__(
            ductwork=LOD.low,
            hull=LOD.ignore,
            consumer=LOD.low,
            generator=LOD.full,
            hvac=LOD.low,
            spaces=LOD.ignore,
        )
<<<<<<< HEAD
        self.relevant_ifc_types = self.get_relevant_ifc_types()
=======
        self.relevant_ifc_types = (
            'IfcAirTerminal',
            'IfcAirTerminalBox',
            'IfcAirToAirHeatRecovery',
            'IfcBoiler',
            'IfcBurner',
            'IfcChiller',
            'IfcCoil',
            'IfcCompressor',
            'IfcCondenser',
            'IfcCooledBeam',
            'IfcCoolingTower',
            'IfcDamper',
            'IfcDistributionChamberElement',
            'IfcDuctFitting',
            'IfcDuctSegment',
            'IfcDuctSilencer',
            'IfcEngine',
            'IfcEvaporativeCooler',
            'IfcEvaporator',
            'IfcFan',
            'IfcFilter',
            'IfcFlowMeter',
            'IfcHeatExchanger',
            'IfcHumidifier',
            'IfcMedicalDevice',
            'IfcPipeFitting',
            'IfcPipeSegment',
            'IfcPump',
            'IfcSpaceHeater',
            'IfcTank',
            'IfcTubeBundle',
            'IfcUnitaryEquipment',
            'IfcValve',
            'IfcVibrationIsolator',
            #'IfcHeatPump'
        )
>>>>>>> 39fddcfa


class BPSMultiZoneSeparated(Workflow):
    """Building performance simulation with every space as single zone
    separated from each other - no aggregation"""

    def __init__(self):
        super().__init__(
            ductwork=LOD.low,
            hull=LOD.medium,
            consumer=LOD.low,
            generator=LOD.ignore,
            hvac=LOD.low,
            spaces=LOD.full,
        )
        self.relevant_ifc_types = self.get_relevant_ifc_types()<|MERGE_RESOLUTION|>--- conflicted
+++ resolved
@@ -1,10 +1,7 @@
 ﻿"""Module for defining workflows"""
-
-import inspect
 
 from enum import Enum
 from bim2sim.project import get_config
-from bim2sim.kernel import elements
 
 
 class LOD(Enum):
@@ -45,24 +42,6 @@
         self.underfloorheatings = LOD(config['Aggregation'].getint('UnderfloorHeating', 2))
         self.pumps = LOD(config['Aggregation'].getint('Pumps', 2))
 
-    def get_relevant_ifc_types(self):
-        relevant_ifc_types = []
-        workflow_name = self.__str__()
-        for name, obj in inspect.getmembers(elements):
-            if inspect.isclass(obj) and hasattr(obj, 'workflow'):
-                if workflow_name in obj.workflow:
-                    extend_ifc_types = obj.ifc_type
-                    if type(obj.ifc_type) is not list:
-                        extend_ifc_types = [obj.ifc_type]
-                    for ifc_type in extend_ifc_types:
-                        if ifc_type not in relevant_ifc_types:
-                            relevant_ifc_types.append(ifc_type)
-
-        return relevant_ifc_types
-
-    def __str__(self):
-        return "%s" % self.__class__.__name__
-
 
 class PlantSimulation(Workflow):
 
@@ -75,9 +54,6 @@
             hvac=LOD.low,
             spaces=LOD.ignore,
         )
-<<<<<<< HEAD
-        self.relevant_ifc_types = self.get_relevant_ifc_types()
-=======
         self.relevant_ifc_types = (
             'IfcAirTerminal',
             'IfcAirTerminalBox',
@@ -115,7 +91,6 @@
             'IfcVibrationIsolator',
             #'IfcHeatPump'
         )
->>>>>>> 39fddcfa
 
 
 class BPSMultiZoneSeparated(Workflow):
@@ -131,4 +106,18 @@
             hvac=LOD.low,
             spaces=LOD.full,
         )
-        self.relevant_ifc_types = self.get_relevant_ifc_types()+        self.relevant_ifc_types = (
+            'IfcSite',
+            'IfcBuilding',
+            'IfcBuildingStorey',
+            # 'IfcWallElementedCase',
+            # 'IfcWallStandardCase',
+            'IfcWall',
+            'IfcWindow',
+            'IfcDoor',
+            'IfcSlab',
+            'IfcRoof',
+            'IfcSpaceHeater',
+            'IfcAirTerminal',
+            'IfcAirTerminalBox',
+        )