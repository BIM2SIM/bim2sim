﻿"""Module for defining workflows"""

from enum import Enum


class LOD(Enum):
    """Level of detail"""
    ignore = 0  # don't even read from ifc
    low = 1  # reduce to absolute minimum
    medium = 2  # aggregate
    full = 3  # keep full details


class Workflow:
    """Specification of Workflow"""

    def __init__(self,
                 ductwork: LOD,
                 hull: LOD,
                 consumer: LOD,
                 generator: LOD,
                 hvac: LOD,
                 spaces: LOD,
                 layers: LOD,
                 filters: list = None):

        self.ductwork = ductwork
        self.hull = hull
        self.consumer = consumer
        self.generator = generator
        self.hvac = hvac
        self.spaces = spaces
        self.layers = layers

        self.filters = filters if filters else []

        self.relevant_ifc_types = None

        # default values
        self.pipes = LOD.medium
        self.underfloorheatings = LOD.medium
        self.pumps = LOD.medium

    def update_from_config(self, config):
        self.pipes = LOD(config['Aggregation'].getint('Pipes', 2))
        self.underfloorheatings = LOD(config['Aggregation'].getint('UnderfloorHeating', 2))
        self.pumps = LOD(config['Aggregation'].getint('Pumps', 2))


class PlantSimulation(Workflow):

    def __init__(self):
        super().__init__(
            ductwork=LOD.low,
            hull=LOD.ignore,
            consumer=LOD.low,
            generator=LOD.full,
            hvac=LOD.low,
            spaces=LOD.ignore,
            layers=LOD.full,
        )
        self.relevant_ifc_types = (
            'IfcAirTerminal',
            'IfcAirTerminalBox',
            'IfcAirToAirHeatRecovery',
            'IfcBoiler',
            'IfcBurner',
            'IfcChiller',
            'IfcCoil',
            'IfcCompressor',
            'IfcCondenser',
            'IfcCooledBeam',
            'IfcCoolingTower',
            'IfcDamper',
            'IfcDistributionChamberElement',
            'IfcDuctFitting',
            'IfcDuctSegment',
            'IfcDuctSilencer',
            'IfcEngine',
            'IfcEvaporativeCooler',
            'IfcEvaporator',
            'IfcFan',
            'IfcFilter',
            'IfcFlowMeter',
            'IfcHeatExchanger',
            'IfcHumidifier',
            'IfcMedicalDevice',
            'IfcPipeFitting',
            'IfcPipeSegment',
            'IfcPump',
            'IfcSpaceHeater',
            'IfcTank',
            'IfcTubeBundle',
            'IfcUnitaryEquipment',
            'IfcValve',
            'IfcVibrationIsolator',
            #'IfcHeatPump'
        )


class BPSMultiZoneSeparated(Workflow):
    """Building performance simulation with every space as single zone
    separated from each other - no aggregation"""

    def __init__(self):
        super().__init__(
            ductwork=LOD.low,
            hull=LOD.medium,
            consumer=LOD.low,
            generator=LOD.ignore,
            hvac=LOD.low,
            spaces=LOD.full,
            layers=LOD.low,
            # layers=LOD.full,
        )
        self.relevant_ifc_types = (
            'IfcSite',
            'IfcBuilding',
            'IfcBuildingStorey',
            # 'IfcWallElementedCase',
            # 'IfcWallStandardCase',
            'IfcWall',
            'IfcWindow',
            'IfcDoor',
            'IfcSlab',
            'IfcRoof',
            'IfcSpaceHeater',
            'IfcAirTerminal',
            'IfcAirTerminalBox',
        )


<<<<<<< HEAD
class BPSMultiZoneAggregated(Workflow):
    """Building performance simulation with spaces aggregated - aggregations"""
=======
class BPSMultiZoneSeparatedEP(Workflow):
    """Building performance simulation with every space as single zone
    separated from each other - no aggregation,
    used within the EnergyPlus Workflow"""
>>>>>>> 0e422733

    def __init__(self):
        super().__init__(
            ductwork=LOD.low,
            hull=LOD.medium,
            consumer=LOD.low,
            generator=LOD.ignore,
            hvac=LOD.low,
<<<<<<< HEAD
            spaces=LOD.medium,
            # layers=LOD.low,
            layers=LOD.full,
=======
            spaces=LOD.full,
            layers=LOD.low,
>>>>>>> 0e422733
        )
        self.relevant_ifc_types = (
            'IfcSite',
            'IfcBuilding',
            'IfcBuildingStorey',
<<<<<<< HEAD
            # 'IfcWallElementedCase',
            # 'IfcWallStandardCase',
            'IfcWall',
            'IfcWindow',
            'IfcDoor',
            'IfcSlab',
            'IfcRoof',
            'IfcSpaceHeater',
            'IfcAirTerminal',
            'IfcAirTerminalBox',
        )


class BPSOneZoneAggregated(Workflow):
    """Building performance simulation with spaces aggregated - aggregations"""

    def __init__(self):
        super().__init__(
            ductwork=LOD.low,
            hull=LOD.medium,
            consumer=LOD.low,
            generator=LOD.ignore,
            hvac=LOD.low,
            spaces=LOD.low,
            # layers=LOD.low,
            layers=LOD.full,
        )
        self.relevant_ifc_types = (
            'IfcSite',
            'IfcBuilding',
            'IfcBuildingStorey',
            # 'IfcWallElementedCase',
            # 'IfcWallStandardCase',
=======
            'IfcBeam',
>>>>>>> 0e422733
            'IfcWall',
            'IfcWindow',
            'IfcDoor',
            'IfcSlab',
            'IfcRoof',
            'IfcSpaceHeater',
            'IfcAirTerminal',
            'IfcAirTerminalBox',
        )<|MERGE_RESOLUTION|>--- conflicted
+++ resolved
@@ -130,37 +130,55 @@
         )
 
 
-<<<<<<< HEAD
-class BPSMultiZoneAggregated(Workflow):
-    """Building performance simulation with spaces aggregated - aggregations"""
-=======
 class BPSMultiZoneSeparatedEP(Workflow):
     """Building performance simulation with every space as single zone
     separated from each other - no aggregation,
     used within the EnergyPlus Workflow"""
->>>>>>> 0e422733
-
-    def __init__(self):
-        super().__init__(
-            ductwork=LOD.low,
-            hull=LOD.medium,
-            consumer=LOD.low,
-            generator=LOD.ignore,
-            hvac=LOD.low,
-<<<<<<< HEAD
+
+    def __init__(self):
+        super().__init__(
+            ductwork=LOD.low,
+            hull=LOD.medium,
+            consumer=LOD.low,
+            generator=LOD.ignore,
+            hvac=LOD.low,
+            spaces=LOD.full,
+            layers=LOD.low,
+        )
+        self.relevant_ifc_types = (
+            'IfcSite',
+            'IfcBuilding',
+            'IfcBuildingStorey',
+            'IfcBeam',
+            'IfcWall',
+            'IfcWindow',
+            'IfcDoor',
+            'IfcSlab',
+            'IfcRoof',
+            'IfcSpaceHeater',
+            'IfcAirTerminal',
+            'IfcAirTerminalBox',
+        )
+
+
+class BPSMultiZoneAggregated(Workflow):
+    """Building performance simulation with spaces aggregated - aggregations"""
+
+    def __init__(self):
+        super().__init__(
+            ductwork=LOD.low,
+            hull=LOD.medium,
+            consumer=LOD.low,
+            generator=LOD.ignore,
+            hvac=LOD.low,
             spaces=LOD.medium,
             # layers=LOD.low,
             layers=LOD.full,
-=======
-            spaces=LOD.full,
-            layers=LOD.low,
->>>>>>> 0e422733
-        )
-        self.relevant_ifc_types = (
-            'IfcSite',
-            'IfcBuilding',
-            'IfcBuildingStorey',
-<<<<<<< HEAD
+        )
+        self.relevant_ifc_types = (
+            'IfcSite',
+            'IfcBuilding',
+            'IfcBuildingStorey',
             # 'IfcWallElementedCase',
             # 'IfcWallStandardCase',
             'IfcWall',
@@ -194,9 +212,6 @@
             'IfcBuildingStorey',
             # 'IfcWallElementedCase',
             # 'IfcWallStandardCase',
-=======
-            'IfcBeam',
->>>>>>> 0e422733
             'IfcWall',
             'IfcWindow',
             'IfcDoor',
