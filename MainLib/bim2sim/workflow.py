--- conflicted
+++ resolved
@@ -1,4 +1,4 @@
-﻿"""Module for defining workflows"""
+"""Module for defining workflows"""
 
 from enum import Enum
 
@@ -236,15 +236,9 @@
             spaces=LOD.full,
             layers=LOD.full,
             create_external_elements=True,  # consider IfcExternalSpatialElements
-<<<<<<< HEAD
-        )
-
-
-class CFDWorkflowDummy(Workflow):
-    # todo make something useful
-=======
             cfd_export=False,
         )
+
 
 class BPSMultiZoneSeparatedEPforCFD(Workflow):
     """Building performance simulation with every space as single zone
@@ -252,21 +246,30 @@
     used within the EnergyPlus Workflow for CFD export (exports STL and
     surface inside face temperatures)"""
 
->>>>>>> 110d63be
-    def __init__(self):
-        super().__init__(
-            ductwork=LOD.low,
-            hull=LOD.medium,
-            consumer=LOD.low,
-            generator=LOD.ignore,
-            hvac=LOD.low,
-            spaces=LOD.full,
-<<<<<<< HEAD
-            layers=LOD.full,
-            create_external_elements=True,  # consider IfcExternalSpatialElements
-=======
+    def __init__(self):
+        super().__init__(
+            ductwork=LOD.low,
+            hull=LOD.medium,
+            consumer=LOD.low,
+            generator=LOD.ignore,
+            hvac=LOD.low,
+            spaces=LOD.full,
             layers=LOD.low,
             create_external_elements=True,  # consider IfcExternalSpatialElements
             cfd_export=True,
->>>>>>> 110d63be
+        )
+
+
+class CFDWorkflowDummy(Workflow):
+    # todo make something useful
+    def __init__(self):
+        super().__init__(
+            ductwork=LOD.low,
+            hull=LOD.medium,
+            consumer=LOD.low,
+            generator=LOD.ignore,
+            hvac=LOD.low,
+            spaces=LOD.full,
+            layers=LOD.full,
+            create_external_elements=True,  # consider IfcExternalSpatialElements
         )