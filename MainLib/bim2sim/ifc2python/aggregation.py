﻿"""Module for aggregation and simplifying elements"""

import logging
import math
from collections import defaultdict

import numpy as np

from bim2sim.ifc2python.element import BaseElement, BasePort
from bim2sim.ifc2python import elements, attribute


class AggregationPort(BasePort):
    """Port for Aggregation"""

    def __init__(self, original, *args, **kwargs):
        if 'guid' not in kwargs:
            kwargs['guid'] = self.get_id("AggPort")
        super().__init__(*args, **kwargs)
        self.original = original

    # def determine_flow_side(self):
        # return self.original.determine_flow_side()

    def calc_position(self):
        """Position of original port"""
        return self.original.position


class Aggregation(BaseElement):
    """Base aggregation of models"""

    def __init__(self, name, elements, *args, **kwargs):
        if 'guid' not in kwargs:
            # TODO: make guid reproducable unique for same aggregation elements
            # e.g. hash of all (ordered?) element guids?
            # Needed for save/load decisions on aggregations
            kwargs['guid'] = self.get_id("Agg")
        super().__init__(*args, **kwargs)
        self.name = name
        self.elements = elements
        for model in self.elements:
            model.aggregation = self

    def calc_position(self):
        """Position based on first and last element"""
        try:
            return (self.elements[0].position + self.elements[-1].position) / 2
        except:
            return None

    @classmethod
    def get_empty_mapping(cls, elements: list):
        """Get information to remove elements
        :returns tuple of
            mapping dict with original ports as values and None as keys
            connection list of outer connections"""
        ports = [port for element in elements for port in element.ports]
        mapping = {port: None for port in ports}
        # TODO: len > 1, optimize
        external_ports = []
        for port in ports:
            if port.connection and port.connection.parent not in elements:
                external_ports.append(port.connection)

        mapping[external_ports[0].connection] = external_ports[1]
        mapping[external_ports[1].connection] = external_ports[0]
        connections = []  # (external_ports[0], external_ports[1])

        return mapping, connections

    @staticmethod
    def verify_edge_ports(func):
        """Decorator to verify edge ports"""
        def wrapper(agg_instance, *args, **kwargs):
            ports = func(agg_instance, *args, **kwargs)
            # inner_ports = [port for ele in agg_instance.elements for port in ele.ports]
            for port in ports:
                if not port.connection:
                    continue
                if port.connection.parent in agg_instance.elements:
                    raise AssertionError("%s (%s) is not an edge port of %s" % (port, port.guid, agg_instance))
            return ports
        return wrapper

    def __repr__(self):
        return "<%s '%s' (aggregation of %d elements)>" % (
            self.__class__.__name__, self.name, len(self.elements))


class PipeStrand(Aggregation):
    """Aggregates pipe strands"""
    aggregatable_elements = ['IfcPipeSegment', 'IfcPipeFitting']

    def __init__(self, name, elements, *args, **kwargs):
        super().__init__(name, elements, *args, **kwargs)
        edge_ports = self._get_start_and_end_ports()
        self.ports.append(AggregationPort(edge_ports[0], parent=self))
        self.ports.append(AggregationPort(edge_ports[1], parent=self))

        for ele in self.elements:
            ele.request('diameter')
            ele.request('length')

    @Aggregation.verify_edge_ports
    def _get_start_and_end_ports(self):
        """
        Finds and sets the first and last port of the pipestrand.

        Assumes all elements in are ordered as connected
        :return ports:
        """
        agg_ports = []
        # first port
        found_in = False
        found_out = False
        for port in self.elements[0].ports:
            if not port.connection:
                continue  # end node
            if port.connection.parent not in self.elements:
                found_out = True
                port.aggregated_parent = self
                agg_ports.append(port)
            else:
                found_in = True
        if not (found_in and found_out):
            raise AssertionError("Assumption of ordered elements violated")

        # last port
        found_in = False
        found_out = False
        for port in self.elements[-1].ports:
            if port.connection.parent not in self.elements:
                found_out = True
                port.aggregated_parent = self
                agg_ports.append(port)
            else:
                found_in = True
        if not (found_in and found_out):
            raise AssertionError("Assumption of ordered elements violated")

        return agg_ports

    @attribute.multi_calc
    def _calc_avg(self):
        """Calculates the total length and average diameter of all pipe-like
         elements."""
        total_length = 0
        avg_diameter = 0
        diameter_times_length = 0

        for pipe in self.elements:
            length = getattr(pipe, "length")
            diameter = getattr(pipe, "diameter")
            if not (length and diameter):
                self.logger.warning("Ignored '%s' in aggregation", pipe)
                continue

            diameter_times_length += diameter*length
            total_length += length

        if total_length != 0:
            avg_diameter = diameter_times_length / total_length

        result = dict(
            length=total_length,
            diameter=avg_diameter
        )
        return result

    def get_replacement_mapping(self):
        """Returns dict with original ports as values and their aggregated replacement as keys."""
        mapping = {port: None for element in self.elements
                   for port in element.ports}
        for port in self.ports:
            mapping[port.original] = port
        return mapping

    diameter = attribute.Attribute(
        name='diameter',
        description="Average diameter of aggregated pipe",
        functions=[_calc_avg],
    )

    length = attribute.Attribute(
        name='length',
        description="Length of aggregated pipe",
        functions=[_calc_avg]
    )


class UnderfloorHeating(PipeStrand):
    """Aggregates UnderfloorHeating, normal pitch (spacing) between
    pipes is between 0.1m and 0.2m"""

    def __init__(self, name, elements, *args, **kwargs):
        super().__init__(name, elements, *args, **kwargs)
        self._x_spacing = None
        self._y_spacing = None
        self._heating_area = None

    def is_consumer(self):
        return True

    @property
    def heating_area(self):
        """Heating area"""
        if self._heating_area is None:
            raise NotImplementedError("Adapt _calc_avg if needed")
        return self._heating_area

    @property
    def x_spacing(self):
        """Spacing in x"""
        if self._x_spacing is None:
            raise NotImplementedError("Adapt _calc_avg if needed")
        return self._x_spacing

    @property
    def y_spacing(self):
        """Spacing in y """
        if self._y_spacing is None:
            raise NotImplementedError("Adapt _calc_avg if needed")
        return self._y_spacing

    @classmethod
    def create_on_match(cls, name, uh_elements):
        """checks ps_elements and returns instance of UnderfloorHeating if all following criteria are fulfilled:
            0. minimum of 20 elements
            1. the pipe strand is located horizontally -- parallel to the floor
            2. the pipe strand has most of the elements located in an specific z-coordinate (> 80%)
            3. the spacing between adjacent elements with the same orientation is between 90mm and 210 mm
            4. the total area of the underfloor heating is more than 1m² - just as safety factor
            5. the quotient between the cross sectional area of the pipe strand (x-y plane) and the total heating area
                is between 0.09 and 0.01 - area density for underfloor heating"""
        # TODO: use only floor heating pipes and not connecting pipes

        if len(uh_elements) < 20:
            return  # number criteria failed

        # z_coordinates = defaultdict(list)
        # for element in uh_elements:
        #     z_coordinates[element.position[2]].append(element)
        # z_coordinate = []
        # for coordinate in z_coordinates:
        #     n_pipe = 0
        #     for element in z_coordinates[coordinate]:
        #         if isinstance(element, elements.PipeFitting):
        #             n_pipe += 1
        #     if n_pipe == 0 and (len(z_coordinates[coordinate]) > len(z_coordinate)):
        #         z_coordinate = z_coordinates[coordinate]
        # z_coordinate = z_coordinate[0].position[2]

        ports_coors = np.array([p.position for e in uh_elements for p in e.ports])
        counts = np.unique(ports_coors[:, 2], return_counts=True)
        # TODO: cluster z coordinates
        idx_max = np.argmax(counts[1])
        if counts[1][idx_max] / ports_coors.shape[0] < 0.8:
            return  # most elements in same z plane criteria failed

        z_coordinate2 = counts[0][idx_max]

        min_x = float("inf")
        max_x = -float("inf")
        min_y = float("inf")
        max_y = -float("inf")
        x_orientation = []
        y_orientation = []
        for element in uh_elements:
            if np.abs(element.ports[0].position[2] - z_coordinate2) < 1 \
                    and np.abs(element.ports[1].position[2] - z_coordinate2) < 1:
                if element.position[0] < min_x:
                    min_x = element.position[0]
                if element.position[0] > max_x:
                    max_x = element.position[0]
                if element.position[1] < min_y:
                    min_y = element.position[1]
                if element.position[1] > max_y:
                    max_y = element.position[1]

                # TODO: what if e.g. 45° orientation??
                if abs(element.ports[0].position[0] - element.ports[1].position[0]) < 1:
                    y_orientation.append(element)
                if abs(element.ports[0].position[1] - element.ports[1].position[1]) < 1:
                    x_orientation.append(element)
        heating_area = (max_x - min_x) * (max_y - min_y)
        if heating_area < 1e6:
            return  # heating area criteria failed

        # TODO: this is not correct for some layouts
        if len(y_orientation) - 1 != 0:
            x_spacing = (max_x - min_x) / (len(y_orientation) - 1)
        if len(x_orientation) - 1 != 0:
            y_spacing = (max_y - min_y) / (len(x_orientation) - 1)
        if not ((90 < x_spacing < 210) or (90 < y_spacing < 210)):
            return  # spacing criteria failed

        # create instance to check final kpi criteria
        underfloor_heating = cls(name, uh_elements)
        # pre set _calc_avg results
        underfloor_heating._heating_area = heating_area
        underfloor_heating._x_spacing = x_spacing
        underfloor_heating._y_spacing = y_spacing

        kpi_criteria = (underfloor_heating.length * underfloor_heating.diameter) / heating_area

        if 0.09 > kpi_criteria > 0.01:
            return underfloor_heating
        # else kpi criteria failed


class ParallelPump(Aggregation):
    """Aggregates pumps in parallel"""
    aggregatable_elements = ['IfcPump', 'PipeStand', 'IfcPipeSegment', 'IfcPipeFitting']

    def __init__(self, name, elements, *args, **kwargs):
        super().__init__(name, elements, *args, **kwargs)
        edge_ports = self._get_start_and_end_ports()  # TODO: @diego fix _get_start_and_end_ports to return proper ports
        self.ports.append(AggregationPort(edge_ports[0], parent=self))
        self.ports.append(AggregationPort(edge_ports[1], parent=self))
<<<<<<< HEAD
=======
        self._total_rated_power = None
        self._avg_rated_height = None
        self._total_rated_volume_flow = None
        self._total_diameter = None
        self._total_length = None
        self._avg_diameter_strand = None
        self._ports = None
>>>>>>> b69e22ea

    @Aggregation.verify_edge_ports
    def _get_start_and_end_ports(self):
        """
        Finds external ports of aggregated group
        :return ports:
        """

        agg_ports = []
        # first port
        port = self._ports[0].ports[1]
        port.aggregated_parent = self
        agg_ports.append(port)
        # last port
        port = self._ports[-1].ports[1]
        port.aggregated_parent = self
        agg_ports.append(port)
        return agg_ports

<<<<<<< HEAD
    @attribute.multi_calc
    def _calc_avg(self):
        """Calculates the parameters of all pump-like elements."""
        avg_rated_height = 0
        total_rated_volume_flow = 0
        total_diameter = 0
        avg_diameter_strand = 0
        total_length = 0
        diameter_times_length = 0

        for pump in self.elements:
            if "Pump" in pump.ifc_type:
                rated_power = getattr(pump, "rated_power")
                rated_height = getattr(pump, "rated_height")
                rated_volume_flow = getattr(pump, "rated_volume_flow")
                diameter = getattr(pump, "diameter")
                if not (rated_power and rated_height and rated_volume_flow and diameter):
                    self.logger.warning("Ignored '%s' in aggregation", pump)
                    continue

                total_rated_volume_flow += rated_volume_flow
                # this is not avg but max
                if avg_rated_height != 0:
                    if rated_height < avg_rated_height:
                        avg_rated_height = rated_height
                else:
                    avg_rated_height = rated_height

                total_diameter += diameter ** 2
            else:
                if hasattr(pump, "diameter") and hasattr(pump, "length"):
                    length = pump.length
                    diameter = pump.diameter
                    if not (length and diameter):
                        self.logger.warning("Ignored '%s' in aggregation", pump)
                        continue

                    diameter_times_length += diameter * length
                    total_length += length

                else:
                    self.logger.warning("Ignored '%s' in aggregation", pump)

        if total_length != 0:
            avg_diameter_strand = diameter_times_length / total_length

        total_diameter = math.sqrt(total_diameter)
        g = 9.81
        rho = 1000
        # TODO: two pumps with rated power of 3 each give a total rated power of 674928
        total_rated_power = total_rated_volume_flow * avg_rated_height * g * rho

        result = dict(
            rated_power=total_rated_power,
            rated_height=avg_rated_height,
            rated_volume_flow=total_rated_volume_flow,
            diameter=total_diameter,
            diameter_strand=avg_diameter_strand,
            length=total_length,
        )
        return result
=======
    # def _calc_avg(self):
    #     """Calculates the parameters of all pump-like elements."""
    #     self._total_rated_power = 0
    #     self._avg_rated_height = 0
    #     self._total_rated_volume_flow = 0
    #     self._total_diameter = 0
    #     self._avg_diameter_strand = 0
    #     self._total_length = 0
    #     diameter_times_length = 0
    #
    #     for pump in self.elements:
    #         if "Pump" in str(pump):
    #             rated_power = getattr(pump, "rated_power")
    #             rated_height = getattr(pump, "rated_height")
    #             rated_volume_flow = getattr(pump, "rated_volume_flow")
    #             diameter = getattr(pump, "diameter")
    #             if not (rated_power and rated_height and rated_volume_flow and diameter):
    #                 self.logger.warning("Ignored '%s' in aggregation", pump)
    #                 continue
    #
    #             self._total_rated_volume_flow += rated_volume_flow
    #             if self._avg_rated_height != 0:
    #                 if rated_height < self._avg_rated_height:
    #                     self._avg_rated_height = rated_height
    #             else:
    #                 self._avg_rated_height = rated_height
    #
    #             self._total_diameter = self._total_diameter + diameter ** 2
    #         else:
    #             if hasattr(pump, "diameter") and hasattr(pump, "length"):
    #                 length = pump.length
    #                 diameter = pump.diameter
    #                 if not (length and diameter):
    #                     self.logger.warning("Ignored '%s' in aggregation", pump)
    #                     continue
    #
    #                 diameter_times_length += diameter * length
    #                 self._total_length += length
    #
    #             else:
    #                 self.logger.warning("Ignored '%s' in aggregation", pump)
    #
    #     if self._total_length != 0:
    #         self._avg_diameter_strand = diameter_times_length / self._total_length
    #
    #     self._total_diameter = math.sqrt(self._total_diameter)
    #     g = 9.81
    #     rho = 1000
    #     self._total_rated_power = self.rated_volume_flow * self.rated_height * g * rho
>>>>>>> b69e22ea

    def get_replacement_mapping(self):
        """Returns dict with original ports as values and their aggregated replacement as keys."""
        mapping = {port: None for element in self.elements
                   for port in element.ports}
        for port in self.ports:
            mapping[port.original] = port
        return mapping

<<<<<<< HEAD
    rated_power = attribute.Attribute(
        name='rated_power',
        description="rated power",
        functions=[_calc_avg]
    )
    rated_height = attribute.Attribute(
        name='rated_height',
        description="rated height",
        functions=[_calc_avg]
    )
    rated_volume_flow = attribute.Attribute(
        name='rated_volume_flow',
        description="rated volume flow",
        functions=[_calc_avg]
    )
    diameter = attribute.Attribute(
        name='diameter',
        description="diameter",
        functions=[_calc_avg]
    )
    length = attribute.Attribute(
        name='length',
        description="length of aggregated pipe elements",
        functions=[_calc_avg]
    )
    diameter_strand = attribute.Attribute(
        name='diameter_strand',
        description="average diameter of aggregated pipe elements",
        functions=[_calc_avg]
    )
=======
    @property
    def rated_power(self):
        """Length of aggregated pipe"""
        if self._total_rated_power is None:
            raise NotImplementedError("Adapt _calc_avg if needed")
        return self._total_rated_power

    @property
    def rated_height(self):
        """Length of aggregated pipe"""
        if self._avg_rated_height is None:
            raise NotImplementedError("Adapt _calc_avg if needed")
        return self._avg_rated_height

    @property
    def rated_volume_flow(self):
        """Length of aggregated pipe"""
        if self._total_rated_volume_flow is None:
            raise NotImplementedError("Adapt _calc_avg if needed")
        return self._total_rated_volume_flow

    @property
    def diameter(self):
        """Diameter of aggregated pipe"""
        if self._total_diameter is None:
            raise NotImplementedError("Adapt _calc_avg if needed")
        return self._total_diameter

    @property
    def length(self):
        """Diameter of aggregated pipe"""
        if self._total_length is None:
            raise NotImplementedError("Adapt _calc_avg if needed")
        return self._total_length

    @property
    def diameter_strand(self):
        """Diameter of aggregated pipe"""
        if self._avg_diameter_strand is None:
            raise NotImplementedError("Adapt _calc_avg if needed")
        return self._avg_diameter_strand
>>>>>>> b69e22ea

    @classmethod
    def create_on_match(cls, name, cycle):
        """reduce the found cycles, to just the cycles that fulfill the next criteria:
            1. it's a parallel cycle (the two strands have the same flow direction)
            2. it has one or more pumps in each strand
            finally it creates a list with the founded cycles with the next lists:
            'elements', 'up_strand', 'low_strand', 'ports'
            """
        p_instance = "Pump"
        n_pumps = 0
        total_ports = {}
        new_cycle = {}
        # all possible beginning and end of the cycle (always pipe fittings), pumps counting
        for port in cycle:
            if isinstance(port.parent, getattr(elements, p_instance)):
                n_pumps += 1
            if isinstance(port.parent, elements.PipeFitting):
                if port.parent.guid in total_ports:
                    total_ports[port.parent.guid].append(port)
                else:
                    total_ports[port.parent.guid] = []
                    total_ports[port.parent.guid].append(port)
        # 1st filter, cycle has more than 2 pump-ports, 1 pump
        if n_pumps >= 4:
            new_cycle["elements"] = list(dict.fromkeys([v.parent for v in cycle]))
        else:
            return
        # 2nd filter, beginning and end of the cycle (parallel check)
        final_ports = []
        for k, ele in total_ports.items():
            if ele[0].flow_direction == ele[1].flow_direction:
                final_ports.append(ele[0])
                final_ports.append(ele[1])
        if len(final_ports) < 4:
            return
        # Strand separation - upper & lower
        upper = []
        lower = []
        for elem in new_cycle["elements"]:
            if new_cycle["elements"].index(final_ports[1].parent) \
                    < new_cycle["elements"].index(elem) < new_cycle["elements"].index(final_ports[2].parent):
                upper.append(elem)
            else:
                lower.append(elem)
        # 3rd Filter, each strand has one or more pumps
        check_up = str(dict.fromkeys(upper))
        check_low = str(dict.fromkeys(lower))

        parallel_pump = cls(name, cycle)
        parallel_pump._elements = new_cycle["elements"]
        parallel_pump._up_strand = upper
        parallel_pump._low_strand = lower
        parallel_pump._ports = final_ports

        if (p_instance in check_up) and (p_instance in check_low):
            return parallel_pump


def cycles_reduction(cycles, p_instance):
    """reduce the found cycles, to just the cycles that fulfill the next criteria:
    1. it's a parallel cycle (the two strands have the same flow direction)
    2. it has one or more pumps in each strand
    finally it creates a list with the founded cycles with the next lists:
    'elements', 'up_strand', 'low_strand', 'ports'
    """
    new_cycles = []
    for cycle in cycles:
        n_pumps = 0
        total_ports = {}
        new_cycle = {}
        # all possible beginning and end of the cycle (always pipe fittings), pumps counting
        for port in cycle:
            if isinstance(port.parent, getattr(elements, p_instance)):
                n_pumps += 1
            if isinstance(port.parent, elements.PipeFitting):
                if port.parent.guid in total_ports:
                    total_ports[port.parent.guid].append(port)
                else:
                    total_ports[port.parent.guid] = []
                    total_ports[port.parent.guid].append(port)
        # 1st filter, cycle has more than 2 pump-ports, 1 pump
        if n_pumps >= 4:
            new_cycle["elements"] = list(dict.fromkeys([v.parent for v in cycle]))
        else:
            continue
        # 2nd filter, beginning and end of the cycle (parallel check)
        final_ports = []
        for k, ele in total_ports.items():
            if ele[0].flow_direction == ele[1].flow_direction:
                final_ports.append(ele[0])
                final_ports.append(ele[1])
        if len(final_ports) < 4:
            continue
        # Strand separation - upper & lower
        upper = []
        lower = []
        for elem in new_cycle["elements"]:
            if new_cycle["elements"].index(final_ports[1].parent) \
                    < new_cycle["elements"].index(elem) < new_cycle["elements"].index(final_ports[2].parent):
                upper.append(elem)
            else:
                lower.append(elem)
        new_cycle['up_strand'] = upper
        new_cycle['low_strand'] = lower
        new_cycle["ports"] = final_ports
        # 3rd Filter, each strand has one or more pumps
        check_up = str(dict.fromkeys(new_cycle['up_strand']))
        check_low = str(dict.fromkeys(new_cycle['low_strand']))
        if (p_instance in check_up) and (p_instance in check_low):
            new_cycles.append(new_cycle)
    return new_cycles
<|MERGE_RESOLUTION|>--- conflicted
+++ resolved
@@ -318,16 +318,7 @@
         edge_ports = self._get_start_and_end_ports()  # TODO: @diego fix _get_start_and_end_ports to return proper ports
         self.ports.append(AggregationPort(edge_ports[0], parent=self))
         self.ports.append(AggregationPort(edge_ports[1], parent=self))
-<<<<<<< HEAD
-=======
-        self._total_rated_power = None
-        self._avg_rated_height = None
-        self._total_rated_volume_flow = None
-        self._total_diameter = None
-        self._total_length = None
-        self._avg_diameter_strand = None
         self._ports = None
->>>>>>> b69e22ea
 
     @Aggregation.verify_edge_ports
     def _get_start_and_end_ports(self):
@@ -347,7 +338,6 @@
         agg_ports.append(port)
         return agg_ports
 
-<<<<<<< HEAD
     @attribute.multi_calc
     def _calc_avg(self):
         """Calculates the parameters of all pump-like elements."""
@@ -409,57 +399,6 @@
             length=total_length,
         )
         return result
-=======
-    # def _calc_avg(self):
-    #     """Calculates the parameters of all pump-like elements."""
-    #     self._total_rated_power = 0
-    #     self._avg_rated_height = 0
-    #     self._total_rated_volume_flow = 0
-    #     self._total_diameter = 0
-    #     self._avg_diameter_strand = 0
-    #     self._total_length = 0
-    #     diameter_times_length = 0
-    #
-    #     for pump in self.elements:
-    #         if "Pump" in str(pump):
-    #             rated_power = getattr(pump, "rated_power")
-    #             rated_height = getattr(pump, "rated_height")
-    #             rated_volume_flow = getattr(pump, "rated_volume_flow")
-    #             diameter = getattr(pump, "diameter")
-    #             if not (rated_power and rated_height and rated_volume_flow and diameter):
-    #                 self.logger.warning("Ignored '%s' in aggregation", pump)
-    #                 continue
-    #
-    #             self._total_rated_volume_flow += rated_volume_flow
-    #             if self._avg_rated_height != 0:
-    #                 if rated_height < self._avg_rated_height:
-    #                     self._avg_rated_height = rated_height
-    #             else:
-    #                 self._avg_rated_height = rated_height
-    #
-    #             self._total_diameter = self._total_diameter + diameter ** 2
-    #         else:
-    #             if hasattr(pump, "diameter") and hasattr(pump, "length"):
-    #                 length = pump.length
-    #                 diameter = pump.diameter
-    #                 if not (length and diameter):
-    #                     self.logger.warning("Ignored '%s' in aggregation", pump)
-    #                     continue
-    #
-    #                 diameter_times_length += diameter * length
-    #                 self._total_length += length
-    #
-    #             else:
-    #                 self.logger.warning("Ignored '%s' in aggregation", pump)
-    #
-    #     if self._total_length != 0:
-    #         self._avg_diameter_strand = diameter_times_length / self._total_length
-    #
-    #     self._total_diameter = math.sqrt(self._total_diameter)
-    #     g = 9.81
-    #     rho = 1000
-    #     self._total_rated_power = self.rated_volume_flow * self.rated_height * g * rho
->>>>>>> b69e22ea
 
     def get_replacement_mapping(self):
         """Returns dict with original ports as values and their aggregated replacement as keys."""
@@ -469,7 +408,6 @@
             mapping[port.original] = port
         return mapping
 
-<<<<<<< HEAD
     rated_power = attribute.Attribute(
         name='rated_power',
         description="rated power",
@@ -500,49 +438,6 @@
         description="average diameter of aggregated pipe elements",
         functions=[_calc_avg]
     )
-=======
-    @property
-    def rated_power(self):
-        """Length of aggregated pipe"""
-        if self._total_rated_power is None:
-            raise NotImplementedError("Adapt _calc_avg if needed")
-        return self._total_rated_power
-
-    @property
-    def rated_height(self):
-        """Length of aggregated pipe"""
-        if self._avg_rated_height is None:
-            raise NotImplementedError("Adapt _calc_avg if needed")
-        return self._avg_rated_height
-
-    @property
-    def rated_volume_flow(self):
-        """Length of aggregated pipe"""
-        if self._total_rated_volume_flow is None:
-            raise NotImplementedError("Adapt _calc_avg if needed")
-        return self._total_rated_volume_flow
-
-    @property
-    def diameter(self):
-        """Diameter of aggregated pipe"""
-        if self._total_diameter is None:
-            raise NotImplementedError("Adapt _calc_avg if needed")
-        return self._total_diameter
-
-    @property
-    def length(self):
-        """Diameter of aggregated pipe"""
-        if self._total_length is None:
-            raise NotImplementedError("Adapt _calc_avg if needed")
-        return self._total_length
-
-    @property
-    def diameter_strand(self):
-        """Diameter of aggregated pipe"""
-        if self._avg_diameter_strand is None:
-            raise NotImplementedError("Adapt _calc_avg if needed")
-        return self._avg_diameter_strand
->>>>>>> b69e22ea
 
     @classmethod
     def create_on_match(cls, name, cycle):
