--- conflicted
+++ resolved
@@ -20,7 +20,7 @@
         self.original = original
 
     # def determine_flow_side(self):
-    # return self.original.determine_flow_side()
+        # return self.original.determine_flow_side()
 
     def calc_position(self):
         """Position of original port"""
@@ -144,13 +144,8 @@
                 self.logger.warning("Ignored '%s' in aggregation", pipe)
                 continue
 
-<<<<<<< HEAD
-            diameter_times_length += diameter * length
-            self._total_length += length
-=======
             diameter_times_length += diameter*length
             total_length += length
->>>>>>> b25b08af
 
         if total_length != 0:
             avg_diameter = diameter_times_length / total_length
