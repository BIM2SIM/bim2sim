﻿"""Module for aggregation and simplifying elements"""

import logging
import math
from collections import defaultdict

import numpy as np

from bim2sim.ifc2python.element import BaseElement, BasePort
from bim2sim.ifc2python import elements, attribute


class AggregationPort(BasePort):
    """Port for Aggregation"""

    def __init__(self, original, *args, **kwargs):
        if 'guid' not in kwargs:
            kwargs['guid'] = self.get_id("AggPort")
        super().__init__(*args, **kwargs)
        self.original = original

    # def determine_flow_side(self):
        # return self.original.determine_flow_side()

    def calc_position(self):
        """Position of original port"""
        return self.original.position


class Aggregation(BaseElement):
    """Base aggregation of models"""

    def __init__(self, name, elements, *args, **kwargs):
        if 'guid' not in kwargs:
            # TODO: make guid reproducable unique for same aggregation elements
            # e.g. hash of all (ordered?) element guids?
            # Needed for save/load decisions on aggregations
            kwargs['guid'] = self.get_id("Agg")
        super().__init__(*args, **kwargs)
        self.name = name
        self.elements = elements
        for model in self.elements:
            model.aggregation = self

    def calc_position(self):
        """Position based on first and last element"""
        try:
            return (self.elements[0].position + self.elements[-1].position) / 2
        except:
            return None

    @classmethod
    def get_empty_mapping(cls, elements: list):
        """Get information to remove elements
        :returns tuple of
            mapping dict with original ports as values and None as keys
            connection list of outer connections"""
        ports = [port for element in elements for port in element.ports]
        mapping = {port: None for port in ports}
        # TODO: len > 1, optimize
        external_ports = []
        for port in ports:
            if port.connection and port.connection.parent not in elements:
                external_ports.append(port.connection)

        mapping[external_ports[0].connection] = external_ports[1]
        mapping[external_ports[1].connection] = external_ports[0]
        connections = []  # (external_ports[0], external_ports[1])

        return mapping, connections

    @staticmethod
    def verify_edge_ports(func):
        """Decorator to verify edge ports"""
        def wrapper(agg_instance, *args, **kwargs):
            ports = func(agg_instance, *args, **kwargs)
            # inner_ports = [port for ele in agg_instance.elements for port in ele.ports]
            for port in ports:
                if not port.connection:
                    continue
                if port.connection.parent in agg_instance.elements:
                    raise AssertionError("%s (%s) is not an edge port of %s" % (port, port.guid, agg_instance))
            return ports
        return wrapper

    def __repr__(self):
        return "<%s '%s' (aggregation of %d elements)>" % (
            self.__class__.__name__, self.name, len(self.elements))


class PipeStrand(Aggregation):
    """Aggregates pipe strands"""
    aggregatable_elements = ['IfcPipeSegment', 'IfcPipeFitting']

    def __init__(self, name, elements, *args, **kwargs):
        super().__init__(name, elements, *args, **kwargs)
        edge_ports = self._get_start_and_end_ports()
        self.ports.append(AggregationPort(edge_ports[0], parent=self))
        self.ports.append(AggregationPort(edge_ports[1], parent=self))

        for ele in self.elements:
            ele.request('diameter')
            ele.request('length')

    @Aggregation.verify_edge_ports
    def _get_start_and_end_ports(self):
        """
        Finds and sets the first and last port of the pipestrand.

        Assumes all elements in are ordered as connected
        :return ports:
        """
        agg_ports = []
        # first port
        found_in = False
        found_out = False
        for port in self.elements[0].ports:
            if not port.connection:
                continue  # end node
            if port.connection.parent not in self.elements:
                found_out = True
                port.aggregated_parent = self
                agg_ports.append(port)
            else:
                found_in = True
        if not (found_in and found_out):
            raise AssertionError("Assumption of ordered elements violated")

        # last port
        found_in = False
        found_out = False
        for port in self.elements[-1].ports:
            if port.connection.parent not in self.elements:
                found_out = True
                port.aggregated_parent = self
                agg_ports.append(port)
            else:
                found_in = True
        if not (found_in and found_out):
            raise AssertionError("Assumption of ordered elements violated")

        return agg_ports

    @attribute.multi_calc
    def _calc_avg(self):
        """Calculates the total length and average diameter of all pipe-like
         elements."""
        total_length = 0
        avg_diameter = 0
        diameter_times_length = 0

        for pipe in self.elements:
            length = getattr(pipe, "length")
            diameter = getattr(pipe, "diameter")
            if not (length and diameter):
                self.logger.warning("Ignored '%s' in aggregation", pipe)
                continue

            diameter_times_length += diameter*length
            total_length += length

        if total_length != 0:
            avg_diameter = diameter_times_length / total_length

        result = dict(
            length=total_length,
            diameter=avg_diameter
        )
        return result

    def get_replacement_mapping(self):
        """Returns dict with original ports as values and their aggregated replacement as keys."""
        mapping = {port: None for element in self.elements
                   for port in element.ports}
        for port in self.ports:
            mapping[port.original] = port
        return mapping

    diameter = attribute.Attribute(
        name='diameter',
        description="Average diameter of aggregated pipe",
        functions=[_calc_avg],
    )

    length = attribute.Attribute(
        name='length',
        description="Length of aggregated pipe",
        functions=[_calc_avg]
    )


class UnderfloorHeating(PipeStrand):
    """Aggregates UnderfloorHeating, normal pitch (spacing) between
    pipes is between 0.1m and 0.2m"""

    def __init__(self, name, elements, *args, **kwargs):
        super().__init__(name, elements, *args, **kwargs)
        self._x_spacing = None
        self._y_spacing = None
        self._heating_area = None

    def is_consumer(self):
        return True

    @property
    def heating_area(self):
        """Heating area"""
        if self._heating_area is None:
            raise NotImplementedError("Adapt _calc_avg if needed")
        return self._heating_area

    @property
    def x_spacing(self):
        """Spacing in x"""
        if self._x_spacing is None:
            raise NotImplementedError("Adapt _calc_avg if needed")
        return self._x_spacing

    @property
    def y_spacing(self):
        """Spacing in y """
        if self._y_spacing is None:
            raise NotImplementedError("Adapt _calc_avg if needed")
        return self._y_spacing

    @classmethod
    def create_on_match(cls, name, uh_elements):
        """checks ps_elements and returns instance of UnderfloorHeating if all following criteria are fulfilled:
            0. minimum of 20 elements
            1. the pipe strand is located horizontally -- parallel to the floor
            2. the pipe strand has most of the elements located in an specific z-coordinate (> 80%)
            3. the spacing between adjacent elements with the same orientation is between 90mm and 210 mm
            4. the total area of the underfloor heating is more than 1m² - just as safety factor
            5. the quotient between the cross sectional area of the pipe strand (x-y plane) and the total heating area
                is between 0.09 and 0.01 - area density for underfloor heating"""
        # TODO: use only floor heating pipes and not connecting pipes

        if len(uh_elements) < 20:
            return  # number criteria failed

        # z_coordinates = defaultdict(list)
        # for element in uh_elements:
        #     z_coordinates[element.position[2]].append(element)
        # z_coordinate = []
        # for coordinate in z_coordinates:
        #     n_pipe = 0
        #     for element in z_coordinates[coordinate]:
        #         if isinstance(element, elements.PipeFitting):
        #             n_pipe += 1
        #     if n_pipe == 0 and (len(z_coordinates[coordinate]) > len(z_coordinate)):
        #         z_coordinate = z_coordinates[coordinate]
        # z_coordinate = z_coordinate[0].position[2]

        ports_coors = np.array([p.position for e in uh_elements for p in e.ports])
        counts = np.unique(ports_coors[:, 2], return_counts=True)
        # TODO: cluster z coordinates
        idx_max = np.argmax(counts[1])
        if counts[1][idx_max] / ports_coors.shape[0] < 0.8:
            return  # most elements in same z plane criteria failed

        z_coordinate2 = counts[0][idx_max]

        min_x = float("inf")
        max_x = -float("inf")
        min_y = float("inf")
        max_y = -float("inf")
        x_orientation = []
        y_orientation = []
        for element in uh_elements:
            if np.abs(element.ports[0].position[2] - z_coordinate2) < 1 \
                    and np.abs(element.ports[1].position[2] - z_coordinate2) < 1:
                if element.position[0] < min_x:
                    min_x = element.position[0]
                if element.position[0] > max_x:
                    max_x = element.position[0]
                if element.position[1] < min_y:
                    min_y = element.position[1]
                if element.position[1] > max_y:
                    max_y = element.position[1]

                # TODO: what if e.g. 45° orientation??
                if abs(element.ports[0].position[0] - element.ports[1].position[0]) < 1:
                    y_orientation.append(element)
                if abs(element.ports[0].position[1] - element.ports[1].position[1]) < 1:
                    x_orientation.append(element)
        heating_area = (max_x - min_x) * (max_y - min_y)
        if heating_area < 1e6:
            return  # heating area criteria failed

        # TODO: this is not correct for some layouts
        if len(y_orientation) - 1 != 0:
            x_spacing = (max_x - min_x) / (len(y_orientation) - 1)
        if len(x_orientation) - 1 != 0:
            y_spacing = (max_y - min_y) / (len(x_orientation) - 1)
        if not ((90 < x_spacing < 210) or (90 < y_spacing < 210)):
            return  # spacing criteria failed

        # create instance to check final kpi criteria
        underfloor_heating = cls(name, uh_elements)
        # pre set _calc_avg results
        underfloor_heating._heating_area = heating_area
        underfloor_heating._x_spacing = x_spacing
        underfloor_heating._y_spacing = y_spacing

        kpi_criteria = (underfloor_heating.length * underfloor_heating.diameter) / heating_area

        if 0.09 > kpi_criteria > 0.01:
            return underfloor_heating
        # else kpi criteria failed


class ParallelPump(Aggregation):
    """Aggregates pumps in parallel"""
    aggregatable_elements = ['IfcPump', 'PipeStand', 'IfcPipeSegment', 'IfcPipeFitting']

    def __init__(self, name, elements, *args, **kwargs):
        super().__init__(name, elements, *args, **kwargs)
        edge_ports = self._get_start_and_end_ports()  # TODO: @diego fix _get_start_and_end_ports to return proper ports
        self.ports.append(AggregationPort(edge_ports[0], parent=self))
        self.ports.append(AggregationPort(edge_ports[1], parent=self))
<<<<<<< HEAD

    def _get_start_and_end_ports(self):
        """
        Finds and sets the first and last port of the parallelpumps

        Assumes all elements in are ordered as connected
        :return ports:
        """
        total_ports = {}
        # all possible beginning and end of the cycle (always pipe fittings), pumps counting
        for port in self.elements:
            if isinstance(port.parent, elements.PipeFitting):
                if port.parent.guid in total_ports:
                    total_ports[port.parent.guid].append(port)
                else:
                    total_ports[port.parent.guid] = []
                    total_ports[port.parent.guid].append(port)
        # 2nd filter, beginning and end of the cycle (parallel check)
        final_ports = []
        for k, ele in total_ports.items():
            if ele[0].flow_direction == ele[1].flow_direction:
                # final_ports.append(ele[0].parent)
                final_ports.append(ele[0])
                final_ports.append(ele[1])

        agg_ports = []
        # first port
        for ele in final_ports[0].parent.ports:
            if ele not in final_ports:
                port = ele
                port.aggregated_parent = self
                agg_ports.append(port)
        # last port
        for ele in final_ports[-1].parent.ports:
            if ele not in final_ports:
                port = ele
                port.aggregated_parent = self
                agg_ports.append(port)
        return agg_ports

    @attribute.multi_calc
    def _calc_avg(self):
        """Calculates the parameters of all pump-like elements."""
        avg_rated_height = 0
        total_rated_volume_flow = 0
        total_diameter = 0
        avg_diameter_strand = 0
        total_length = 0
        diameter_times_length = 0

        cycle_elements = list(dict.fromkeys([v.parent for v in self.elements]))
        for pump in cycle_elements:
            if "Pump" in str(pump):
                rated_power = getattr(pump, "rated_power")
                rated_height = getattr(pump, "rated_height")
                rated_volume_flow = getattr(pump, "rated_volume_flow")
                diameter = getattr(pump, "diameter")
                if not (rated_power and rated_height and rated_volume_flow and diameter):
                    self.logger.warning("Ignored '%s' in aggregation", pump)
                    continue

                total_rated_volume_flow += rated_volume_flow
                if avg_rated_height != 0:
                    if rated_height < avg_rated_height:
                        avg_rated_height = rated_height
                else:
                    avg_rated_height = rated_height

                total_diameter += diameter ** 2
            else:
                if hasattr(pump, "diameter") and hasattr(pump, "length"):
                    length = pump.length
                    diameter = pump.diameter
                    if not (length and diameter):
                        self.logger.warning("Ignored '%s' in aggregation", pump)
                        continue

                    diameter_times_length += diameter * length
                    total_length += length

                else:
                    self.logger.warning("Ignored '%s' in aggregation", pump)

        if total_length != 0:
            avg_diameter_strand = diameter_times_length / total_length

        total_diameter = math.sqrt(total_diameter)
        g = 9.81
        rho = 1000
        total_rated_power = total_rated_volume_flow * avg_rated_height * g * rho

        result = dict(
            rated_power=total_rated_power,
            rated_height=avg_rated_height,
            rated_volume_flow=total_rated_volume_flow,
            diameter=total_diameter,
            length=total_length,
            diameter_strand=avg_diameter_strand
        )
        return result

    def get_replacement_mapping(self):
        """Returns dict with original ports as values and their aggregated replacement as keys."""
        mapping = {port: None for element in self._elements
                   for port in element.ports}
        for port in self.ports:
            mapping[port.original] = port
        return mapping

    rated_power = attribute.Attribute(
        name='rated_power',
        description="a",
        functions=[_calc_avg]
    )

    rated_height = attribute.Attribute(
        name='rated_height',
        description='',
        functions=[_calc_avg]
    )

    rated_volume_flow = attribute.Attribute(
        name='rated_volume_flow',
        description='',
        functions=[_calc_avg]
    )

    diameter = attribute.Attribute(
        name='diameter',
        description='',
        functions=[_calc_avg]
    )

    length = attribute.Attribute(
        name='length',
        description='',
        functions=[_calc_avg]
    )

    diameter_strand = attribute.Attribute(
        name='diameter_strand',
        description='',
        functions=[_calc_avg]
    )

    @classmethod
    def create_on_match(cls, name, cycle):
        """reduce the found cycles, to just the cycles that fulfill the next criteria:
            1. it's a parallel cycle (the two strands have the same flow direction)
            2. it has one or more pumps in each strand
            finally it creates a list with the founded cycles with the next lists:
            'elements', 'up_strand', 'low_strand', 'ports'
            """
        p_instance = "Pump"
        n_pumps = 0
        total_ports = {}
        cycle_elements = []
        # all possible beginning and end of the cycle (always pipe fittings), pumps counting
        for port in cycle:
            if isinstance(port.parent, getattr(elements, p_instance)):
                n_pumps += 1
            if isinstance(port.parent, elements.PipeFitting):
                if port.parent.guid in total_ports:
                    total_ports[port.parent.guid].append(port)
                else:
                    total_ports[port.parent.guid] = []
                    total_ports[port.parent.guid].append(port)
        # 1st filter, cycle has more than 2 pump-ports, 1 pump
        if n_pumps >= 4:
            cycle_elements = list(dict.fromkeys([v.parent for v in cycle]))
        else:
            return
        # 2nd filter, beginning and end of the cycle (parallel check)
        final_ports = []
        for k, ele in total_ports.items():
            if ele[0].flow_direction == ele[1].flow_direction:
                final_ports.append(ele[0])
                final_ports.append(ele[1])
        if len(final_ports) < 4:
            return
        # Strand separation - upper & lower
        upper = []
        lower = []
        for elem in cycle_elements:
            if cycle_elements.index(final_ports[1].parent) \
                    < cycle_elements.index(elem) < cycle_elements.index(final_ports[2].parent):
                upper.append(elem)
            else:
                lower.append(elem)
        # 3rd Filter, each strand has one or more pumps
        check_up = str(dict.fromkeys(upper))
        check_low = str(dict.fromkeys(lower))

        parallel_pump = cls(name, cycle)
        parallel_pump._elements = cycle_elements
        parallel_pump._up_strand = upper
        parallel_pump._low_strand = lower

        if (p_instance in check_up) and (p_instance in check_low):
            return parallel_pump


class ParallelSpaceHeater(Aggregation):
    """Aggregates Space heater in parallel"""
    aggregatable_elements = ['IfcSpaceHeater', 'PipeStand', 'IfcPipeSegment', 'IfcPipeFitting']

    def __init__(self, name, elements, *args, **kwargs):
        super().__init__(name, elements, *args, **kwargs)
        edge_ports = self._get_start_and_end_ports()
        self.ports.append(AggregationPort(edge_ports[0], parent=self))
        self.ports.append(AggregationPort(edge_ports[1], parent=self))
        self._total_rated_power = None
        self._avg_rated_height = None
        self._total_rated_volume_flow = None
        self._total_diameter = None
        self._total_length = None
        self._avg_diameter_strand = None
        self._elements = None
=======
        self._ports = None
>>>>>>> b3a37767

    @Aggregation.verify_edge_ports
    def _get_start_and_end_ports(self):
        """
        Finds external ports of aggregated group
        :return ports:
        """
        total_ports = {}
        # all possible beginning and end of the cycle (always pipe fittings), pumps counting
        for port in self.elements:
            if isinstance(port.parent, elements.PipeFitting):
                if port.parent.guid in total_ports:
                    total_ports[port.parent.guid].append(port)
                else:
                    total_ports[port.parent.guid] = []
                    total_ports[port.parent.guid].append(port)
        # 2nd filter, beginning and end of the cycle (parallel check)
        final_ports = []
        for k, ele in total_ports.items():
            if ele[0].flow_direction == ele[1].flow_direction:
                # final_ports.append(ele[0].parent)
                final_ports.append(ele[0])
                final_ports.append(ele[1])

        agg_ports = []
        # first port
        for ele in final_ports[0].parent.ports:
            if ele not in final_ports:
                port = ele
                port.aggregated_parent = self
                agg_ports.append(port)
        # last port
        for ele in final_ports[-1].parent.ports:
            if ele not in final_ports:
                port = ele
                port.aggregated_parent = self
                agg_ports.append(port)
        return agg_ports

<<<<<<< HEAD
=======
    @attribute.multi_calc
    def _calc_avg(self):
        """Calculates the parameters of all pump-like elements."""
        avg_rated_height = 0
        total_rated_volume_flow = 0
        total_diameter = 0
        avg_diameter_strand = 0
        total_length = 0
        diameter_times_length = 0

        for pump in self.elements:
            if "Pump" in pump.ifc_type:
                rated_power = getattr(pump, "rated_power")
                rated_height = getattr(pump, "rated_height")
                rated_volume_flow = getattr(pump, "rated_volume_flow")
                diameter = getattr(pump, "diameter")
                if not (rated_power and rated_height and rated_volume_flow and diameter):
                    self.logger.warning("Ignored '%s' in aggregation", pump)
                    continue

                total_rated_volume_flow += rated_volume_flow
                # this is not avg but max
                if avg_rated_height != 0:
                    if rated_height < avg_rated_height:
                        avg_rated_height = rated_height
                else:
                    avg_rated_height = rated_height

                total_diameter += diameter ** 2
            else:
                if hasattr(pump, "diameter") and hasattr(pump, "length"):
                    length = pump.length
                    diameter = pump.diameter
                    if not (length and diameter):
                        self.logger.warning("Ignored '%s' in aggregation", pump)
                        continue

                    diameter_times_length += diameter * length
                    total_length += length

                else:
                    self.logger.warning("Ignored '%s' in aggregation", pump)

        if total_length != 0:
            avg_diameter_strand = diameter_times_length / total_length

        total_diameter = math.sqrt(total_diameter)
        g = 9.81
        rho = 1000
        # TODO: two pumps with rated power of 3 each give a total rated power of 674928
        total_rated_power = total_rated_volume_flow * avg_rated_height * g * rho

        result = dict(
            rated_power=total_rated_power,
            rated_height=avg_rated_height,
            rated_volume_flow=total_rated_volume_flow,
            diameter=total_diameter,
            diameter_strand=avg_diameter_strand,
            length=total_length,
        )
        return result

>>>>>>> b3a37767
    def get_replacement_mapping(self):
        """Returns dict with original ports as values and their aggregated replacement as keys."""
        mapping = {port: None for element in self._elements
                   for port in element.ports}
        for port in self.ports:
            mapping[port.original] = port
        return mapping

    rated_power = attribute.Attribute(
        name='rated_power',
        description="rated power",
        functions=[_calc_avg]
    )
    rated_height = attribute.Attribute(
        name='rated_height',
        description="rated height",
        functions=[_calc_avg]
    )
    rated_volume_flow = attribute.Attribute(
        name='rated_volume_flow',
        description="rated volume flow",
        functions=[_calc_avg]
    )
    diameter = attribute.Attribute(
        name='diameter',
        description="diameter",
        functions=[_calc_avg]
    )
    length = attribute.Attribute(
        name='length',
        description="length of aggregated pipe elements",
        functions=[_calc_avg]
    )
    diameter_strand = attribute.Attribute(
        name='diameter_strand',
        description="average diameter of aggregated pipe elements",
        functions=[_calc_avg]
    )

    @classmethod
    def create_on_match(cls, name, cycle):
        """reduce the found cycles, to just the cycles that fulfill the next criteria:
            1. it's a parallel cycle (the two strands have the same flow direction)
            2. it has one or more pumps in each strand
            finally it creates a list with the founded cycles with the next lists:
            'elements', 'up_strand', 'low_strand', 'ports'
            """
        p_instance = "SpaceHeater"
        n_element = 0
        total_ports = {}
        new_cycle = {}
        # all possible beginning and end of the cycle (always pipe fittings), pumps counting
        for port in cycle:
            if isinstance(port.parent, getattr(elements, p_instance)):
                n_element += 1
            if isinstance(port.parent, elements.PipeFitting):
                if port.parent.guid in total_ports:
                    total_ports[port.parent.guid].append(port)
                else:
                    total_ports[port.parent.guid] = []
                    total_ports[port.parent.guid].append(port)
        # 1st filter, cycle has more than 2 pump-ports, 1 pump
        if n_element >= 4:
            new_cycle["elements"] = list(dict.fromkeys([v.parent for v in cycle]))
        else:
            return
        # 2nd filter, beginning and end of the cycle (parallel check)
        final_ports = []
        for k, ele in total_ports.items():
            if ele[0].flow_direction == ele[1].flow_direction:
                final_ports.append(ele[0])
                final_ports.append(ele[1])
        if len(final_ports) < 4:
            return
        # Strand separation - upper & lower
        upper = []
        lower = []
        for elem in new_cycle["elements"]:
            if new_cycle["elements"].index(final_ports[1].parent) \
                    < new_cycle["elements"].index(elem) < new_cycle["elements"].index(final_ports[2].parent):
                upper.append(elem)
            else:
                lower.append(elem)
        # 3rd Filter, each strand has one or more pumps
        check_up = str(dict.fromkeys(upper))
        check_low = str(dict.fromkeys(lower))

        instance = cls(name, cycle)
        instance._elements = new_cycle["elements"]
        instance._up_strand = upper
        instance._low_strand = lower

        if (p_instance in check_up) and (p_instance in check_low):
            return instance

# def cycles_reduction(cycles, p_instance):
#     """reduce the found cycles, to just the cycles that fulfill the next criteria:
#     1. it's a parallel cycle (the two strands have the same flow direction)
#     2. it has one or more pumps in each strand
#     finally it creates a list with the founded cycles with the next lists:
#     'elements', 'up_strand', 'low_strand', 'ports'
#     """
#     new_cycles = []
#     for cycle in cycles:
#         n_pumps = 0
#         total_ports = {}
#         new_cycle = {}
#         # all possible beginning and end of the cycle (always pipe fittings), pumps counting
#         for port in cycle:
#             if isinstance(port.parent, getattr(elements, p_instance)):
#                 n_pumps += 1
#             if isinstance(port.parent, elements.PipeFitting):
#                 if port.parent.guid in total_ports:
#                     total_ports[port.parent.guid].append(port)
#                 else:
#                     total_ports[port.parent.guid] = []
#                     total_ports[port.parent.guid].append(port)
#         # 1st filter, cycle has more than 2 pump-ports, 1 pump
#         if n_pumps >= 4:
#             new_cycle["elements"] = list(dict.fromkeys([v.parent for v in cycle]))
#         else:
#             continue
#         # 2nd filter, beginning and end of the cycle (parallel check)
#         final_ports = []
#         for k, ele in total_ports.items():
#             if ele[0].flow_direction == ele[1].flow_direction:
#                 final_ports.append(ele[0])
#                 final_ports.append(ele[1])
#         if len(final_ports) < 4:
#             continue
#         # Strand separation - upper & lower
#         upper = []
#         lower = []
#         for elem in new_cycle["elements"]:
#             if new_cycle["elements"].index(final_ports[1].parent) \
#                     < new_cycle["elements"].index(elem) < new_cycle["elements"].index(final_ports[2].parent):
#                 upper.append(elem)
#             else:
#                 lower.append(elem)
#         new_cycle['up_strand'] = upper
#         new_cycle['low_strand'] = lower
#         new_cycle["ports"] = final_ports
#         # 3rd Filter, each strand has one or more pumps
#         check_up = str(dict.fromkeys(new_cycle['up_strand']))
#         check_low = str(dict.fromkeys(new_cycle['low_strand']))
#         if (p_instance in check_up) and (p_instance in check_low):
#             new_cycles.append(new_cycle)
#     return new_cycles
<|MERGE_RESOLUTION|>--- conflicted
+++ resolved
@@ -318,8 +318,8 @@
         edge_ports = self._get_start_and_end_ports()  # TODO: @diego fix _get_start_and_end_ports to return proper ports
         self.ports.append(AggregationPort(edge_ports[0], parent=self))
         self.ports.append(AggregationPort(edge_ports[1], parent=self))
-<<<<<<< HEAD
-
+
+    @Aggregation.verify_edge_ports
     def _get_start_and_end_ports(self):
         """
         Finds and sets the first and last port of the parallelpumps
@@ -371,7 +371,7 @@
 
         cycle_elements = list(dict.fromkeys([v.parent for v in self.elements]))
         for pump in cycle_elements:
-            if "Pump" in str(pump):
+            if "Pump" in pump.ifc_type:
                 rated_power = getattr(pump, "rated_power")
                 rated_height = getattr(pump, "rated_height")
                 rated_volume_flow = getattr(pump, "rated_volume_flow")
@@ -381,6 +381,7 @@
                     continue
 
                 total_rated_volume_flow += rated_volume_flow
+                # this is not avg but max
                 if avg_rated_height != 0:
                     if rated_height < avg_rated_height:
                         avg_rated_height = rated_height
@@ -408,6 +409,7 @@
         total_diameter = math.sqrt(total_diameter)
         g = 9.81
         rho = 1000
+        # TODO: two pumps with rated power of 3 each give a total rated power of 674928
         total_rated_power = total_rated_volume_flow * avg_rated_height * g * rho
 
         result = dict(
@@ -430,37 +432,37 @@
 
     rated_power = attribute.Attribute(
         name='rated_power',
-        description="a",
+        description="rated power",
         functions=[_calc_avg]
     )
 
     rated_height = attribute.Attribute(
         name='rated_height',
-        description='',
+        description='rated height',
         functions=[_calc_avg]
     )
 
     rated_volume_flow = attribute.Attribute(
         name='rated_volume_flow',
-        description='',
+        description='rated volume flow',
         functions=[_calc_avg]
     )
 
     diameter = attribute.Attribute(
         name='diameter',
-        description='',
+        description='diameter',
         functions=[_calc_avg]
     )
 
     length = attribute.Attribute(
         name='length',
-        description='',
+        description='length of aggregated pipe elements',
         functions=[_calc_avg]
     )
 
     diameter_strand = attribute.Attribute(
         name='diameter_strand',
-        description='',
+        description='average diameter of aggregated pipe elements',
         functions=[_calc_avg]
     )
 
@@ -475,7 +477,6 @@
         p_instance = "Pump"
         n_pumps = 0
         total_ports = {}
-        cycle_elements = []
         # all possible beginning and end of the cycle (always pipe fittings), pumps counting
         for port in cycle:
             if isinstance(port.parent, getattr(elements, p_instance)):
@@ -537,9 +538,6 @@
         self._total_length = None
         self._avg_diameter_strand = None
         self._elements = None
-=======
-        self._ports = None
->>>>>>> b3a37767
 
     @Aggregation.verify_edge_ports
     def _get_start_and_end_ports(self):
@@ -579,8 +577,6 @@
                 agg_ports.append(port)
         return agg_ports
 
-<<<<<<< HEAD
-=======
     @attribute.multi_calc
     def _calc_avg(self):
         """Calculates the parameters of all pump-like elements."""
@@ -643,7 +639,6 @@
         )
         return result
 
->>>>>>> b3a37767
     def get_replacement_mapping(self):
         """Returns dict with original ports as values and their aggregated replacement as keys."""
         mapping = {port: None for element in self._elements
