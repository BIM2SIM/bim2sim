﻿"""Module contains the different classes for all HVAC elements"""

<<<<<<< HEAD
from bim2sim.decorators import cached_property
=======
import math

from bim2sim.decorator import cached_property
>>>>>>> 22da7fb0
from bim2sim.ifc2python import element


class Boiler(element.Element):
    """Boiler"""
    ifc_type = 'IfcBoiler'

    @cached_property
    def water_volume(self):
        """water_volume: float
            Water volume of boiler."""
        return 0.008

    @cached_property
    def min_power(self):
        """min_power: float
            Minimum power that boiler operates at."""
        return None

    @cached_property
    def rated_power(self):
        """rated_power: float
            Rated power of boiler."""
        return None

    @cached_property
    def efficiency(self):
        """efficiency: list
            Efficiency of boiler provided as list with pairs of [
            percentage_of_rated_power,efficiency]"""
        return None


class Pipe(element.Element):
    ifc_type = "IfcPipeSegment"

    def __init__(self, ifc):
        super().__init__(ifc)
        self.pipestrand = None

    #def __init__(self, ifc):
    #    super().__init__(ifc)

    #    self.add_port("port_a", ifc.HasPorts[0].RelatingPort)
    #    self.add_port("port_a", ifc.HasPorts[1].RelatingPort)


    @cached_property
    def ps_abmessungen(self):
        return self.get_propertysets('Abmessungen')

    @property
    def diameter(self):
        return self.ps_abmessungen.get('Innendurchmesser')

    @property
    def length(self):
        return self.ps_abmessungen.get('Länge')


class PipeFitting(element.Element):
    ifc_type = "IfcPipeFitting"

    def __init__(self, ifc):
        super().__init__(ifc)
        self._pipestrand = None

    @cached_property
    def ps_abmessungen(self):
        return self.get_propertysets('Abmessungen')

    @property
    def diameter(self):
        return self.ps_abmessungen.get('Nenndurchmesser')

    @property
    def length(self):
        return self.ps_abmessungen.get('Muffenlänge')

    @property
    def radius(self):
        return self.ps_abmessungen.get('Bogenradius')

    @property
    def angle(self):
        return self.ps_abmessungen.get('Winkel')

    @property
    def pipestrand(self):
        return self._pipestrand

    @pipestrand.setter
    def pipestrand(self, ps):
        self._pipestrand = ps


class SpaceHeater(element.Element):
    ifc_type = 'IfcSpaceHeater'

    @cached_property
    def nominal_power(self):
        return 42.0

    @cached_property
    def length(self):
        return 42.0


class StorageDevice(element.Element):
    ifc_type = "IfcStorageDevice"


class Storage(element.Element):
    ifc_type = "IfcTank"

    @property
    def storage_type(self):
        return None

    @property
    def hight(self):
        return 1

    @ property
    def diameter(self):
        return 1

    @property
    def port_positions(self):
        return (0, 0.5, 1)

    @property
    def volume(self):
        return self.hight * self.diameter ** 2 / 4 * math.pi


class Pump(element.Element):
    ifc_type = "IfcPump"

    @property
    def rated_power(self):
        return 3

    @property
    def rated_hight(self):
        return 8

    @property
    def rated_volume_flow(self):
        return 4.3

    @property
    def diameter(self):
        return 40


class Valve(element.Element):
    ifc_type = "IfcValve"

    @cached_property
    def diameter(self):
        return

    @cached_property
    def length(self):
        return


class Duct(element.Element):
    ifc_type = "IfcDuctSegment"

    @property
    def diameter(self):
        return 1

    @property
    def length(self):
        return 1


class DuctFitting(element.Element):
    ifc_type = "IfcDuctFitting"

    @property
    def diameter(self):
        return 1

    @property
    def length(self):
        return 1


class AirTerminal(element.Element):
    ifc_type = "IfcAirTerminal"

    @property
    def diameter(self):
        return 1


class Medium(element.Element):
    ifc_type = "IfcDistributionSystems"<|MERGE_RESOLUTION|>--- conflicted
+++ resolved
@@ -1,12 +1,6 @@
 ﻿"""Module contains the different classes for all HVAC elements"""
 
-<<<<<<< HEAD
 from bim2sim.decorators import cached_property
-=======
-import math
-
-from bim2sim.decorator import cached_property
->>>>>>> 22da7fb0
 from bim2sim.ifc2python import element
 
 
