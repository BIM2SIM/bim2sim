﻿"""Module contains the different classes for all HVAC elements"""

import math
import re

import numpy as np

from bim2sim.decorators import cached_property
from bim2sim.ifc2python import element, attribute
from bim2sim.decision import BoolDecision
<<<<<<< HEAD
import re
from bim2sim.ifc2python.element import Element
from shapely.geometry import Point
import matplotlib.pyplot as plt

IFC_TYPES_BPS = (
    'IfcBuilding',
    'IfcWall',
    'IfcWallElementedCase',  # necessary?
    'IfcWallStandardCase',  # necessary?
    'IfcRoof',
    'IfcShadingDevice',
    'ifcSlab',
    'IfcPlate',
    'IfcCovering',
    'IfcDoor',
    'IfcWindow',
    'IfcSpace'
)
=======
from shapely.geometry.polygon import Polygon
from shapely.geometry import Point
import ifcopenshell.geom
import matplotlib.pyplot as plt
from bim2sim.ifc2python import elements
from bim2sim.ifc2python.element import Element

def diameter_post_processing(value):
    if isinstance(value, list):
        return np.average(value).item()
    return value

>>>>>>> 3599a096

class Boiler(element.Element):
    """Boiler"""
    ifc_type = 'IfcBoiler'

    # def _add_ports(self):
    #    super()._add_ports()
    #    for port in self.ports:
    #        if port.flow_direction == 1:
    #            port.flow_master = True
    #        elif port.flow_direction == -1:
    #            port.flow_master = True

    def is_generator(self):
        return True

    def get_inner_connections(self):
        connections = []
        vl_pattern = re.compile('.*vorlauf.*', re.IGNORECASE)  # TODO: extend pattern
        rl_pattern = re.compile('.*rücklauf.*', re.IGNORECASE)
        VL = []
        RL = []
        for port in self.ports:
            if any(filter(vl_pattern.match, port.groups)):
                if port.flow_direction == 1:
                    VL.append(port)
                else:
                    self.logger.warning("Flow direction (%s) of %s does not match %s",
                                        port.verbose_flow_direction, port, port.groups)
                    decision = BoolDecision(
                        "Use %s as VL?" % (port),
                        global_key=port.guid,
                        allow_save=True,
                        allow_load=True)
                    use = decision.decide()
                    if use:
                        VL.append(port)
            elif any(filter(rl_pattern.match, port.groups)):
                if port.flow_direction == -1:
                    RL.append(port)
                else:
                    self.logger.warning("Flow direction (%s) of %s does not match %s",
                                        port.verbose_flow_direction, port, port.groups)
                    decision = BoolDecision(
                        "Use %s as RL?" % (port),
                        global_key=port.guid,
                        allow_save=True,
                        allow_load=True)
                    use = decision.decide()
                    if use:
                        RL.append(port)
        if len(VL) == 1 and len(RL) == 1:
            VL[0].flow_side = 1
            RL[0].flow_side = -1
            connections.append((RL[0], VL[0]))
        else:
            self.logger.warning("Unable to solve inner connections for %s", self)

        return connections

    water_volume = attribute.Attribute(
        name='water_volume',
        description="Water volume of boiler"
    )

    min_power = attribute.Attribute(
        name='min_power',
        description="Minimum power that boiler operates at"
    )

    rated_power = attribute.Attribute(
        name='rated_power',
        description="Rated power of boiler",
    )

    efficiency = attribute.Attribute(
        name='efficiency',
        description="Efficiency of boiler provided as list with pairs of [percentage_of_rated_power,efficiency]"
    )


class Pipe(element.Element):
    ifc_type = "IfcPipeSegment"

    diameter = attribute.Attribute(
        name='diameter',
        default_ps=('Pset_PipeSegmentTypeCommon', 'NominalDiameter'),
        patterns=[
            re.compile('.*Durchmesser.*', flags=re.IGNORECASE),
            re.compile('.*Diameter.*', flags=re.IGNORECASE),
        ],
        ifc_postprocessing=diameter_post_processing,
    )
    # @property
    # def diameter(self):
    #     result = self.find('diameter')
    #
    #     if isinstance(result, list):
    #         return np.average(result).item()
    #     return result

    @staticmethod
    def _length_from_geometry(bind, name):
        try:
            return Pipe.get_lenght_from_shape(bind.ifc.Representation)
        except AttributeError:
            return None

    length = attribute.Attribute(
        name='length',
        default_ps=('Qto_PipeSegmentBaseQuantities', 'Length'),
        patterns=[
            re.compile('.*Länge.*', flags=re.IGNORECASE),
            re.compile('.*Length.*', flags=re.IGNORECASE),
        ],
        functions=[_length_from_geometry],
    )

    @staticmethod
    def get_lenght_from_shape(ifc_representation):
        """Serach for extruded depth in representations

        Warning: Found extrusion may net be the required length!
        :raises: AttributeError if not exactly one extrusion is found"""
        candidates = []
        try:
            for representation in ifc_representation.Representations:
                for item in representation.Items:
                    if item.is_a() == 'IfcExtrudedAreaSolid':
                        candidates.append(item.Depth)
        except:
            raise AttributeError("Failed to determine length.")
        if not candidates:
            raise AttributeError("No representation to determine length.")
        if len(candidates) > 1:
<<<<<<< HEAD
            raise AttributeError("Too many representations to dertermine length %s." % candidates)
=======
            raise AttributeError("Too many representations to determine length %s."%candidates)
>>>>>>> 3599a096
        return candidates[0]


class PipeFitting(element.Element):
    ifc_type = "IfcPipeFitting"
<<<<<<< HEAD
    default_diameter = ('Pset_PipeFittingTypeCommon', 'NominalDiameter')
    default_pressure_class = ('Pset_PipeFittingTypeCommon', 'PressureClass')

    pattern_diameter = [
        re.compile('.*Durchmesser.*', flags=re.IGNORECASE),
        re.compile('.*Diameter.*', flags=re.IGNORECASE),
    ]
=======
>>>>>>> 3599a096

    diameter = attribute.Attribute(
        name='diameter',
        default_ps=('Pset_PipeFittingTypeCommon', 'NominalDiameter'),
        patterns=[
            re.compile('.*Durchmesser.*', flags=re.IGNORECASE),
            re.compile('.*Diameter.*', flags=re.IGNORECASE),
        ],
        ifc_postprocessing=diameter_post_processing,
    )

    length = attribute.Attribute(
        name='length',
        default=0,
    )

    pressure_class = attribute.Attribute(
        name='pressure_class',
        default_ps=('Pset_PipeFittingTypeCommon', 'PressureClass')
    )

    @staticmethod
    def _diameter_post_processing(value):
        if isinstance(value, list):
            return np.average(value).item()
        return value


class SpaceHeater(element.Element):
    ifc_type = 'IfcSpaceHeater'

    def is_consumer(self):
        return True

    nominal_power = attribute.Attribute(
        name='nominal_power',
        description="Nominal power of SpaceHeater",
        default=42,
    )


class HeatPump(element.Element):
    ifc_type = 'IfcUnitaryEquipment'

    def is_consumer(self):
        return True

    nominal_power = attribute.Attribute(
        name='nominal_power',
        description="Nominal power of SpaceHeater",
        default=42,
    )


class Chiller(element.Element):
    ifc_type = 'IfcChiller'

    def is_consumer(self):
        return True

    nominal_power = attribute.Attribute(
        name='nominal_power',
        description="Nominal power of SpaceHeater",
        default=42,
    )


class StorageDevice(element.Element):
    ifc_type = "IfcStorageDevice"


class Storage(element.Element):
    ifc_type = "IfcTank"

    @property
    def storage_type(self):
        return None

    @property
    def height(self):
        return 1

    @property
    def diameter(self):
        return 1

    @property
    def port_positions(self):
        return (0, 0.5, 1)

    @property
    def volume(self):
        return self.height * self.diameter ** 2 / 4 * math.pi


class Distributor(element.Element):
    ifc_type = "IfcDistributionChamberElement"

    @property
    def volume(self):
        return 100

    @property
    def nominal_power(self):  # TODO Workaround, should come from aggregation of consumer circle
        return 100


class Pump(element.Element):
    ifc_type = "IfcPump"

    @property
    def rated_power(self):
        return 3

    @property
    def rated_height(self):
        return 8

    @property
    def rated_volume_flow(self):
        return 4.3

    @property
    def diameter(self):
        return 40


class Valve(element.Element):
    ifc_type = "IfcValve"

    @cached_property
    def diameter(self):
        return

    @cached_property
    def length(self):
        return


class Duct(element.Element):
    ifc_type = "IfcDuctSegment"

    @property
    def diameter(self):
        return 1

    @property
    def length(self):
        return 1


class DuctFitting(element.Element):
    ifc_type = "IfcDuctFitting"

    @property
    def diameter(self):
        return 1

    @property
    def length(self):
        return 1


class AirTerminal(element.Element):
    ifc_type = "IfcAirTerminal"

    @property
    def diameter(self):
        return 1


<<<<<<< HEAD
class Medium(element.Element):
    ifc_type = "IfcDistributionSystems"


### BPS


class ThermalSpace(element.Element):
    ifc_type = "IfcSpace"

    def __init__(self, *args, **kwargs):
        super().__init__(*args, **kwargs)
        self._space_elements = {}
        self._specific_u_value = None

    def _get_space_elements(self):
        objects = dict(self.objects)
        self._specific_u_value = 0
        # for space_element in self.ifc.Decomposes[0].RelatingObject.ContainsElements[0].RelatedElements:
        #     GUID_element = str(space_element)[str(space_element).find('(')+2:str(space_element).find(',')-1]
        #     if GUID_element in objects:
        #         if hasattr(objects[GUID_element], "orientation"):
        #             if objects[GUID_element].orientation not in self._space_elements:
        #                 self._space_elements[objects[GUID_element].orientation] = []
        #             self._space_elements[objects[GUID_element].orientation].append(objects[GUID_element])


        # u_a = 0
        # for obj in self._space_elements:
        #     if hasattr(obj, "area") and hasattr(obj, "u_value"):
        #         u_a += obj.area * obj.u_value
        # self._specific_u_value = u_a / (self.area*self.height)
=======
class ThermalZone(element.Element):
    ifc_type = "IfcSpace"

    area = attribute.Attribute(
        name='area',
        default_ps=('Dimensions', 'Area'),
        default=0
    )

    @classmethod
    def add_elements_space(cls, space, hvac_instances):

        thermal_zone = cls(space)
        settings = ifcopenshell.geom.settings()
        vertices = []
        shape = ifcopenshell.geom.create_shape(settings, space)
        i = 0
        while i < len(shape.geometry.verts):
            vertices.append((shape.geometry.verts[i] + thermal_zone.position[0],
                             shape.geometry.verts[i + 1] + thermal_zone.position[1]))
            i += 3
        polygon = Polygon(vertices)

        bps_space_elements = []

        for ele in space.BoundedBy:
            if ele.RelatedBuildingElement:
                representation = Element.factory(ele.RelatedBuildingElement)

                if not isinstance(representation, element.Dummy):
                    bps_space_elements.append(representation)

        hvac_space_elements = []

        for ele in hvac_instances:
            if (not isinstance(hvac_instances[ele], elements.PipeFitting)) and \
                    (not isinstance(hvac_instances[ele], elements.Pipe)):
                if abs(hvac_instances[ele].position[2]/1000-thermal_zone.position[2]) < 3: # in same floor?
                    point = Point(hvac_instances[ele].position[0]/1000, hvac_instances[ele].position[1]/1000)
                    if polygon.contains(point):
                        hvac_space_elements.append(hvac_instances[ele])
                        # plt.plot(*point.xy, marker='x')
                        # plt.plot(*polygon.exterior.xy)
                        # plt.show()

        thermal_zone._bps_space_elements = bps_space_elements #get bps instances in workflow.bps
        thermal_zone._hvac_space_elements = hvac_space_elements

        for ele in thermal_zone._bps_space_elements:
            ele.thermal_zones.append(thermal_zone)
        for ele in thermal_zone._hvac_space_elements:
            ele.thermal_zones.append(thermal_zone)

        return thermal_zone
>>>>>>> 3599a096

    @cached_property
    def Pset_ThermalSpaceCommon(self):
        return self.get_propertysets()

    @property
    def space_elements(self):
        self._get_space_elements()
        return self._space_elements

    @property
    def max_temperature(self):
        temp = '21 °C'
        if "HLS" in self.Pset_PipeFittingTypeCommon:
            temp = self.Pset_PipeFittingTypeCommon['HLS']['Temperature']
        return temp

    @property
    def min_temperature(self):
        return '16 °C'

<<<<<<< HEAD
    @property
    def area(self):
        area = 1
        if "Abmessungen" in self.Pset_PipeFittingTypeCommon:
            area = self.Pset_PipeFittingTypeCommon['Abmessungen']['Fläche']
        return area
=======
    @staticmethod
    def get_orientation(bind, name):
        if bind.is_external is True:
            orientation = []
            placementrel = bind.ifc.ObjectPlacement.PlacementRelTo
            while placementrel is not None:
                if placementrel.PlacementRelTo is None:
                    orientation = placementrel.RelativePlacement.RefDirection.DirectionRatios[0:2]
                placementrel = placementrel.PlacementRelTo
            sign = bind.ifc.ObjectPlacement.RelativePlacement.RefDirection
            orientation_wall = [None, None]
            if sign:
                if sign.DirectionRatios[0] != 0:
                    if sign.DirectionRatios[0] > 0:
                        orientation_wall[0] = -orientation[1]
                        orientation_wall[1] = orientation[0]
                    else:
                        orientation_wall[0] = orientation[1]
                        orientation_wall[1] = -orientation[0]
                elif sign.DirectionRatios[1] != 0:
                    if sign.DirectionRatios[1] > 0:
                        orientation_wall[0] = -orientation[0]
                        orientation_wall[1] = -orientation[1]
                    else:
                        orientation_wall[0] = orientation[0]
                        orientation_wall[1] = orientation[1]
            else:
                orientation_wall[0] = -orientation[1]
                orientation_wall[1] = orientation[0]
            if orientation_wall[0] > 0:
                if orientation_wall[1] > 0:
                    angle_wall = 270 - math.degrees(math.atan(orientation_wall[1] / orientation_wall[0]))
                else:
                    angle_wall = 270 + abs(math.degrees(math.atan(orientation_wall[1] / orientation_wall[0])))
            else:
                if orientation_wall[1] < 0:
                    angle_wall = math.degrees(math.atan(orientation_wall[0] / orientation_wall[1]))
                else:
                    angle_wall = 180 - abs(math.degrees(math.atan(orientation_wall[0] / orientation_wall[1])))
        else:
            angle_wall = "Intern"
        return angle_wall

    area = attribute.Attribute(
        name='area',
        default_ps=('Dimensions', 'Area'),
        default=0
    )

    is_external = attribute.Attribute(
        name='is_external',
        default_ps=('Pset_WallCommon', 'IsExternal'),
        default=0
    )

    orientation = attribute.Attribute(
        name='orientation',
        functions=[get_orientation],
        default=0
    )

>>>>>>> 3599a096

    @property
    def height(self):
        return 1


class Wall(element.Element):
    ifc_type = "IfcWall"
    # ifc_type = 'IfcWallStandardCase'

    @cached_property
    def Pset_WallCommon(self):
        return self.get_propertysets()

    @property
    def area(self):
        return self.get_properties()

    @property
    def u_value(self):
        return 1

    @property
    def is_external(self):
        if 'IW' in self.Pset_WallCommon['ID-Daten']['Typname']:
            external = False
        else:
            external = True
        return external

    @property
    def orientation(self):
        if self.is_external is True:
            orientation = self.ifc.Representation.Description
        else:
            orientation = "Intern"
        return orientation


class Window(element.Element):
    ifc_type = "IfcWindow"

<<<<<<< HEAD
    @cached_property
    def Pset_WindowCommon(self):
        return self.get_propertysets()

    @property
    def is_external(self):
        external = False
        if 'Daten' in self.Pset_WindowCommon:
            if 'Lage Bauteil' in self.Pset_WindowCommon['Daten']:
                if 'außen' in self.Pset_WindowCommon['Daten']['Lage Bauteil']:
                    external = True

        return external

    @property
    def area(self):
        return 1

    @property
    def u_value(self):
        return 1

    @property
    def g_value(self):
        return 1

    @property
    def orientation(self):
        if self.is_external is True:
            orientation = self.ifc.Tag
        else:
            orientation = "Intern"
        return orientation


class Door(element.Element):
    ifc_type = "IfcDoor"

    @property
    def area(self):
        return 1

    @property
    def u_value(self):
        return 1

    @property
    def g_value(self):
        return 1


class Roof(element.Element):
    ifc_type = "IfcRoof"

    @property
    def area(self):
        return 1

    @property
    def is_external(self):
        external = True
        return external

    @property
    def u_value(self):
        return 1

    @property
    def g_value(self):
        return 1


class ShadingDevice(element.Element):
    ifc_type = "IfcShadingDevice"

    @property
    def area(self):
        return 1

    @property
    def shading_device_type(self):
        return 1

    @property
    def g_value(self):
        return 1


class Building(element.Element):
    ifc_type = "IfcBuilding"

    @cached_property
    def Pset_BuildingCommon(self):
        return self.get_propertysets()

    @property
    def net_area(self):
        return 1

    @property
    def occupancy_type(self):
        return 1

    @property
    def number_storeys(self):
        return 1

    @property
    def year_construction(self):
        return 1


class Covering(element.Element):
    ifc_type = "IfcCovering"
=======
    @staticmethod
    def get_orientation(bind, name):
        Wall.get_orientation(bind, name)

    is_external = attribute.Attribute(
        name='is_external',
        default_ps=('Pset_WindowCommon', 'IsExternal'),
        default=True
    )
    orientation = attribute.Attribute(
        name='orientation',
        functions=[get_orientation],
        default=0
    )
>>>>>>> 3599a096

    @property
    def area(self):
        return 1

    @property
    def u_value(self):
        return 1

    @property
    def g_value(self):
        return 1

<<<<<<< HEAD

class Plate(element.Element):
    ifc_type = "IfcPlate"

    @property
    def area(self):
        return 1

    @property
    def u_value(self):
        return 1

    @property
    def g_value(self):
        return 1


class Slab(element.Element):
    ifc_type = "IfcSlab"

    @cached_property
    def Pset_SlabCommon(self):
        return self.get_propertysets()

    @property
    def area(self):
        if "Abmessungen" in self.Pset_SlabCommon:
            area_value = self.Pset_SlabCommon["Abmessungen"]["Fläche"]
        else:
            area_value = 0
        return area_value

    @property
    def is_external(self):
        if self.ifc.Tag == 'True':
            return True
        else:
            return False


    @property
    def u_value(self):
        return 1

    @property
    def g_value(self):
        return 1
=======
    # @property
    # def orientation(self):
    #     if self.is_external is True:
    #         orientation = self.ifc.Tag
    #     else:
    #         orientation = "Intern"
    #     return orientation


# class ThermalZone(element.Element):
#     ifc_type = "IfcSpace"
>>>>>>> 3599a096


__all__ = [ele for ele in locals().values() if ele in element.Element.__subclasses__()]<|MERGE_RESOLUTION|>--- conflicted
+++ resolved
@@ -8,27 +8,6 @@
 from bim2sim.decorators import cached_property
 from bim2sim.ifc2python import element, attribute
 from bim2sim.decision import BoolDecision
-<<<<<<< HEAD
-import re
-from bim2sim.ifc2python.element import Element
-from shapely.geometry import Point
-import matplotlib.pyplot as plt
-
-IFC_TYPES_BPS = (
-    'IfcBuilding',
-    'IfcWall',
-    'IfcWallElementedCase',  # necessary?
-    'IfcWallStandardCase',  # necessary?
-    'IfcRoof',
-    'IfcShadingDevice',
-    'ifcSlab',
-    'IfcPlate',
-    'IfcCovering',
-    'IfcDoor',
-    'IfcWindow',
-    'IfcSpace'
-)
-=======
 from shapely.geometry.polygon import Polygon
 from shapely.geometry import Point
 import ifcopenshell.geom
@@ -41,7 +20,6 @@
         return np.average(value).item()
     return value
 
->>>>>>> 3599a096
 
 class Boiler(element.Element):
     """Boiler"""
@@ -177,26 +155,13 @@
         if not candidates:
             raise AttributeError("No representation to determine length.")
         if len(candidates) > 1:
-<<<<<<< HEAD
             raise AttributeError("Too many representations to dertermine length %s." % candidates)
-=======
-            raise AttributeError("Too many representations to determine length %s."%candidates)
->>>>>>> 3599a096
+
         return candidates[0]
 
 
 class PipeFitting(element.Element):
     ifc_type = "IfcPipeFitting"
-<<<<<<< HEAD
-    default_diameter = ('Pset_PipeFittingTypeCommon', 'NominalDiameter')
-    default_pressure_class = ('Pset_PipeFittingTypeCommon', 'PressureClass')
-
-    pattern_diameter = [
-        re.compile('.*Durchmesser.*', flags=re.IGNORECASE),
-        re.compile('.*Diameter.*', flags=re.IGNORECASE),
-    ]
-=======
->>>>>>> 3599a096
 
     diameter = attribute.Attribute(
         name='diameter',
@@ -367,41 +332,6 @@
     def diameter(self):
         return 1
 
-
-<<<<<<< HEAD
-class Medium(element.Element):
-    ifc_type = "IfcDistributionSystems"
-
-
-### BPS
-
-
-class ThermalSpace(element.Element):
-    ifc_type = "IfcSpace"
-
-    def __init__(self, *args, **kwargs):
-        super().__init__(*args, **kwargs)
-        self._space_elements = {}
-        self._specific_u_value = None
-
-    def _get_space_elements(self):
-        objects = dict(self.objects)
-        self._specific_u_value = 0
-        # for space_element in self.ifc.Decomposes[0].RelatingObject.ContainsElements[0].RelatedElements:
-        #     GUID_element = str(space_element)[str(space_element).find('(')+2:str(space_element).find(',')-1]
-        #     if GUID_element in objects:
-        #         if hasattr(objects[GUID_element], "orientation"):
-        #             if objects[GUID_element].orientation not in self._space_elements:
-        #                 self._space_elements[objects[GUID_element].orientation] = []
-        #             self._space_elements[objects[GUID_element].orientation].append(objects[GUID_element])
-
-
-        # u_a = 0
-        # for obj in self._space_elements:
-        #     if hasattr(obj, "area") and hasattr(obj, "u_value"):
-        #         u_a += obj.area * obj.u_value
-        # self._specific_u_value = u_a / (self.area*self.height)
-=======
 class ThermalZone(element.Element):
     ifc_type = "IfcSpace"
 
@@ -456,36 +386,15 @@
             ele.thermal_zones.append(thermal_zone)
 
         return thermal_zone
->>>>>>> 3599a096
-
-    @cached_property
-    def Pset_ThermalSpaceCommon(self):
-        return self.get_propertysets()
-
-    @property
-    def space_elements(self):
-        self._get_space_elements()
-        return self._space_elements
-
-    @property
-    def max_temperature(self):
-        temp = '21 °C'
-        if "HLS" in self.Pset_PipeFittingTypeCommon:
-            temp = self.Pset_PipeFittingTypeCommon['HLS']['Temperature']
-        return temp
-
-    @property
-    def min_temperature(self):
-        return '16 °C'
-
-<<<<<<< HEAD
-    @property
-    def area(self):
-        area = 1
-        if "Abmessungen" in self.Pset_PipeFittingTypeCommon:
-            area = self.Pset_PipeFittingTypeCommon['Abmessungen']['Fläche']
-        return area
-=======
+
+
+class Medium(element.Element):
+    ifc_type = "IfcDistributionSystems"
+
+
+class Wall(element.Element):
+    ifc_type = "IfcWall"
+
     @staticmethod
     def get_orientation(bind, name):
         if bind.is_external is True:
@@ -547,165 +456,18 @@
         default=0
     )
 
->>>>>>> 3599a096
-
-    @property
-    def height(self):
-        return 1
-
-
-class Wall(element.Element):
-    ifc_type = "IfcWall"
-    # ifc_type = 'IfcWallStandardCase'
-
-    @cached_property
-    def Pset_WallCommon(self):
-        return self.get_propertysets()
-
-    @property
-    def area(self):
-        return self.get_properties()
+    @property
+    def capacity(self):
+        return 1
 
     @property
     def u_value(self):
         return 1
-
-    @property
-    def is_external(self):
-        if 'IW' in self.Pset_WallCommon['ID-Daten']['Typname']:
-            external = False
-        else:
-            external = True
-        return external
-
-    @property
-    def orientation(self):
-        if self.is_external is True:
-            orientation = self.ifc.Representation.Description
-        else:
-            orientation = "Intern"
-        return orientation
 
 
 class Window(element.Element):
     ifc_type = "IfcWindow"
 
-<<<<<<< HEAD
-    @cached_property
-    def Pset_WindowCommon(self):
-        return self.get_propertysets()
-
-    @property
-    def is_external(self):
-        external = False
-        if 'Daten' in self.Pset_WindowCommon:
-            if 'Lage Bauteil' in self.Pset_WindowCommon['Daten']:
-                if 'außen' in self.Pset_WindowCommon['Daten']['Lage Bauteil']:
-                    external = True
-
-        return external
-
-    @property
-    def area(self):
-        return 1
-
-    @property
-    def u_value(self):
-        return 1
-
-    @property
-    def g_value(self):
-        return 1
-
-    @property
-    def orientation(self):
-        if self.is_external is True:
-            orientation = self.ifc.Tag
-        else:
-            orientation = "Intern"
-        return orientation
-
-
-class Door(element.Element):
-    ifc_type = "IfcDoor"
-
-    @property
-    def area(self):
-        return 1
-
-    @property
-    def u_value(self):
-        return 1
-
-    @property
-    def g_value(self):
-        return 1
-
-
-class Roof(element.Element):
-    ifc_type = "IfcRoof"
-
-    @property
-    def area(self):
-        return 1
-
-    @property
-    def is_external(self):
-        external = True
-        return external
-
-    @property
-    def u_value(self):
-        return 1
-
-    @property
-    def g_value(self):
-        return 1
-
-
-class ShadingDevice(element.Element):
-    ifc_type = "IfcShadingDevice"
-
-    @property
-    def area(self):
-        return 1
-
-    @property
-    def shading_device_type(self):
-        return 1
-
-    @property
-    def g_value(self):
-        return 1
-
-
-class Building(element.Element):
-    ifc_type = "IfcBuilding"
-
-    @cached_property
-    def Pset_BuildingCommon(self):
-        return self.get_propertysets()
-
-    @property
-    def net_area(self):
-        return 1
-
-    @property
-    def occupancy_type(self):
-        return 1
-
-    @property
-    def number_storeys(self):
-        return 1
-
-    @property
-    def year_construction(self):
-        return 1
-
-
-class Covering(element.Element):
-    ifc_type = "IfcCovering"
-=======
     @staticmethod
     def get_orientation(bind, name):
         Wall.get_orientation(bind, name)
@@ -720,7 +482,6 @@
         functions=[get_orientation],
         default=0
     )
->>>>>>> 3599a096
 
     @property
     def area(self):
@@ -734,7 +495,6 @@
     def g_value(self):
         return 1
 
-<<<<<<< HEAD
 
 class Plate(element.Element):
     ifc_type = "IfcPlate"
@@ -782,19 +542,7 @@
     @property
     def g_value(self):
         return 1
-=======
-    # @property
-    # def orientation(self):
-    #     if self.is_external is True:
-    #         orientation = self.ifc.Tag
-    #     else:
-    #         orientation = "Intern"
-    #     return orientation
-
-
-# class ThermalZone(element.Element):
-#     ifc_type = "IfcSpace"
->>>>>>> 3599a096
+
 
 
 __all__ = [ele for ele in locals().values() if ele in element.Element.__subclasses__()]