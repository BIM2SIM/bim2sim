﻿"""Definition for basic representations of IFC elements"""

import logging
from json import JSONEncoder
import itertools
import re

import numpy as np

from bim2sim.decorators import cached_property
from bim2sim.ifc2python import ifc2python, attribute
from bim2sim.decision import Decision, BoolDecision, RealDecision, ListDecision, DictDecision, PendingDecisionError

logger = logging.getLogger(__name__)


class ElementError(Exception):
    """Error in Element"""


class NoValueError(ElementError):
    """Value is not available"""


class ElementEncoder(JSONEncoder):
    """Encoder class for Element"""

    # TODO: make Elements serializable and deserializable.
    # Ideas: guid to identify, (factory) method to (re)init by guid
    # mayby weakref to other elements (Ports, connections, ...)

    def default(self, o):
        if isinstance(o, Element):
            return "<Element(%s)>" % (o.guid)
        return JSONEncoder.default()


class Root:
    """Most basic class

    keeps track of created instances and guids"""
    objects = {}
    _id_counter = 0

    def __init__(self, guid=None):
        self.guid = guid or self.get_id()
        Root.objects[self.guid] = self
        self._requests = []
        self.properties = {}

    def __hash__(self):
        return hash(self.guid)

    def calc_position(self):
        """Returns position (calculation may be expensive)"""
        return None

    @cached_property
    def position(self):
        """Position

        calculated only once by calling calc_position"""
        return self.calc_position()

    @staticmethod
    def get_id(prefix=""):
        prefix_length = len(prefix)
        if prefix_length > 8:
            raise AttributeError("Max prefix legth is 8!")
        Root._id_counter += 1
        return "{0:0<8s}{1:0>14d}".format(prefix, Root._id_counter)

    @staticmethod
    def get_object(guid):
        """Get Root object instance with given guid

        :returns: None if object with guid was not instanciated"""
        return Root.objects.get(guid)

    def request(self, name):
        if not name in self._requests:
            self._requests.append(name)

    @classmethod
    def solve_requests(cls):
        """trys to obtain all requested attributes.

        First step is to collect neccesary Decisions
        Secend step is to solve them"""

        # First step
        pending = []
        for ele in Root.objects.values():
            while ele._requests:
                request = ele._requests.pop()
                try:
                    value = ele.find(request, collect_decisions=True)
                except PendingDecisionError:
                    pending.append((ele, request))
                except NoValueError:
                    # Value for attribute does not exist
                    pass
                else:
                    ele.properties[request] = value

        Decision.decide_collected()

        for ele, request in pending:
            value = ele.find(request, collect_decisions=False)
            ele.properties[request] = value

    def search(self, name, collect_decisions=False):
        """Search all potential sources for property (potentially time consuming)"""
        raise NoValueError("'%s' is not available" % name)

    def find(self, name, collect_decisions=False):
        """Check for known property value. Calls search() if unknown"""
        # check if property is known
        print(self.__class__)
        if name in self.properties:
            return self.properties[name]
        if collect_decisions:
            if name in self._requests:
                raise PendingDecisionError
            # self.request(name)
        # elif name in self._requests:
        #    self._requests.remove(name)

        # search for property
        value = self.search(name, collect_decisions)

        # store value
        self.properties[name] = value
        return value

    def __del__(self):
        del Root.objects[self.guid]


class IFCBased(Root):
    """Mixin for all IFC representating classes"""
    ifc_type = None
    _ifc_classes = {}

    def __init__(self, ifc, *args, **kwargs):
        super().__init__(*args, guid=ifc.GlobalId, **kwargs)
        self.ifc = ifc
        self.name = ifc.Name
        self.enrichment = {}
        self._propertysets = None
        self._type_propertysets = None

        self._decision_results = {}

    @property
    def ifc_type(self):
        """Returns IFC type"""
        return self.__class__.ifc_type

    def calc_position(self):
        """returns absolute position"""
        rel = np.array(self.ifc.ObjectPlacement.
                       RelativePlacement.Location.Coordinates)
        relto = np.array(self.ifc.ObjectPlacement.
                         PlacementRelTo.RelativePlacement.Location.Coordinates)
        return rel + relto

    def get_ifc_attribute(self, attribute):
        """
        Fetches non-empty attributes (if they exist).
        """
        return getattr(self.ifc, attribute, None)

    def get_propertyset(self, propertysetname):
        return ifc2python.get_Property_Set(propertysetname, self.ifc)

    def get_propertysets(self):
        if self._propertysets is None:
            self._propertysets = ifc2python.get_property_sets(self.ifc)
        return self._propertysets

    def get_type_propertysets(self):
        if self._type_propertysets is None:
            self._type_propertysets = ifc2python.get_type_property_sets(self.ifc)
        return self._type_propertysets

    def get_hierarchical_parent(self):
        return ifc2python.getHierarchicalParent(self.ifc)

    def get_hierarchical_children(self):
        return ifc2python.getHierarchicalChildren(self.ifc)

    def get_spartial_parent(self):
        return ifc2python.getSpatialParent(self.ifc)

    def get_spartial_children(self):
        return ifc2python.getSpatialChildren(self.ifc)

    def get_space(self):
        return ifc2python.getSpace(self.ifc)

    def get_storey(self):
        return ifc2python.getStorey(self.ifc)

    def get_building(self):
        return ifc2python.getBuilding(self.ifc)

    def get_site(self):
        return ifc2python.getSite(self.ifc)

    def get_project(self):
        return ifc2python.getProject(self.ifc)

    def summary(self):
        return ifc2python.summary(self.ifc)

    def search_property_hierarchy(self, propertyset_name):
        """Search for property in all related properties in hierarchical order.

        1. element's propertysets
        2. element type's propertysets"""

        p_set = None
        p_sets = self.get_propertysets()
        try:
            p_set = p_sets[propertyset_name]
        except KeyError:
            pass
        else:
            return p_set

        pt_sets = self.get_type_propertysets()
        try:
            p_set = pt_sets[propertyset_name]
        except KeyError:
            pass
        else:
            return p_set
        return p_set

    def inverse_properties(self):
        """Generator yielding tuples of PropertySet name and Property name"""
        for p_set_name, p_set in self.get_propertysets().items():
            for p_name in p_set.keys():
                yield (p_set_name, p_name)

    def filter_properties(self, patterns):
        """filter all properties by re pattern

        :returns: list of tuple(propertyset_name, property_name, match)"""
        matches = []
        for propertyset_name, property_name in self.inverse_properties():
            for pattern in patterns:
                match = re.match(pattern, property_name)
                if match:
                    matches.append((propertyset_name, property_name, match))
        return matches

    def get_exact_property(self, propertyset_name, property_name):
        """Returns value of property specified by propertyset name and property name

        :Raises: AttriebuteError if property does not exist"""
        try:
            p_set = self.search_property_hierarchy(propertyset_name)
            value = p_set[property_name]
        except (AttributeError, KeyError, TypeError):
            raise NoValueError("Property '%s.%s' does not exist" % (
                propertyset_name, property_name))
        return value

    def select_from_potential_properties(self, patterns, name, collect_decisions):
        """Ask user to select from all properties matching patterns"""

        matches = self.filter_properties(patterns)
        selected = None
        if matches:
            values = []
            choices = []
            for propertyset_name, property_name, match in matches:
                value = self.get_exact_property(propertyset_name, property_name)
                values.append(value)
                choices.append((propertyset_name, property_name))
                # print("%s.%s = %s"%(propertyset_name, property_name, value))

            # TODO: Decision: save for all following elements of same class (dont ask again?)
            # selected = (propertyset_name, property_name, value)

            distinct_values = set(values)
            if len(distinct_values) == 1:
                # multiple sources but common value
                return distinct_values.pop()

            # TODO: Decision with id, key, value
            decision = DictDecision("Multiple possibilities found",
                                    choices=dict(zip(choices, values)),
                                    output=self.properties,
                                    output_key=name,
                                    global_key="%s_%s.%s" % (self.ifc_type, self.guid, name),
                                    allow_skip=True, allow_load=True, allow_save=True,
                                    collect=collect_decisions, quick_decide=not collect_decisions)

            if collect_decisions:
                raise PendingDecisionError()

            return decision.value
        raise NoValueError("No matching property for %s" % (patterns))

    def search(self, name, collect_decisions=False):
        """Search all potential sources for property (potentially time consuming)"""
        try:
            propertyset_name, property_name = getattr(
                self.__class__, 'default_%s' % name, (None, None))
            if not (propertyset_name and property_name):
                raise NoValueError
            value = self.get_exact_property(propertyset_name, property_name)
            print(propertyset_name, property_name, value)
        except NoValueError:
            pass
        else:
            return value
        # 2. find property in ifc
        try:
            value = self.finder.find(self, name)
        except AttributeError:
            pass
        else:
            if not value is None:
                return value
        # enrich implemented in attribute
        try:
            patterns = getattr(self.__class__, 'pattern_%s' % name, None)
            if not patterns:
                raise NoValueError("No patterns")
            value = self.select_from_potential_properties(patterns, name, collect_decisions)
        except NoValueError:
            pass
        else:
            return value

        final_decision = RealDecision("Enter value for %s of %s" % (name, self.name),
                                      validate_func=lambda x: isinstance(x, float),  # TODO
                                      output=self.properties,
                                      output_key=name,
                                      global_key="%s_%s.%s" % (self.ifc_type, self.guid, name),
                                      allow_skip=True, allow_load=True, allow_save=True,
                                      collect=collect_decisions, quick_decide=not collect_decisions)

        if collect_decisions:
            raise PendingDecisionError()
        value = final_decision.value
        return value

    def __repr__(self):
        return "<%s (%s)>" % (self.__class__.__name__, self.name)


class BaseElement(Root):
    """Base class for all elements with ports"""
    objects = {}

    def __init__(self, *args, **kwargs):
        super().__init__(*args, **kwargs)
        BaseElement.objects[self.guid] = self
        self.logger = logging.getLogger(__name__)
        self.ports = []
        self.aggregation = None
        self.attributes = attribute.AttributeManager(bind=self)
        self.thermal_zones = []

    def get_inner_connections(self):
        """Returns inner connections of Element

        by default each port is connected to each other port.
        Overwrite for other connections"""

        connections = []
        for port0, port1 in itertools.combinations(self.ports, 2):
            connections.append((port0, port1))
        return connections

    @staticmethod
    def get_element(guid):
        """Get element instance with given guid

        :returns: None if element with guid was not instanciated"""
        return BaseElement.objects.get(guid)

    def is_generator(self):
        return False

    def is_consumer(self):
        return False

    def __repr__(self):
        return "<%s (ports: %d)>" % (self.__class__.__name__, len(self.ports))

    def __str__(self):
        return self.__class__.__name__


class BasePort(Root):
    """Basic port"""
    objects = {}

    def __init__(self, parent, *args, **kwargs):
        super().__init__(*args, **kwargs)
        self.parent = parent
        self.connection = None
        BasePort.objects[self.guid] = self

        self._flow_master = False
        self._flow_direction = None
        self._flow_side = None

    @staticmethod
    def get_port(guid):
        """Get port instance with given guid

        :returns: None if port with guid was not instanciated"""
        return BasePort.objects.get(guid)

    def connect(self, other):
        """Connect this interface bidirectional to another interface"""
        assert isinstance(other, BasePort), "Can't connect interfaces" \
                                            " of different classes."
        # if self.flow_direction == 'SOURCE' or \
        #         self.flow_direction == 'SOURCEANDSINK':
        if self.connection and self.connection is not other:
            raise AttributeError("Port is already connected!")
        if other.connection and other.connection is not self:
            raise AttributeError("Other port is already connected!")
        self.connection = other
        other.connection = self

    def is_connected(self):
        """Returns truth value of port's connection"""
        return bool(self.connection)

    @property
    def flow_master(self):
        """Lock flow direction for port"""
        return self._flow_master

    @flow_master.setter
    def flow_master(self, value: bool):
        self._flow_master = value

    @property
    def flow_direction(self):
        """Flow direction of port

        -1 = medium flows into port
        1 = medium flows out of port
        0 = medium flow undirected
        None = flow direction unknown"""
        return self._flow_direction

    @flow_direction.setter
    def flow_direction(self, value):
        if self._flow_master:
            raise AttributeError("Can't set flow direction for flow master.")
        if value not in (-1, 0, 1, None):
            raise AttributeError("Invalid value. Use one of (-1, 0, 1, None).")
        self._flow_direction = value

    @property
    def verbose_flow_direction(self):
        """Flow direction of port"""
        if self.flow_direction == -1:
            return 'SINK'
        if self.flow_direction == 0:
            return 'SINKANDSOURCE'
        if self.flow_direction == 1:
            return 'SOURCE'
        return 'UNKNOWN'

    @property
    def flow_side(self):
        """VL(1), RL(-1), UNKNOWN(0)"""
        if self._flow_side is None:
            self._flow_side = self.determine_flow_side()
        return self._flow_side

    @flow_side.setter
    def flow_side(self, value):
        if value not in (-1, 0, 1):
            raise ValueError("allowed values for flow_side are 1, 0, -1")
        previous = self._flow_side
        self._flow_side = value
        if previous:
            if previous != value:
                logger.info("Overwriting flow_side for %r with %s" % (self, self.verbose_flow_side))
        else:
            logger.debug("Set flow_side for %r to %s" % (self, self.verbose_flow_side))

    @property
    def verbose_flow_side(self):
        if self.flow_side == 1:
            return "VL"
        if self.flow_side == -1:
            return "RL"
        return "UNKNOWN"

    def determine_flow_side(self):
        return 0

    def __del__(self):
        del BasePort.objects[self.guid]

    def __repr__(self):
        if self.parent:
            try:
                idx = self.parent.ports.index(self)
                return "<%s #%d of %s)>" % (
                    self.__class__.__name__, idx, self.parent)
            except ValueError:
                return "<%s (broken parent: %s)>" % (
                    self.__class__.__name__, self.parent)
        return "<%s (*abandoned*)>" % (self.__class__.__name__)

    def __str__(self):
        return self.__repr__()[1:-2]


class Port(BasePort, IFCBased):
    """Port of Element"""
    vl_pattern = re.compile('.*vorlauf.*', re.IGNORECASE)  # TODO: extend pattern
    rl_pattern = re.compile('.*rücklauf.*', re.IGNORECASE)

    def __init__(self, *args, **kwargs):
        super().__init__(*args, **kwargs)
        self.groups = {assg.RelatingGroup.ObjectType
                       for assg in self.ifc.HasAssignments}

        if self.ifc.FlowDirection == 'SOURCE':
            self.flow_direction = 1
        elif self.ifc.FlowDirection == 'SINK':
            self.flow_direction = -1
        elif self.ifc.FlowDirection == 'SINKANDSOURCE':
            self.flow_direction = 0

    def calc_position(self):
        """returns absolute position as np.array"""
        try:
            relative_placement = \
                self.parent.ifc.ObjectPlacement.RelativePlacement
            x_direction = np.array(relative_placement.RefDirection.DirectionRatios)
            z_direction = np.array(relative_placement.Axis.DirectionRatios)
        except AttributeError:
            x_direction = np.array([1, 0, 0])
            z_direction = np.array([0, 0, 1])
        y_direction = np.cross(z_direction, x_direction)
        directions = np.array((x_direction, y_direction, z_direction)).T
        port_coordinates_relative = \
            np.array(self.ifc.ObjectPlacement.RelativePlacement.Location.Coordinates)
        coordinates = self.parent.position + np.matmul(directions, port_coordinates_relative)

        if all(coordinates == np.array([0, 0, 0])):
            logger = logging.getLogger('IFCQualityReport')
            logger.info("Suspect position [0, 0, 0] for %s", self)
        return coordinates

    def determine_flow_side(self):
        """Check groups for hints of flow_side and returns flow_side if hints are definitely"""
        vl = None
        rl = None
        if self.parent.is_generator():
            if self.flow_direction == 1:
                vl = True
            elif self.flow_direction == -1:
                rl = True
        elif self.parent.is_consumer():
            if self.flow_direction == 1:
                rl = True
            elif self.flow_direction == -1:
                vl = True
        if not vl:
            vl = any(filter(self.vl_pattern.match, self.groups))
        if not rl:
            rl = any(filter(self.rl_pattern.match, self.groups))

        if vl and not rl:
            return 1
        if rl and not vl:
            return -1
        return 0


class Element(BaseElement, IFCBased):
    """Base class for IFC model representation

    WARNING: getting an not defined attribute from instances of Element will
    return None (from finder) instead of rasing an AttributeError"""

    dummy = None
    finder = None

    def __init__(self, *args, tool=None, **kwargs):
        super().__init__(*args, **kwargs)
        self._tool = tool
        self._add_ports()
        # TODO: set flow_side based on ifc (no official property, but revit (HLS) and tricad (TRICAS-MS) provide it)

    def _add_ports(self):
<<<<<<< HEAD
=======
        for nested in self.ifc.IsNestedBy:
            # valid for IFC for Revit v19.2.0.0
            for element_port_connection in nested.RelatedObjects:
                if element_port_connection.is_a() == 'IfcDistributionPort':
                    self.ports.append(Port(parent=self, ifc=element_port_connection))
                else:
                    self.logger.warning("Not included %s as Port in %s", element_port_connection.is_a(), self)

        # valid for IFC for Revit v19.1.0.0
>>>>>>> 3599a096
        if hasattr(self.ifc, "HasPorts"):
            element_port_connections = self.ifc.HasPorts
            for element_port_connection in element_port_connections:
                self.ports.append(Port(parent=self, ifc=element_port_connection.RelatingPort))
<<<<<<< HEAD

=======
>>>>>>> 3599a096

    @staticmethod
    def _init_factory():
        """initialize lookup for factory"""
        logger = logging.getLogger(__name__)
        conflict = False
        for cls in Element.__subclasses__():
            if cls.ifc_type is None:
                conflict = True
                logger.error("Invalid ifc_type (%s) in '%s'", cls.ifc_type, cls.__name__)
            elif cls.ifc_type in Element._ifc_classes:
                conflict = True
                logger.error("Conflicting ifc_types (%s) in '%s' and '%s'",
                             cls.ifc_type, cls.__name__, Element._ifc_classes[cls.ifc_type])
            elif cls.__name__ == "Dummy":
                Element.dummy = cls
            elif not cls.ifc_type.lower().startswith("ifc"):
                conflict = True
                logger.error("Invalid ifc_type (%s) in '%s'", cls.ifc_type,
                             cls.__name__)
            else:
                Element._ifc_classes[cls.ifc_type] = cls

        if conflict:
            raise AssertionError("Conflict(s) in Models. (See log for details).")

        # Model.dummy = Model.ifc_classes['any']
        if not Element._ifc_classes:
            raise ElementError("Failed to initialize Element factory. No elements found!")

        model_txt = "\n".join(" - %s" % (model) for model in Element._ifc_classes)
        logger.debug("IFC model factory initialized with %d ifc classes:\n%s",
                     len(Element._ifc_classes), model_txt)

    @staticmethod
    def factory(ifc_element, tool=None):
        """Create model depending on ifc_element"""

        if not Element._ifc_classes:
            Element._init_factory()

        ifc_type = ifc_element.is_a()
        cls = Element._ifc_classes.get(ifc_type, Element.dummy)
        if cls is Element.dummy:
            logger = logging.getLogger(__name__)
            logger.warning("Did not found matching class for %s", ifc_type)

        return cls(ifc=ifc_element, tool=tool)

    @property
    def source_tool(self):
        """Name of tool the ifc has been created with"""
        if not self._tool:
            self._tool = self.get_project().OwnerHistory.OwningApplication.ApplicationFullName
        return self._tool

    @property
    def neighbors(self):
        """Directly connected elements"""
        neighbors = []
        for port in self.ports:
            neighbors.append(port.connection.parent)
        return neighbors

    def __repr__(self):
        return "<%s (ports: %d, guid=%s)>" % (
            self.__class__.__name__, len(self.ports), self.guid)

    def __str__(self):
        return "%s" % self.__class__.__name__


class Dummy(Element):
    """Dummy for all unknown elements"""

    # ifc_type = 'any'

    def __init__(self, *args, **kwargs):
        super().__init__(*args, **kwargs)

        self._ifc_type = self.ifc.get_info()['type']

    @property
    def ifc_type(self):
        return self._ifc_type

<<<<<<< HEAD
# import Element classes for Element.factory
=======
    def __str__(self):
        return "Dummy '%s'" % self.name


# import Element classes for Element.factory
import bim2sim.ifc2python.elements
>>>>>>> 3599a096
<|MERGE_RESOLUTION|>--- conflicted
+++ resolved
@@ -602,8 +602,6 @@
         # TODO: set flow_side based on ifc (no official property, but revit (HLS) and tricad (TRICAS-MS) provide it)
 
     def _add_ports(self):
-<<<<<<< HEAD
-=======
         for nested in self.ifc.IsNestedBy:
             # valid for IFC for Revit v19.2.0.0
             for element_port_connection in nested.RelatedObjects:
@@ -613,15 +611,10 @@
                     self.logger.warning("Not included %s as Port in %s", element_port_connection.is_a(), self)
 
         # valid for IFC for Revit v19.1.0.0
->>>>>>> 3599a096
         if hasattr(self.ifc, "HasPorts"):
             element_port_connections = self.ifc.HasPorts
             for element_port_connection in element_port_connections:
                 self.ports.append(Port(parent=self, ifc=element_port_connection.RelatingPort))
-<<<<<<< HEAD
-
-=======
->>>>>>> 3599a096
 
     @staticmethod
     def _init_factory():
@@ -708,13 +701,8 @@
     def ifc_type(self):
         return self._ifc_type
 
-<<<<<<< HEAD
-# import Element classes for Element.factory
-=======
     def __str__(self):
         return "Dummy '%s'" % self.name
 
 
-# import Element classes for Element.factory
-import bim2sim.ifc2python.elements
->>>>>>> 3599a096
+# import Element classes for Element.factory