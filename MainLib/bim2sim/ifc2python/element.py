--- conflicted
+++ resolved
@@ -29,8 +29,6 @@
         """Connect this interface to another interface"""
         assert isinstance(other, self.__class__), "Can't connect interfaces of different classes."
         self.connections.append(other)
-
-<<<<<<< HEAD
 
     def calc_position(self):
         try:
@@ -74,9 +72,6 @@
 
 
     @property
-=======
-    @cached_property
->>>>>>> 9822cac4
     def position(self):
         """returns absolute position"""
         return self._position
