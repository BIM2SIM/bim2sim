﻿"""BIM2SIM library"""

import os
import sys
import importlib
import pkgutil
import logging

import pkg_resources

from bim2sim.kernel import ifc2python
from bim2sim.manage import BIM2SIMManager
from bim2sim.project import PROJECT, get_config
from bim2sim.workflow import PlantSimulation, BPSMultiZoneSeparated

VERSION = '0.1-dev'


def get_backends(by_entrypoint=False):
    """load all possible plugins"""
    logger = logging.getLogger(__name__)

    if by_entrypoint:
        sim = {}
        for entry_point in pkg_resources.iter_entry_points('bim2sim'):
            sim[entry_point.name] = entry_point.load()
    else:
        sim = {}
        for finder, name, ispkg in pkgutil.iter_modules():
            if name.startswith('bim2sim_'):
                module = importlib.import_module(name)
                contend = getattr(module, 'CONTEND', None)
                if not contend:
                    logger.warning("Found potential plugin '%s', but CONTEND is missing", name)
                    continue

                for key, getter in contend.items():
                    sim[key] = getter
                    logger.debug("Found plugin '%s'", name)

    return sim



def finish():
    """cleanup method"""
    logger = logging.getLogger(__name__)
    logger.info('finished')

def logging_setup():
    """Setup for logging module"""

    formatter = logging.Formatter('[%(levelname)s] %(name)s: %(message)s')
    root_logger = logging.getLogger()

    # Stream
    stream_handler = logging.StreamHandler()
    stream_handler.setFormatter(formatter)
    root_logger.addHandler(stream_handler)
    # File
    file_handler = logging.FileHandler(os.path.join(PROJECT.log, "bim2sim.log"))
    file_handler.setFormatter(formatter)
    root_logger.addHandler(file_handler)

    root_logger.setLevel(logging.DEBUG)

    # silence matplotlib
    matlog = logging.getLogger('matplotlib')
    matlog.level = logging.INFO

    logging.debug("Logging setup done.")


def main(rootpath=None):
    """Main entry point"""

    _rootpath = rootpath or os.getcwd()
    PROJECT.root = _rootpath
    assert PROJECT.is_project_folder(), \
        "'%s' does not look like a project folder. Create a project folder first."%(_rootpath)

    logging_setup()
    logger = logging.getLogger(__name__)

    plugins = get_backends()

    conf = get_config()
    backend = conf["Backend"].get("use")
    assert backend, "No backend set. Check config.ini"

    logger.info("Loading backend '%s' ...", backend)
    manager_cls = plugins.get(backend.lower())()

    if manager_cls is None:
        msg = "Simulation '%s' not found in plugins. Available plugins:\n - "%(backend)
        msg += '\n - '.join(list(plugins.keys()) or ['None'])
        raise AttributeError(msg)

    if not BIM2SIMManager in manager_cls.__bases__:
        raise AttributeError("Got invalid manager from %s"%(backend))

<<<<<<< HEAD
    # prepare simulation
    if backend == 'hkesim' or backend == 'AixLib':
        workflow = PlantSimulation
    elif backend == 'TEASER':
        workflow =BPSMultiZoneSeparated()  # TODO
    else:
        raise NotImplementedError
=======
    workflow = PlantSimulation() #TODO

    # prepare simulation
>>>>>>> 92888ccf
    manager = manager_cls(workflow)

    # run Manager
    manager.run()
    #manager.run_interactive()

    finish()


def _debug_run_hvac():
    """Create example project and copy ifc if necessary"""
    path_base = os.path.abspath(os.path.join(os.path.dirname(__file__), "..\\.."))
    rel_example = 'ExampleFiles/KM_DPM_Vereinshaus_Gruppe62_Heizung_DTV_all_elements.ifc'
    path_ifc = os.path.normpath(os.path.join(path_base, rel_example))
    path_example = "C:\temp\bim2sim\testproject"

    if not PROJECT.is_project_folder(path_example):
        PROJECT.create(path_example, path_ifc, 'hkesim',)

    main(path_example)


def _debug_run_bps():
    """Create example project and copy ifc if necessary"""
    path_base = os.path.abspath(os.path.join(os.path.dirname(__file__), "..\\.."))

    rel_example = 'ExampleFiles/AC20-FZK-Haus.ifc'
    # rel_example = 'ExampleFiles/KM_DPM_Vereinshaus_Gruppe62_Architektur_spaces.ifc'
    path_ifc = os.path.normpath(os.path.join(path_base, rel_example))
    path_example = r"C:\temp\bim2sim\testproject_bps2"

    if not PROJECT.is_project_folder(path_example):
        PROJECT.create(path_example, path_ifc, 'TEASER')

    main(path_example)


if __name__ == '__main__':
    _debug_run_bps()
    # _debug_run_hvac()<|MERGE_RESOLUTION|>--- conflicted
+++ resolved
@@ -99,19 +99,9 @@
     if not BIM2SIMManager in manager_cls.__bases__:
         raise AttributeError("Got invalid manager from %s"%(backend))
 
-<<<<<<< HEAD
-    # prepare simulation
-    if backend == 'hkesim' or backend == 'AixLib':
-        workflow = PlantSimulation
-    elif backend == 'TEASER':
-        workflow =BPSMultiZoneSeparated()  # TODO
-    else:
-        raise NotImplementedError
-=======
     workflow = PlantSimulation() #TODO
 
     # prepare simulation
->>>>>>> 92888ccf
     manager = manager_cls(workflow)
 
     # run Manager
