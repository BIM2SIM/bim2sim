﻿"""BIM2SIM library"""

import os
import sys
import importlib
import pkgutil
import logging

import pkg_resources

from bim2sim.kernel import ifc2python
from bim2sim.manage import BIM2SIMManager
from bim2sim.project import PROJECT, get_config
from bim2sim.workflow import PlantSimulation, BPSMultiZoneSeparated

VERSION = '0.1-dev'

workflow_getter = {'aixlib': PlantSimulation,
                   'TEASER': BPSMultiZoneSeparated,
                   'hkesim': PlantSimulation}


def get_backends(by_entrypoint=False):
    """load all possible plugins"""
    logger = logging.getLogger(__name__)

    if by_entrypoint:
        sim = {}
        for entry_point in pkg_resources.iter_entry_points('bim2sim'):
            sim[entry_point.name] = entry_point.load()
    else:
        sim = {}
        for finder, name, ispkg in pkgutil.iter_modules():
            if name.startswith('bim2sim_'):
                module = importlib.import_module(name)
                contend = getattr(module, 'CONTEND', None)
                if not contend:
                    logger.warning("Found potential plugin '%s', but CONTEND is missing", name)
                    continue

                for key, getter in contend.items():
                    sim[key] = getter
                    logger.debug("Found plugin '%s'", name)

    return sim


def finish():
    """cleanup method"""
    logger = logging.getLogger(__name__)
    logger.info('finished')


def logging_setup():
    """Setup for logging module"""

    formatter = logging.Formatter('[%(levelname)s] %(name)s: %(message)s')
    root_logger = logging.getLogger()

    # Stream
    stream_handler = logging.StreamHandler()
    stream_handler.setFormatter(formatter)
    root_logger.addHandler(stream_handler)
    # File
    file_handler = logging.FileHandler(os.path.join(PROJECT.log, "bim2sim.log"))
    file_handler.setFormatter(formatter)
    root_logger.addHandler(file_handler)

    root_logger.setLevel(logging.DEBUG)

    # silence matplotlib
    matlog = logging.getLogger('matplotlib')
    matlog.level = logging.INFO

    logging.debug("Logging setup done.")


def main(rootpath=None):
    """Main entry point"""

    _rootpath = rootpath or os.getcwd()
    PROJECT.root = _rootpath
    assert PROJECT.is_project_folder(), \
        "'%s' does not look like a project folder. Create a project folder first." % (_rootpath)

    logging_setup()
    logger = logging.getLogger(__name__)

    plugins = get_backends()

    conf = get_config()
    backend = conf["Backend"].get("use")
    assert backend, "No backend set. Check config.ini"

    logger.info("Loading backend '%s' ...", backend)
    print(plugins)
    manager_cls = plugins.get(backend.lower())()

    if manager_cls is None:
        msg = "Simulation '%s' not found in plugins. Available plugins:\n - " % (backend)
        msg += '\n - '.join(list(plugins.keys()) or ['None'])
        raise AttributeError(msg)

    if not BIM2SIMManager in manager_cls.__bases__:
        raise AttributeError("Got invalid manager from %s" % (backend))

    workflow = PlantSimulation()  # TODO

<<<<<<< HEAD
    workflow_class = workflow_getter.get(backend, None)
    if workflow_class is not None:
        workflow = workflow_class()
=======
>>>>>>> 2d0bef53

    # prepare simulation
    manager = manager_cls(workflow)

    # run Manager
    manager.run()
    # manager.run_interactive()

    finish()


def _debug_run_hvac():
    """Create example project and copy ifc if necessary"""
    path_base = os.path.abspath(os.path.join(os.path.dirname(__file__), "..\\.."))
    rel_example = 'ExampleFiles/KM_DPM_Vereinshaus_Gruppe62_Heizung_with_pumps.ifc'
    path_ifc = os.path.normpath(os.path.join(path_base, rel_example))
    path_example = r"C:\temp\bim2sim\testproject"

    if not PROJECT.is_project_folder(path_example):
        PROJECT.create(path_example, path_ifc, 'hkesim', )

    main(path_example)


def _debug_run_bps():
    """Create example project and copy ifc if necessary"""
    path_base = os.path.abspath(os.path.join(os.path.dirname(__file__), "..\\.."))

    rel_example = 'ExampleFiles/AC20-FZK-Haus.ifc'
    # rel_example = 'ExampleFiles/KM_DPM_Vereinshaus_Gruppe62_Architektur_spaces.ifc'
    path_ifc = os.path.normpath(os.path.join(path_base, rel_example))
    path_example = r"C:\temp\bim2sim\testproject_bps2"

    if not PROJECT.is_project_folder(path_example):
        PROJECT.create(path_example, path_ifc, 'TEASER')

    main(path_example)


<<<<<<< HEAD
def _debug_run_hvac_aixlib():
    """Create example project and copy ifc if necessary"""
    path_base = os.path.abspath(os.path.join(os.path.dirname(__file__), "..\\.."))
    rel_example = 'ExampleFiles/KM_DPM_Vereinshaus_Gruppe62_Heizung_with_pumps.ifc'
    path_ifc = os.path.normpath(os.path.join(path_base, rel_example))
    path_example = r"C:\temp\bim2sim\testproject_aix"

    if not PROJECT.is_project_folder(path_example):
        PROJECT.create(path_example, path_ifc, 'aixlib',)
=======
def _debug_run_cfd():
    """Create example project and copy ifc if necessary"""

    sys.path.append("/home/fluid/Schreibtisch/B/bim2sim-coding/PluginCFD")
    path_example = r"/home/fluid/Schreibtisch/B/temp"
    # unter ifc muss datei liegen

    if not PROJECT.is_project_folder(path_example):
        PROJECT.create(path_example, target='cfd')
>>>>>>> 2d0bef53

    main(path_example)


if __name__ == '__main__':
<<<<<<< HEAD
    # _debug_run_hvac()
    _debug_run_bps()
    # _debug_run_hvac_aixlib()
=======
    # _debug_run_cfd()
    # _debug_run_bps()
    _debug_run_hvac()
>>>>>>> 2d0bef53
<|MERGE_RESOLUTION|>--- conflicted
+++ resolved
@@ -105,14 +105,6 @@
         raise AttributeError("Got invalid manager from %s" % (backend))
 
     workflow = PlantSimulation()  # TODO
-
-<<<<<<< HEAD
-    workflow_class = workflow_getter.get(backend, None)
-    if workflow_class is not None:
-        workflow = workflow_class()
-=======
->>>>>>> 2d0bef53
-
     # prepare simulation
     manager = manager_cls(workflow)
 
@@ -151,7 +143,7 @@
     main(path_example)
 
 
-<<<<<<< HEAD
+
 def _debug_run_hvac_aixlib():
     """Create example project and copy ifc if necessary"""
     path_base = os.path.abspath(os.path.join(os.path.dirname(__file__), "..\\.."))
@@ -161,7 +153,7 @@
 
     if not PROJECT.is_project_folder(path_example):
         PROJECT.create(path_example, path_ifc, 'aixlib',)
-=======
+
 def _debug_run_cfd():
     """Create example project and copy ifc if necessary"""
 
@@ -171,18 +163,10 @@
 
     if not PROJECT.is_project_folder(path_example):
         PROJECT.create(path_example, target='cfd')
->>>>>>> 2d0bef53
-
     main(path_example)
 
 
 if __name__ == '__main__':
-<<<<<<< HEAD
-    # _debug_run_hvac()
-    _debug_run_bps()
-    # _debug_run_hvac_aixlib()
-=======
     # _debug_run_cfd()
     # _debug_run_bps()
     _debug_run_hvac()
->>>>>>> 2d0bef53
