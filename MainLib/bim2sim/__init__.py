﻿"""BIM2SIM library"""

import os
import re
import sys
import importlib
import pkgutil
import logging
from os.path import expanduser

import pkg_resources

from bim2sim.kernel import ifc2python
from bim2sim.manage import BIM2SIMManager
from bim2sim.project import PROJECT, get_config
from bim2sim.workflow import PlantSimulation, BPSMultiZoneSeparated
from decision import Decision

VERSION = '0.1-dev'


def get_backends(by_entrypoint=False):
    """load all possible plugins"""
    logger = logging.getLogger(__name__)

    if by_entrypoint:
        sim = {}
        for entry_point in pkg_resources.iter_entry_points('bim2sim'):
            sim[entry_point.name] = entry_point.load()
    else:
        sim = {}
        for finder, name, ispkg in pkgutil.iter_modules():
            if name.startswith('bim2sim_'):
                module = importlib.import_module(name)
                contend = getattr(module, 'CONTEND', None)
                if not contend:
                    logger.warning("Found potential plugin '%s', but CONTEND is missing", name)
                    continue

                for key, getter in contend.items():
                    sim[key] = getter
                    logger.debug("Found plugin '%s'", name)

    return sim



def finish():
    """cleanup method"""
    logger = logging.getLogger(__name__)
    logger.info('finished')

def logging_setup():
    """Setup for logging module"""

    formatter = logging.Formatter('[%(levelname)s] %(name)s: %(message)s')
    root_logger = logging.getLogger()

    # Stream
    stream_handler = logging.StreamHandler()
    stream_handler.setFormatter(formatter)
    root_logger.addHandler(stream_handler)
    # File
    file_handler = logging.FileHandler(os.path.join(PROJECT.log, "bim2sim.log"))
    file_handler.setFormatter(formatter)
    root_logger.addHandler(file_handler)

    root_logger.setLevel(logging.DEBUG)

    # silence matplotlib
    matlog = logging.getLogger('matplotlib')
    matlog.level = logging.INFO

    logging.debug("Logging setup done.")


def main(rootpath=None):
    """Main entry point"""

    _rootpath = rootpath or os.getcwd()
    PROJECT.root = _rootpath
    assert PROJECT.is_project_folder(), \
        "'%s' does not look like a project folder. Create a project folder first."%(_rootpath)

    logging_setup()
    logger = logging.getLogger(__name__)

    plugins = get_backends()

    conf = get_config()
    backend = conf["Backend"].get("use")
    assert backend, "No backend set. Check config.ini"

    logger.info("Loading backend '%s' ...", backend)
    print(plugins)
    manager_cls = plugins.get(backend.lower())()

    if manager_cls is None:
        msg = "Simulation '%s' not found in plugins. Available plugins:\n - "%(backend)
        msg += '\n - '.join(list(plugins.keys()) or ['None'])
        raise AttributeError(msg)

    if not BIM2SIMManager in manager_cls.__bases__:
        raise AttributeError("Got invalid manager from %s"%(backend))

    # workflow = PlantSimulation()  # TODO
    workflow = BPSMultiZoneSeparated() #TODO

    # prepare simulation
    manager = manager_cls(workflow)

    # run Manager
    manager.run()
    #manager.run_interactive()

    finish()


def _debug_run_hvac():
    """Create example project and copy ifc if necessary"""
    path_base = os.path.abspath(os.path.join(os.path.dirname(__file__), "..\\.."))
    rel_example = 'ExampleFiles/KM_DPM_Vereinshaus_Gruppe62_Heizung_DTV_all_elements.ifc'
    path_ifc = os.path.normpath(os.path.join(path_base, rel_example))
    path_example = r"C:\temp\bim2sim\testproject"

    if not PROJECT.is_project_folder(path_example):
        PROJECT.create(path_example, path_ifc, 'hkesim',)

    main(path_example)

def _get_debug_project_path():
    path_file = "debug_dir.user"
    try:
        f = open(path_file)
        path_example = f.read()
        f.close()
    except IOError:
        path_example = str(input("Specify debug root path (Leave blank for '" + expanduser('~')
                                 + "'). This value will be remembered in '" + path_file + "': "))
        if len(path_example) == 0:
            path_example = expanduser('~')
        f = open(path_file, 'a')
        f.write(path_example)
        f.close()

    if not path_example.endswith("/"):
        path_example += "/"

    max_number = 0
    for item in os.listdir(path_example):
        m = re.search('testproject_bps_ep([0-9]+)', item)
        if m:
            max_number = max(int(m.group(1)), max_number)

    return path_example + "testproject_bps_ep" + str(max_number + 1)

def _debug_run_bps():
    """Create example project and copy ifc if necessary"""
    path_base = os.path.abspath(os.path.join(os.path.dirname(__file__), "../.."))

    rel_example = 'ExampleFiles/AC20-FZK-Haus.ifc'
    # rel_example = 'ExampleFiles/KM_DPM_Vereinshaus_Gruppe62_Architektur_spaces.ifc'
    path_ifc = os.path.normpath(os.path.join(path_base, rel_example))
    # path_example = r"C:\temp\bim2sim\testproject_bps2"
    path_example = r"/home/max/arbeit/testproject_bps27"

    if not PROJECT.is_project_folder(path_example):
        PROJECT.create(path_example, path_ifc, 'TEASER')

    main(path_example)

def _debug_run_bps_ep():
    """Create example project and copy ifc if necessary"""
    path_base = os.path.abspath(os.path.join(os.path.dirname(__file__), "../.."))

    # rel_example = 'ExampleFiles/AC20-FZK-Haus.ifc'
    rel_example = 'ResultFiles/AC20-FZK-Haus_with_SB.ifc'
    # rel_example = 'ResultFiles/2020-10-15-KHH-Test_with_SB.ifc'
    # rel_example = 'ResultFiles/AC20-Institute-Var-2_with_SB.ifc'
    # rel_example = 'ExampleFiles/AC20-FZK-Haus_with_SB1.ifc'
    # rel_example = 'ExampleFiles/AC20-FZK-Haus_with_SB2.ifc'
    # rel_example = 'ExampleFiles/AC20-FZK-Haus_with_SB3.ifc'
    # rel_example = 'ExampleFiles/AC20-FZK-Haus_with_SB7.ifc'
    # rel_example = 'ExampleFiles/DigitalHub_Architektur2_2020_Achse_tragend_V2.ifc' # ok
    # rel_example = 'ExampleFiles/DigitalHub_Architektur2_P1_V2.ifc' # not complete, but correct trsf
    # rel_example = 'ExampleFiles/DigitalHub_Architektur2_P1.ifc' # incorrect trsf
    # rel_example = 'ExampleFiles/DigitalHub_Architektur2_P1_V5.ifc' # incorrect trsf
    # rel_example = 'ExampleFiles/ARC.ifc'
    # rel_example = 'ExampleFiles/AC-20-Smiley-West-10-Bldg.ifc'
    # rel_example = 'ExampleFiles/AC20-Institute-Var-2.ifc'
    # rel_example = 'ExampleFiles/AC20-Institute-Var-2_with_SB5.ifc'
    rel_example = 'ExampleFiles/DigitalHub_ARCHITEKTUR_with_SB.ifc'
    # rel_example = 'ExampleFiles/KM_DPM_Vereinshaus_Gruppe62_Architektur_spaces.ifc'
    path_ifc = os.path.normpath(os.path.join(path_base, rel_example))
<<<<<<< HEAD
    path_example = r"/home/max/arbeit/testproject_bps_ep78"
=======

    path_example = _get_debug_project_path()
>>>>>>> a3bfc9ee

    if not PROJECT.is_project_folder(path_example):
        PROJECT.create(path_example, path_ifc, 'ENERGYPLUS')

    main(path_example)


if __name__ == '__main__':
    # _debug_run_bps()
    _debug_run_bps_ep()
    # _debug_run_hvac()<|MERGE_RESOLUTION|>--- conflicted
+++ resolved
@@ -192,12 +192,8 @@
     rel_example = 'ExampleFiles/DigitalHub_ARCHITEKTUR_with_SB.ifc'
     # rel_example = 'ExampleFiles/KM_DPM_Vereinshaus_Gruppe62_Architektur_spaces.ifc'
     path_ifc = os.path.normpath(os.path.join(path_base, rel_example))
-<<<<<<< HEAD
-    path_example = r"/home/max/arbeit/testproject_bps_ep78"
-=======
 
     path_example = _get_debug_project_path()
->>>>>>> a3bfc9ee
 
     if not PROJECT.is_project_folder(path_example):
         PROJECT.create(path_example, path_ifc, 'ENERGYPLUS')
