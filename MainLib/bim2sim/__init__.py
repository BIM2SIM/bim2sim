"""BIM2SIM library"""

import os
import re
import sys

import logging
import typing
import importlib
import pkgutil
import tempfile
from os.path import expanduser

from bim2sim.decision.console import ConsoleDecisionHandler
from bim2sim.decision.decisionhandler import DecisionHandler
from bim2sim.kernel import ifc2python
from bim2sim.project import Project, FolderStructure
from bim2sim.plugin import Plugin
from bim2sim.plugins import DummyPlugin
from bim2sim import workflow
from bim2sim.workflow import PlantSimulation, BPSMultiZoneSeparatedLayersLow,\
    BPSMultiZoneSeparatedEP

VERSION = '0.1-dev'


def load_plugins(names: typing.Iterable[str] = None) -> typing.Dict[str, Plugin]:
    """Load bim2sim plugins filtered by names if argument names is specified"""
    # TODO: load by names
    # _names = [name for name in names if name.startswith('bim2sim_')]
    logger = logging.getLogger(__name__)
    plugins = {}
    # internal plugins
    plugins[DummyPlugin.name] = DummyPlugin

    # load all
    for finder, name, ispkg in pkgutil.iter_modules():
        if name.startswith('bim2sim_'):
            print(name)
            module = importlib.import_module(name)
            contend = getattr(module, 'CONTEND', None)
            if not contend:
                logger.warning("Found potential plugin '%s', but CONTEND is missing", name)
                continue

            for key, getter in contend.items():
                plugins[key] = getter()
                logger.debug("Found plugin '%s'", name)
    return plugins


def logging_setup():
    """Setup for logging module"""

    formatter = logging.Formatter('[%(levelname)s] %(name)s: %(message)s')
    root_logger = logging.getLogger(__name__)

    # Stream
    stream_handler = logging.StreamHandler()
    stream_handler.setFormatter(formatter)
    root_logger.addHandler(stream_handler)
    # File
    # file_handler = logging.FileHandler(os.path.join(PROJECT.log, "bim2sim.log"))
    # file_handler.setFormatter(formatter)
    # root_logger.addHandler(file_handler)

    root_logger.setLevel(logging.DEBUG)

    # silence matplotlib
    # matlog = logging.getLogger('matplotlib')
    # matlog.level = logging.INFO

    root_logger.debug("Logging setup done.")


def setup_default():
    """Main entry point"""
    logging_setup()
    logger = logging.getLogger(__name__)

    plugins = load_plugins()
    # if not plugins:
    #     raise AssertionError("No plugins found!")


def run_project(project: Project, handler: DecisionHandler):
    """Run project using decision handler."""
    return handler.handle(project.run(), project.loaded_decisions)


def _debug_run_hvac():
    """Create example project and copy ifc if necessary"""
    path_base = os.path.abspath(os.path.join(os.path.dirname(__file__), "..\\.."))
    rel_example = 'ExampleFiles/KM_DPM_Vereinshaus_Gruppe62_Heizung_with_pumps.ifc'
    path_ifc = os.path.normpath(os.path.join(path_base, rel_example))
    path_example = _get_debug_project_path('hvac')

    if Project.is_project_folder(path_example):
        project = Project(path_example)
    else:
        project = Project.create(path_example, path_ifc, 'hkesim', )

    # setup_defualt(project.config['Frontend']['use'])
    run_project(project, ConsoleDecisionHandler())


def _get_debug_project_path(aux):
    path_file = "debug_dir.user"
    try:
        f = open(path_file)
        path_example = f.read()
        f.close()
    except IOError:
        path_example = str(input("Specify debug root path (Leave blank for '" + expanduser('~')
                                 + "'). This value will be remembered in '" + path_file + "': "))
        if len(path_example) == 0:
            path_example = expanduser('~')
        f = open(path_file, 'a')
        f.write(path_example)
        f.close()

    if not path_example.endswith("/"):
        path_example += "/"

    max_number = 0
    for item in os.listdir(path_example):
        m = re.search('testproject_%s([0-9]+)' % aux, item)
        if m:
            max_number = max(int(m.group(1)), max_number)

    return path_example + "testproject_%s" % aux + str(max_number + 1)


def _debug_run_bps():
    """Create example project and copy ifc if necessary"""
    path_base = os.path.abspath(os.path.join(os.path.dirname(__file__), "../.."))

    # rel_example = 'ExampleFiles/AC20-FZK-Haus.ifc'
    # rel_example = 'ExampleFiles/KM_DPM_Vereinshaus_Gruppe62_Architektur_spaces.ifc'
    rel_example = 'ExampleFiles/AC20-Institute-Var-2.ifc'
    path_ifc = os.path.normpath(os.path.join(path_base, rel_example))
    path_example = _get_debug_project_path('bps')

    if Project.is_project_folder(path_example):
        project = Project(path_example)
    else:
        project = Project.create(path_example, path_ifc, 'teaser', )

    run_project(project, ConsoleDecisionHandler())


def _debug_run_bps_ep():
    """Create example project and copy ifc if necessary"""
    path_base = os.path.abspath(os.path.join(os.path.dirname(__file__), "../.."))

    rel_example = 'ExampleFiles/AC20-FZK-Haus.ifc'
    # rel_example = 'ResultFiles/AC20-FZK-Haus_with_SB44.ifc' # aktuell
    # rel_example = 'ResultFiles/Proposal_1_Storey_SpaceBoundaries_with_SB.ifc'
    # rel_example = 'ResultFiles/2020-10-15-KHH-Test_with_SB.ifc'
    # rel_example = 'ExampleFiles/AC20-Institute-Var-2.ifc'
    # rel_example = 'ExampleFiles/DigitalHub_Architektur2_2020_Achse_tragend_V2.ifc' # ok
    # rel_example = 'ExampleFiles/AC-20-Smiley-West-10-Bldg.ifc'
    path_ifc = os.path.normpath(os.path.join(path_base, rel_example))

    path_example = _get_debug_project_path('bps_ep')

    if Project.is_project_folder(path_example):
        project = Project(path_example)
    else:
        project = Project.create(path_example, path_ifc, 'energyplus', )

    run_project(project, ConsoleDecisionHandler())


def _test_run_bps_ep(rel_path, temp_project=False):
    """Create example project and copy ifc if necessary. Added for EnergyPlus integration tests"""
    path_base = os.path.abspath(os.path.join(os.path.dirname(__file__), "../.."))

    path_ifc = os.path.normpath(os.path.join(path_base, rel_path))

    if not temp_project:
        path_example = _get_debug_project_path('bps_ep')
    else:
        path_example = tempfile.mkdtemp()

    old_stderr = sys.stderr
    working_dir = os.getcwd()
    success = False
    if Project.is_project_folder(path_example):
        project = Project(path_example)
    else:
        project = Project.create(path_example, path_ifc, 'energyplus', )

    try:
        print("Project directory: " + path_example)
        os.chdir(path_example)
        if Project.is_project_folder(path_example):
            project = Project(path_example)
        else:
            project = Project.create(path_example, path_ifc, 'energyplus', )

        #HACK: We have to remember stderr because eppy resets it currently.
        success = run_project(project, ConsoleDecisionHandler())
    finally:
        os.chdir(working_dir)
        sys.stderr = old_stderr
        return success


def _debug_run_hvac_aixlib():
    """Create example project and copy ifc if necessary"""
    path_base = os.path.abspath(os.path.join(os.path.dirname(__file__), "..\\.."))
    rel_example = 'ExampleFiles/KM_DPM_Vereinshaus_Gruppe62_Heizung_with_pumps.ifc'
    path_ifc = os.path.normpath(os.path.join(path_base, rel_example))
    path_example = _get_debug_project_path('aix')

    if Project.is_project_folder(path_example):
        project = Project(path_example)
    else:
        project = Project.create(path_example, path_ifc, 'aixlib', )

    project.run()


def _debug_run_cfd():
    """Create example project and copy ifc if necessary"""
    path_base = os.path.abspath(os.path.join(os.path.dirname(__file__), "../.."))

    rel_example = 'ExampleFiles/AC20-FZK-Haus.ifc'
    path_ifc = os.path.normpath(os.path.join(path_base, rel_example))
    path_example = _get_debug_project_path('cfd')

    if Project.is_project_folder(path_example):
        project = Project(path_example)
    else:
        project = Project.create(path_example, path_ifc, 'cfd')

    run_project(project, ConsoleDecisionHandler())


setup_default()

if __name__ == '__main__':
<<<<<<< HEAD
    _debug_run_cfd()
    # _debug_run_bps()
    # _debug_run_bps_ep()
=======
    # _debug_run_cfd()
    # _debug_run_bps()
    _debug_run_bps_ep()
>>>>>>> 110d63be
    # _debug_run_hvac()
<|MERGE_RESOLUTION|>--- conflicted
+++ resolved
@@ -241,13 +241,7 @@
 setup_default()
 
 if __name__ == '__main__':
-<<<<<<< HEAD
-    _debug_run_cfd()
-    # _debug_run_bps()
-    # _debug_run_bps_ep()
-=======
     # _debug_run_cfd()
     # _debug_run_bps()
     _debug_run_bps_ep()
->>>>>>> 110d63be
     # _debug_run_hvac()
