--- conflicted
+++ resolved
@@ -258,8 +258,8 @@
         path_example = tempfile.mkdtemp()
         
     old_stderr = sys.stderr
-<<<<<<< HEAD
     working_dir = os.getcwd()
+    success = False
     try:
         print("Project directory: " + path_example)
         os.chdir(path_example)
@@ -267,15 +267,11 @@
             PROJECT.create(path_example, path_ifc, 'energyplus')
 
         #HACK: We have to remember stderr because eppy resets it currently.
-        main(path_example)
+        success = main(path_example)
     finally:
         os.chdir(working_dir)
         sys.stderr = old_stderr
-=======
-    success = main(path_example)
-    sys.stderr = old_stderr
-    return success
->>>>>>> 192a8876
+        return success
 
 
 def _debug_run_hvac_aixlib():
