﻿"""BIM2SIM main module.

Usage:
    bim2sim PATH [-s <target> | --sim=<target>] [-r]
    bim2sim (-h | --help)
    bim2sim --version
    
Options:
    -h --help  Show this screen.
    --version  Show version.
    -s <target> --sim=<target>  Simulation to convert to.
    -r  Run simulatioin
"""

import sys
import pkg_resources
import importlib
import pkgutil
import logging
logging.basicConfig(level=logging.DEBUG)

import docopt

<<<<<<< HEAD
import ifc2python
from bim2sim.simulationbase import SimulationBase
=======
from MainLib.bim2sim.ifc2python import ifc2python
from MainLib.bim2sim.simulationbase import SimulationBase
>>>>>>> ec4b5ccc

VERSION = '0.1-dev'

def get_simulations(by_entrypoint=False):
	'load all possible plugins'
	logger = logging.getLogger(__name__)

	if by_entrypoint:
		sim = {}
		for entry_point in pkg_resources.iter_entry_points('bim2sim'):
			sim[entry_point.name] = entry_point.load()
	else:
		sim = {}
		for finder, name, ispkg in pkgutil.iter_modules():
			if name.startswith('bim2sim_'):
				module = importlib.import_module(name)
				contend = getattr(module, 'contend', None)
				if not contend:
					logger.warning("Found potential plugin '%s', but contend is missing", name)
					continue

				for key, cls in contend.items():
					if not isinstance(key, str):
						logger.warning("invalid key '%s' in package '%s'", key, name)
					elif not hasattr(cls, '__bases__'):
						logger.warning("bad class value for key '%s' in package '%s'", key, name)
					elif not SimulationBase in cls.__bases__:
						logger.warning("Found potential simulation '%s' in package '%s', but class '%s' does not inherit from %s", key, name, SimulationBase.__name__)
					else:
						sim[key] = cls

	return sim

def ui():
	'user interface'
	logger = logging.getLogger(__name__)
	args = docopt.docopt(__doc__, version=VERSION)

	# Path
	path = args.get('PATH')

	# Simulation
	cls = None
	sim_type = args.get('--sim', 'error')
	if sim_type == 'error':
		logger.error("'--sim' not in args")
		exit()
	elif sim_type is None:
		logger.info('General file checking. No conversion to simulation.')
	else:
		plugins = get_simulations()
		p = plugins.get(sim_type)
		if p is None:
			logger.warning("Simulation '%s' not found in plugins:", sim_type)
			lst = ['Available plugins:'] + (list(plugins.keys()) or ['None'])
			logger.info('\n - '.join(lst))
			exit()
		else:
			cls = p

	# Run flag
	run = args.get('-r')

	return path, cls, run

def finish():
	'cleanup method'
	logger = logging.getLogger(__name__)
	logger.info('finished')

def main():
	# get input
	ifc_path, sim_cls, run = ui()
	print('test')
	# read ifc
	data = ifc2python.load_ifc(ifc_path)

	# prepare simulation
	sim = sim_cls()
	sim.prepare(data)

	# run simulation
	if run:
		sim.run()

	finish()
	return


if __name__ == '__main__':
	if len(sys.argv) <= 1:
		sys.argv.append('D:\\')
		sys.argv.append('-s')
		sys.argv.append('energyPlus')
		sys.argv.append('-r')

	main()<|MERGE_RESOLUTION|>--- conflicted
+++ resolved
@@ -21,13 +21,8 @@
 
 import docopt
 
-<<<<<<< HEAD
-import ifc2python
-from bim2sim.simulationbase import SimulationBase
-=======
 from MainLib.bim2sim.ifc2python import ifc2python
 from MainLib.bim2sim.simulationbase import SimulationBase
->>>>>>> ec4b5ccc
 
 VERSION = '0.1-dev'
 
