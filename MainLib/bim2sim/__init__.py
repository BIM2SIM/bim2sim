--- conflicted
+++ resolved
@@ -14,7 +14,6 @@
 from bim2sim.manage import BIM2SIMManager
 from bim2sim.project import PROJECT, get_config
 from bim2sim.workflow import PlantSimulation, BPSMultiZoneSeparated
-from decision import Decision
 
 VERSION = '0.1-dev'
 
@@ -165,8 +164,7 @@
     # rel_example = 'ExampleFiles/KM_DPM_Vereinshaus_Gruppe62_Architektur_spaces.ifc'
     rel_example = 'ExampleFiles/AC20-Institute-Var-2.ifc'
     path_ifc = os.path.normpath(os.path.join(path_base, rel_example))
-    # path_example = r"C:\temp\bim2sim\testproject_bps2"
-    path_example = r"/home/max/arbeit/testproject_bps27"
+    path_example = r"C:\temp\bim2sim\testproject_bps2"
 
     if not PROJECT.is_project_folder(path_example):
         PROJECT.create(path_example, path_ifc, 'teaser')
@@ -238,12 +236,7 @@
 
 
 if __name__ == '__main__':
-    # _debug_run_bps()
+    # _debug_run_cfd()
+    _debug_run_bps()
     _debug_run_bps_ep()
-    # _debug_run_cfd()
-<<<<<<< HEAD
-    # _debug_run_bps()
-    _debug_run_hvac()
-=======
     # _debug_run_hvac()
->>>>>>> 26d6544c
