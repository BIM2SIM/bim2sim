﻿"""BIM2SIM library"""

import os
import sys
import importlib
import pkgutil
import logging

import pkg_resources

from bim2sim.kernel import ifc2python
from bim2sim.manage import BIM2SIMManager
from bim2sim.project import PROJECT, get_config
from bim2sim.workflow import PlantSimulation, BPSMultiZoneSeparated

VERSION = '0.1-dev'


def get_backends(by_entrypoint=False):
    """load all possible plugins"""
    logger = logging.getLogger(__name__)

    if by_entrypoint:
        sim = {}
        for entry_point in pkg_resources.iter_entry_points('bim2sim'):
            sim[entry_point.name] = entry_point.load()
    else:
        sim = {}
        for finder, name, ispkg in pkgutil.iter_modules():
            if name.startswith('bim2sim_'):
                module = importlib.import_module(name)
                contend = getattr(module, 'CONTEND', None)
                if not contend:
                    logger.warning("Found potential plugin '%s', but CONTEND is missing", name)
                    continue

                for key, getter in contend.items():
                    sim[key] = getter
                    logger.debug("Found plugin '%s'", name)

    return sim


def finish():
    """cleanup method"""
    logger = logging.getLogger(__name__)
    logger.info('finished')


def logging_setup():
    """Setup for logging module"""

    formatter = logging.Formatter('[%(levelname)s] %(name)s: %(message)s')
    root_logger = logging.getLogger()

    # Stream
    stream_handler = logging.StreamHandler()
    stream_handler.setFormatter(formatter)
    root_logger.addHandler(stream_handler)
    # File
    file_handler = logging.FileHandler(os.path.join(PROJECT.log, "bim2sim.log"))
    file_handler.setFormatter(formatter)
    root_logger.addHandler(file_handler)

    root_logger.setLevel(logging.DEBUG)

    # silence matplotlib
    matlog = logging.getLogger('matplotlib')
    matlog.level = logging.INFO

    logging.debug("Logging setup done.")


def main(rootpath=None):
    """Main entry point"""

    _rootpath = rootpath or os.getcwd()
    PROJECT.root = _rootpath
    assert PROJECT.is_project_folder(), \
        "'%s' does not look like a project folder. Create a project folder first." % (_rootpath)

    logging_setup()
    logger = logging.getLogger(__name__)

    plugins = get_backends()

    conf = get_config()
    backend = conf["Backend"].get("use")
    assert backend, "No backend set. Check config.ini"

    logger.info("Loading backend '%s' ...", backend)
    print(plugins)
    manager_cls = plugins.get(backend.lower())()

    if manager_cls is None:
        msg = "Simulation '%s' not found in plugins. Available plugins:\n - " % (backend)
        msg += '\n - '.join(list(plugins.keys()) or ['None'])
        raise AttributeError(msg)

    if not BIM2SIMManager in manager_cls.__bases__:
        raise AttributeError("Got invalid manager from %s" % (backend))

    workflow = PlantSimulation()  # TODO

<<<<<<< HEAD
    # workflow = PlantSimulation()  # TODO
    workflow = BPSMultiZoneSeparated() #TODO
=======
>>>>>>> 20f1706b

    # prepare simulation
    manager = manager_cls(workflow)

    # run Manager
    manager.run()
    # manager.run_interactive()

    finish()


def _debug_run_hvac():
    """Create example project and copy ifc if necessary"""
    path_base = os.path.abspath(os.path.join(os.path.dirname(__file__), "..\\.."))
    rel_example = 'ExampleFiles/KM_DPM_Vereinshaus_Gruppe62_Heizung_with_pumps.ifc'
    path_ifc = os.path.normpath(os.path.join(path_base, rel_example))
    path_example = r"C:\temp\bim2sim\testproject"

    if not PROJECT.is_project_folder(path_example):
        PROJECT.create(path_example, path_ifc, 'hkesim', )

    main(path_example)


def _debug_run_bps():
    """Create example project and copy ifc if necessary"""
    path_base = os.path.abspath(os.path.join(os.path.dirname(__file__), "..\\.."))

    rel_example = 'ExampleFiles/AC20-FZK-Haus.ifc'
    # rel_example = 'ExampleFiles/KM_DPM_Vereinshaus_Gruppe62_Architektur_spaces.ifc'
    path_ifc = os.path.normpath(os.path.join(path_base, rel_example))
    path_example = r"C:\temp\bim2sim\testproject_bps2"

    if not PROJECT.is_project_folder(path_example):
        PROJECT.create(path_example, path_ifc, 'TEASER')

    main(path_example)


<<<<<<< HEAD
if __name__ == '__main__':
    _debug_run_bps()
=======
def _debug_run_cfd():
    """Create example project and copy ifc if necessary"""

    sys.path.append("/home/fluid/Schreibtisch/B/bim2sim-coding/PluginCFD")
    path_example = r"/home/fluid/Schreibtisch/B/temp"
    # unter ifc muss datei liegen

    if not PROJECT.is_project_folder(path_example):
        PROJECT.create(path_example, target='cfd')

    main(path_example)


if __name__ == '__main__':
    # _debug_run_cfd()
    # _debug_run_bps()
>>>>>>> 20f1706b
    _debug_run_hvac()<|MERGE_RESOLUTION|>--- conflicted
+++ resolved
@@ -102,11 +102,6 @@
 
     workflow = PlantSimulation()  # TODO
 
-<<<<<<< HEAD
-    # workflow = PlantSimulation()  # TODO
-    workflow = BPSMultiZoneSeparated() #TODO
-=======
->>>>>>> 20f1706b
 
     # prepare simulation
     manager = manager_cls(workflow)
@@ -146,10 +141,6 @@
     main(path_example)
 
 
-<<<<<<< HEAD
-if __name__ == '__main__':
-    _debug_run_bps()
-=======
 def _debug_run_cfd():
     """Create example project and copy ifc if necessary"""
 
@@ -166,5 +157,4 @@
 if __name__ == '__main__':
     # _debug_run_cfd()
     # _debug_run_bps()
->>>>>>> 20f1706b
     _debug_run_hvac()