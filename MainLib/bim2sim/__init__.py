--- conflicted
+++ resolved
@@ -17,24 +17,11 @@
 from bim2sim.project import Project, FolderStructure
 from bim2sim.plugin import Plugin
 from bim2sim.plugins import DummyPlugin
-<<<<<<< HEAD
-from bim2sim.workflow import PlantSimulation, BPSMultiZoneSeparated, \
-=======
 from bim2sim.workflow import PlantSimulation, BPSMultiZoneSeparatedLayersLow,\
->>>>>>> f71d82c7
     BPSMultiZoneSeparatedEP
 
 VERSION = '0.1-dev'
 
-<<<<<<< HEAD
-=======
-# TODO: setup: copy backends to bim2sim/backends
-workflow_getter = {'aixlib': PlantSimulation,
-                   'teaser': BPSMultiZoneSeparatedLayersLow,
-                   'hkesim': PlantSimulation,
-                   'energyplus': BPSMultiZoneSeparatedEP}
-
->>>>>>> f71d82c7
 
 def load_plugins(names: typing.Iterable[str] = None) -> typing.Dict[str, Plugin]:
     """Load bim2sim plugins filtered by names if argument names is specified"""
