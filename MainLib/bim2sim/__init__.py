--- conflicted
+++ resolved
@@ -260,7 +260,7 @@
         path_example = _get_debug_project_path()
     else:
         path_example = tempfile.mkdtemp()
-        
+
     old_stderr = sys.stderr
     working_dir = os.getcwd()
     success = False
@@ -303,10 +303,6 @@
 
 if __name__ == '__main__':
     # _debug_run_cfd()
-<<<<<<< HEAD
-    _debug_run_bps()
-=======
     # _debug_run_bps()
     _debug_run_bps_ep()
->>>>>>> 4791e3b1
     # _debug_run_hvac()
