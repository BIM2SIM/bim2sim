--- conflicted
+++ resolved
@@ -8,8 +8,6 @@
 import typing
 import importlib
 import pkgutil
-<<<<<<< HEAD
-import logging
 import tempfile
 from os.path import expanduser
 from pathlib import Path
@@ -18,16 +16,9 @@
 import pkg_resources
 
 from bim2sim.kernel import ifc2python
-from bim2sim.manage import BIM2SIMManager
-from bim2sim.project import PROJECT, get_config
-from bim2sim.workflow import PlantSimulation, BPSMultiZoneSeparated, BPSMultiZoneSeparatedEP
-=======
-
-from bim2sim.kernel import ifc2python
 from bim2sim.plugin import Plugin
 from bim2sim.project import Project, FolderStructure
-from bim2sim.workflow import PlantSimulation, BPSMultiZoneSeparated
->>>>>>> 612b0f04
+from bim2sim.workflow import PlantSimulation, BPSMultiZoneSeparated, BPSMultiZoneSeparatedEP
 from bim2sim.decision import Decision
 from bim2sim.plugins import DummyPlugin
 
@@ -109,26 +100,6 @@
         from bim2sim.decision.console import ConsoleFrontEnd as Frontend
     Decision.set_frontend(Frontend())
 
-<<<<<<< HEAD
-    # prepare simulation
-    manager = manager_cls(workflow)
-
-    # run Manager
-    success = False
-    try:
-        manager.run()
-        #manager.run_interactive()
-        success = True
-    except Exception as ex:
-        logger.exception("Something went wrong!")
-    finally:
-        finish(success=success)
-        return success
-
-    return 0 if success else -1
-
-=======
->>>>>>> 612b0f04
 
 def _debug_run_hvac():
     """Create example project and copy ifc if necessary"""
@@ -276,11 +247,6 @@
 
 if __name__ == '__main__':
     # _debug_run_cfd()
-<<<<<<< HEAD
     _debug_run_bps()
     # _debug_run_bps_ep()
     # _debug_run_hvac()
-=======
-    # _debug_run_bps()
-    _debug_run_hvac()
->>>>>>> 612b0f04
