"""BIM2SIM library"""

import os
import re
import sys
import importlib
import pkgutil
import logging
<<<<<<< HEAD
from os.path import expanduser
=======
from pathlib import Path
import site
>>>>>>> 79158485

import pkg_resources

from bim2sim.kernel import ifc2python
from bim2sim.manage import BIM2SIMManager
from bim2sim.project import PROJECT, get_config
from bim2sim.workflow import PlantSimulation, BPSMultiZoneSeparated
from bim2sim.decision import Decision

VERSION = '0.1-dev'

# TODO: setup: copy backends to bim2sim/backends
workflow_getter = {'aixlib': PlantSimulation,
                   'teaser': BPSMultiZoneSeparated,
                   'hkesim': PlantSimulation,
                   'energyplus': BPSMultiZoneSeparated}


def get_default_backends():
    path = Path(__file__).parent / 'backends'
    backends = []
    for pkg in [item for item in path.glob('**/*') if item.is_dir()]:
        if pkg.name.startswith('bim2sim_'):
            backends.append(pkg)
    return backends


def get_dev_backends():
    path = Path(__file__).parent.parent.parent
    backends = []
    for plugin in [item for item in path.glob('**/*') if item.is_dir()]:
        if plugin.name.startswith('Plugin'):
            for pkg in [item for item in plugin.glob('**/*') if item.is_dir()]:
                if pkg.name.startswith('bim2sim_'):
                    backends.append(pkg)
    return backends


def get_backends(by_entrypoint=False):
    """load all possible plugins"""
    logger = logging.getLogger(__name__)

    default = get_default_backends()
    dev = get_dev_backends()

    # add all plugins to PATH
    sys.path.extend([str(path.parent) for path in default + dev])

    if by_entrypoint:
        sim = {}
        for entry_point in pkg_resources.iter_entry_points('bim2sim'):
            sim[entry_point.name] = entry_point.load()
    else:
        sim = {}
        for finder, name, ispkg in pkgutil.iter_modules():
            if name.startswith('bim2sim_'):
                module = importlib.import_module(name)
                contend = getattr(module, 'CONTEND', None)
                if not contend:
                    logger.warning("Found potential plugin '%s', but CONTEND is missing", name)
                    continue

                for key, getter in contend.items():
                    sim[key] = getter
                    logger.debug("Found plugin '%s'", name)

    return sim


def finish(success=False):
    """cleanup method"""
    logger = logging.getLogger(__name__)
    Decision.frontend.shutdown(success)
    logger.info('finished')


def logging_setup():
    """Setup for logging module"""

    formatter = logging.Formatter('[%(levelname)s] %(name)s: %(message)s')
    root_logger = logging.getLogger()

    # Stream
    stream_handler = logging.StreamHandler()
    stream_handler.setFormatter(formatter)
    root_logger.addHandler(stream_handler)
    # File
    file_handler = logging.FileHandler(os.path.join(PROJECT.log, "bim2sim.log"))
    file_handler.setFormatter(formatter)
    root_logger.addHandler(file_handler)

    root_logger.setLevel(logging.DEBUG)

    # silence matplotlib
    matlog = logging.getLogger('matplotlib')
    matlog.level = logging.INFO

    logging.debug("Logging setup done.")


def main(rootpath=None):
    """Main entry point"""

    _rootpath = rootpath or os.getcwd()
    PROJECT.root = _rootpath
    assert PROJECT.is_project_folder(), \
        "'%s' does not look like a project folder. Create a project folder first." % (_rootpath)

    logging_setup()
    logger = logging.getLogger(__name__)

    plugins = get_backends()

    conf = get_config()
    backend = conf["Backend"].get("use")
    assert backend, "No backend set. Check config.ini"

    logger.info("Loading backend '%s' ...", backend)
    print(plugins)
    manager_cls = plugins.get(backend.lower())()

    if manager_cls is None:
        msg = "Simulation '%s' not found in plugins. Available plugins:\n - " % (backend)
        msg += '\n - '.join(list(plugins.keys()) or ['None'])
        raise AttributeError(msg)

    if not BIM2SIMManager in manager_cls.__bases__:
        raise AttributeError("Got invalid manager from %s" % (backend))

    workflow = workflow_getter[backend]()

    # set Frontend for Decisions
    try:
        frontend_name = conf['Frontend']['use']
    except KeyError:
        frontend_name = 'default'

    if frontend_name == 'ExternalFrontEnd':
        from bim2sim.decision.external import ExternalFrontEnd as Frontend
    else:
        from bim2sim.decision.console import ConsoleFrontEnd as Frontend
    Decision.set_frontend(Frontend())

    # prepare simulation
    manager = manager_cls(workflow)

    # run Manager
    success = False
    try:
        manager.run()
        #manager.run_interactive()
        success = True
    except Exception as ex:
        logger.exception("Something went wrong!")
    finally:
        finish(success=success)


def _debug_run_hvac():
    """Create example project and copy ifc if necessary"""
    path_base = os.path.abspath(os.path.join(os.path.dirname(__file__), "..\\.."))
    rel_example = 'ExampleFiles/KM_DPM_Vereinshaus_Gruppe62_Heizung_with_pumps.ifc'
    path_ifc = os.path.normpath(os.path.join(path_base, rel_example))
    path_example = r"C:\temp\bim2sim\testproject"

    if not PROJECT.is_project_folder(path_example):
        PROJECT.create(path_example, path_ifc, 'hkesim', )

    main(path_example)

def _get_debug_project_path():
    path_file = "debug_dir.user"
    try:
        f = open(path_file)
        path_example = f.read()
        f.close()
    except IOError:
        path_example = str(input("Specify debug root path (Leave blank for '" + expanduser('~')
                                 + "'). This value will be remembered in '" + path_file + "': "))
        if len(path_example) == 0:
            path_example = expanduser('~')
        f = open(path_file, 'a')
        f.write(path_example)
        f.close()

    if not path_example.endswith("/"):
        path_example += "/"

    max_number = 0
    for item in os.listdir(path_example):
        m = re.search('testproject_bps_ep([0-9]+)', item)
        if m:
            max_number = max(int(m.group(1)), max_number)

    return path_example + "testproject_bps_ep" + str(max_number + 1)

def _debug_run_bps():
    """Create example project and copy ifc if necessary"""
    path_base = os.path.abspath(os.path.join(os.path.dirname(__file__), "../.."))

    # rel_example = 'ExampleFiles/AC20-FZK-Haus.ifc'
    # rel_example = 'ExampleFiles/KM_DPM_Vereinshaus_Gruppe62_Architektur_spaces.ifc'
    rel_example = 'ExampleFiles/AC20-Institute-Var-2.ifc'
    path_ifc = os.path.normpath(os.path.join(path_base, rel_example))
    path_example = r"C:\temp\bim2sim\testproject_bps2"

    if not PROJECT.is_project_folder(path_example):
        PROJECT.create(path_example, path_ifc, 'teaser')

    main(path_example)

def _debug_run_bps_ep():
    """Create example project and copy ifc if necessary"""
    path_base = os.path.abspath(os.path.join(os.path.dirname(__file__), "../.."))

    rel_example = 'ExampleFiles/AC20-FZK-Haus.ifc'
    # rel_example = 'ResultFiles/AC20-FZK-Haus_with_SB_with_externalspatialstructure_externalEnums.ifc'
    # rel_example = 'ResultFiles/AC20-FZK-Haus_with_SB.ifc'
    # rel_example = 'ResultFiles/AC20-Institute-Var-2_with_SB11.ifc' # aktuell
    # rel_example = 'ResultFiles/AC20-Institute-Var-2_with_SB_corresponding_neu.ifc'
    # rel_example = 'ResultFiles/AC20-FZK-Haus_with_SB_full_corresponding_and_split.ifc'
    # rel_example = 'ResultFiles/AC20-FZK-Haus_with_SB44.ifc' # aktuell
    # rel_example = 'ResultFiles/FM_ARC_DigitalHub_with_SB11.ifc'
    # rel_example = 'ResultFiles/Proposal_1_Storey_SpaceBoundaries_with_SB.ifc'
    # rel_example = 'ResultFiles/2020-10-15-KHH-Test_with_SB.ifc'
    # rel_example = 'ResultFiles/AC20-Institute-Var-2_with_SB.ifc'
    # rel_example = 'ExampleFiles/AC20-Institute-Var-2.ifc'
    # rel_example = 'ResultFiles/AC20-Institute-Var-2_with_SB_with_externalspatialstructure_externalEnums.ifc'
    # rel_example = 'ResultFiles/AC20-Institute-Var-2_with_SB_korrekte_Unterteilung_am_Dach_ohne_Treppe.ifc'
    # rel_example = 'ExampleFiles/AC20-FZK-Haus_with_SB1.ifc'
    # rel_example = 'ExampleFiles/AC20-FZK-Haus_with_SB2.ifc'
    # rel_example = 'ExampleFiles/AC20-FZK-Haus_with_SB3.ifc'
    # rel_example = 'ExampleFiles/AC20-FZK-Haus_with_SB7.ifc'
    # rel_example = 'ExampleFiles/DigitalHub_Architektur2_2020_Achse_tragend_V2.ifc' # ok
    # rel_example = 'ExampleFiles/DigitalHub_Architektur2_P1_V2.ifc' # not complete, but correct trsf
    # rel_example = 'ExampleFiles/DigitalHub_Architektur2_P1.ifc' # incorrect trsf
    # rel_example = 'ExampleFiles/DigitalHub_Architektur2_P1_V5.ifc' # incorrect trsf
    # rel_example = 'ExampleFiles/ARC.ifc'
    # rel_example = 'ExampleFiles/AC-20-Smiley-West-10-Bldg.ifc'
    # rel_example = 'ExampleFiles/AC20-Institute-Var-2_with_SB5.ifc'
    # rel_example = 'ExampleFiles/DigitalHub_ARCHITEKTUR_with_SB.ifc'
    # rel_example = 'ExampleFiles/KM_DPM_Vereinshaus_Gruppe62_Architektur_spaces.ifc'
    path_ifc = os.path.normpath(os.path.join(path_base, rel_example))

    path_example = _get_debug_project_path()

    if not PROJECT.is_project_folder(path_example):
        PROJECT.create(path_example, path_ifc, 'energyplus')

    main(path_example)


def _debug_run_hvac_aixlib():
    """Create example project and copy ifc if necessary"""
    path_base = os.path.abspath(os.path.join(os.path.dirname(__file__), "..\\.."))
    rel_example = 'ExampleFiles/KM_DPM_Vereinshaus_Gruppe62_Heizung_with_pumps.ifc'
    path_ifc = os.path.normpath(os.path.join(path_base, rel_example))
    path_example = r"C:\temp\bim2sim\testproject_aix"

    if not PROJECT.is_project_folder(path_example):
        PROJECT.create(path_example, path_ifc, 'aixlib',)


def _debug_run_cfd():
    """Create example project and copy ifc if necessary"""

    sys.path.append("/home/fluid/Schreibtisch/B/bim2sim-coding/PluginCFD")
    path_example = r"/home/fluid/Schreibtisch/B/temp"
    # unter ifc muss datei liegen

    if not PROJECT.is_project_folder(path_example):
        PROJECT.create(path_example, target='cfd')
    main(path_example)


if __name__ == '__main__':
    # _debug_run_cfd()
    # _debug_run_bps()
    _debug_run_bps_ep()
    # _debug_run_hvac()
<|MERGE_RESOLUTION|>--- conflicted
+++ resolved
@@ -6,12 +6,9 @@
 import importlib
 import pkgutil
 import logging
-<<<<<<< HEAD
 from os.path import expanduser
-=======
 from pathlib import Path
 import site
->>>>>>> 79158485
 
 import pkg_resources
 
