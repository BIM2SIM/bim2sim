--- conflicted
+++ resolved
@@ -18,8 +18,10 @@
 
 VERSION = '0.1-dev'
 
-<<<<<<< HEAD
 # TODO: setup: copy backends to bim2sim/backends
+workflow_getter = {'aixlib': PlantSimulation,
+                   'TEASER': BPSMultiZoneSeparated,
+                   'hkesim': PlantSimulation}
 
 
 def get_default_backends():
@@ -40,11 +42,6 @@
                 if pkg.name.startswith('bim2sim_'):
                     backends.append(pkg)
     return backends
-=======
-workflow_getter = {'aixlib': PlantSimulation,
-                   'TEASER': BPSMultiZoneSeparated,
-                   'hkesim': PlantSimulation}
->>>>>>> bebaf59f
 
 
 def get_backends(by_entrypoint=False):
@@ -78,11 +75,7 @@
     return sim
 
 
-<<<<<<< HEAD
 def finish(success=False):
-=======
-def finish():
->>>>>>> bebaf59f
     """cleanup method"""
     logger = logging.getLogger(__name__)
     Decision.frontend.shutdown(success)
@@ -142,7 +135,8 @@
     if not BIM2SIMManager in manager_cls.__bases__:
         raise AttributeError("Got invalid manager from %s" % (backend))
 
-<<<<<<< HEAD
+    # workflow = PlantSimulation()  # TODO
+    workflow = BPSMultiZoneSeparated()
     # from bim2sim.decision.console import ConsoleFrontEnd as Frontend
     from bim2sim.decision.external import ExternalFrontEnd as Frontend
     Decision.set_frontend(Frontend())
@@ -150,15 +144,10 @@
     workflow = PlantSimulation()  #TODO
     # workflow = BPSMultiZoneSeparated()  #TODO
 
-=======
-    # workflow = PlantSimulation()  # TODO
-    workflow = BPSMultiZoneSeparated()
->>>>>>> bebaf59f
     # prepare simulation
     manager = manager_cls(workflow)
 
     # run Manager
-<<<<<<< HEAD
     success = False
     try:
         manager.run()
@@ -168,12 +157,6 @@
         logger.exception("Something went wring!")
     finally:
         finish(success=success)
-=======
-    manager.run()
-    # manager.run_interactive()
-
-    finish()
->>>>>>> bebaf59f
 
 
 def _debug_run_hvac():
