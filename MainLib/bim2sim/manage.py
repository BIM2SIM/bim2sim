--- conflicted
+++ resolved
@@ -42,7 +42,6 @@
     def run(self):
         """Run the manager"""
 
-<<<<<<< HEAD
     def run_interactive(self):
 
         while True:
@@ -53,11 +52,10 @@
             self.playground.run_task(task())
             if task.final:
                 break
-=======
+
     def run_decision_generator(self):
         self.run()
 
->>>>>>> 426bb6ad
 
     def __repr__(self):
         return "<%s>"%(self.__class__.__name__)
