--- conflicted
+++ resolved
@@ -2,166 +2,6 @@
 import os
 import logging
 from abc import ABCMeta, abstractmethod
-<<<<<<< HEAD
-import subprocess
-import shutil
-from distutils.dir_util import copy_tree
-import configparser
-
-import bim2sim
-from bim2sim.decorators import log
-from bim2sim.ifc2python import ifc2python
-from bim2sim.ifc2python.element import Element
-from bim2sim.ifc2python import hvac
-from bim2sim.ifc2python.hvac.hvac_graph import HvacGraph
-
-
-class _Project():
-    """Project related management"""
-
-    CONFIG = "config.ini"
-    DECISIONS = "decisions.json"
-    FINDER = "finder"
-    IFC = "ifc"
-    LOG = "log"
-    EXPORT = "export"
-    RESOURCES = "resources"
-
-    def __init__(self):
-        self._rootpath = None
-
-    @property
-    def root(self):
-        """absolute rootpath"""
-        if not self._rootpath:
-            return None
-        return os.path.abspath(self._rootpath)
-    @root.setter
-    def root(self, value):
-        self._rootpath = value
-        print("Rootpath set to '%s'"%(value))
-
-    @property
-    def config(self):
-        """absolute path to config"""
-        if not self._rootpath:
-            return None
-        return os.path.abspath(os.path.join(self._rootpath, _Project.CONFIG))
-
-    @property
-    def decisions(self):
-        """absolute path to decisions"""
-        return os.path.abspath(os.path.join(self._rootpath, _Project.DECISIONS))
-
-    @property
-    def finder(self):
-        """absolute path to decisions"""
-        return os.path.abspath(os.path.join(self._rootpath, _Project.FINDER))
-
-    @property
-    def log(self):
-        """absolute path to log folder"""
-        if not self._rootpath:
-            return None
-        return os.path.abspath(os.path.join(self._rootpath, _Project.LOG))
-    @property
-    def ifc(self):
-        """absolute path to ifc folder"""
-        if not self._rootpath:
-            return None
-        return os.path.abspath(os.path.join(self._rootpath, _Project.IFC))
-    @property
-    def resources(self):
-        """absolute path to resources folder"""
-        if not self._rootpath:
-            return None
-        return os.path.abspath(os.path.join(self._rootpath, _Project.RESOURCES))
-    @property
-    def export(self):
-        """absolute path to export folder"""
-        if not self._rootpath:
-            return None
-        return os.path.abspath(os.path.join(self._rootpath, _Project.EXPORT))
-
-    @property
-    def subdirs(self):
-        """list of paths to sub folders"""
-        return [self.log, self.ifc, self.resources, self.export, self.finder]
-
-    def is_project_folder(self, path=None):
-        """Check if root path (or given path) is a project folder"""
-        root = path or self.root
-        if not root or not os.path.isdir(root):
-            return False
-        if os.path.isfile(os.path.join(root, _Project.CONFIG)):
-            return True
-        return False
-
-    def complete_project_folder(self):
-        """Adds missing sub folders to given path"""
-        for subdir in self.subdirs:
-            os.makedirs(subdir, exist_ok=True)
-
-    def create_project_folder(self):
-        """Creates a project folder on given path"""
-        os.makedirs(self.root, exist_ok=True)
-
-        for subdir in self.subdirs:
-            os.makedirs(subdir, exist_ok=True)
-
-        with open(self.config, "w"):
-            pass
-
-        self.copy_assets()
-
-    def copy_assets(self):
-        """Copy assets from library to project folder"""
-        asset_path = os.path.join(os.path.dirname(bim2sim.__file__), 'assets')
-        copy_tree(asset_path, self.root)
-
-    def create(self, rootpath, ifc_path=None, target=None, open_conf=False):
-        """Set root path, create project folder
-        copy ifc, base config setup and open config if needed"""
-
-        # set rootpath
-        self.root = rootpath
-
-        if self.is_project_folder():
-            print("Given path is already a project folder ('%s')"%(self.root))
-        else:
-            self.create_project_folder()
-            config_base_setup(target)
-
-        if ifc_path:
-            # copy ifc to project folder
-            shutil.copy2(ifc_path, self.ifc)
-
-        if open_conf:
-            # open config for user interaction
-            open_config()
-        print("Project folder created.")
-
-    def delete(self, confirm=True):
-        """Delete project folder and all files in it
-
-        :raises: AssertionError"""
-        # TODO: decision system
-        if confirm:
-            ans = input("Delete project folder and all included files? [y/n]")
-            if not ans == 'y':
-                return
-
-        if self.root:
-            if os.path.exists(self.root):
-                shutil.rmtree(self.root, ignore_errors=True)
-                self.root = None
-                print("Project folder deleted.")
-            else:
-                raise AssertionError("Can't delete project folder (reason: does not exist)")
-        else:
-            raise AssertionError("Can't delete project folder (reason: root not set)")
-=======
->>>>>>> 89adbfcc
 
 from bim2sim.project import PROJECT, get_config
 from bim2sim.ifc2python import ifc2python
@@ -200,84 +40,6 @@
     @abstractmethod
     def run(self):
         """Run the manager"""
-<<<<<<< HEAD
-        self.prepare()
-        self.inspect()
-        self.enrich()
-        self.reduce()
-        self.process()
-        self.check()
-        self.export()
-
-    @abstractmethod
-    def prepare(self):
-        """Step 1"""
-
-    @log("inspecting IFC")
-    def inspect(self):
-        """Step 2"""
-        # todo add check if IFC has port information -> decision system
-        #def _connect_instances(eps=1):
-        #    nr_connections = 0
-        #    for raw_instance1 in self.raw_instances.values():
-        #        for port1 in raw_instance1.ports:
-        #            for raw_instance2 in self.raw_instances.values():
-        #                for port2 in raw_instance2.ports:
-        #                    if raw_instance1 == raw_instance2:
-        #                        continue
-        #                    distance = list((abs(coord1 - coord2)
-        #                                     for (coord1, coord2)
-        #                                     in zip(port1.position,
-        #                                            port2.position)))
-        #                    if all(diff <= eps for diff in distance):
-        #                        port1.connect(port2)
-        #                        nr_connections += 1
-        #    return nr_connections
-
-        for ifc_type in self.relevant_ifc_types:
-            tool = self.ifc.by_type("IFCAPPLICATION")[0].ApplicationFullName
-            elements = self.ifc.by_type(ifc_type)
-            for element in elements:
-                representation = Element.factory(element, tool)
-                self.raw_instances[representation.guid] = representation
-
-        self.logger.info("Found %d relevant elements", len(self.raw_instances))
-        self.logger.info("Connecting the relevant elements")
-        nr_connections = hvac.connect_instances(self.raw_instances.values())
-        self.logger.info("Found %d connections", nr_connections)
-
-    @log("enriching data")
-    def enrich(self):
-        """Step 3"""
-        hvacgraph = HvacGraph(self.raw_instances, self)
-        hvacgraph.create_cycles()
-        self.logger.warning("Not implemented!")
-
-    @log("reducing data")
-    def reduce(self):
-        """Step 4"""
-
-        self.logger.warning("Not implemented!")
-
-    @log("processing")
-    def process(self):
-        """Step 5"""
-        # HVACSystem(self)
-        self.logger.warning("Not implemented!")
-
-    @log("checking results")
-    def check(self):
-        """Step 6"""
-
-        self.logger.warning("Not implemented!")
-
-    @log("exporting")
-    def export(self):
-        """Step 7"""
-
-        self.logger.warning("Not implemented!")
-=======
->>>>>>> 89adbfcc
 
     def __repr__(self):
         return "<%s>"%(self.__class__.__name__)
