--- conflicted
+++ resolved
@@ -14,13 +14,8 @@
     vertical_instances = ['Wall', 'InnerWall', 'OuterWall']
     horizontal_instances = ['Roof', 'Floor', 'GroundFloor']
 
-<<<<<<< HEAD
-    # elements that doesnt apply for a disaggregation
-    if element.__class__.__name__ not in vertical_instances and element.__class__.__name__ not in horizontal_instances:
-=======
     # elements who doesnt apply for a disaggregation
     if type(element).__name__ not in vertical_instances+horizontal_instances:
->>>>>>> f2d05294
         return None
 
     disaggregations = {}
@@ -36,17 +31,12 @@
             try:
                 shape = ifcopenshell.geom.create_shape(settings, binding.ConnectionGeometry.SurfaceOnRelatingElement)
             except RuntimeError:
-<<<<<<< HEAD
                 try:
                     shape = ifcopenshell.geom.create_shape(settings,
                                                            binding.ConnectionGeometry.SurfaceOnRelatingElement.BasisSurface)
                 except RuntimeError:
                     element.logger.warning("Found no geometric information for %s in %s" % (element.name, thermal_zone.name))
                     continue
-=======
-                element.logger.warning("Found no geometric information for %s in %s" % (element.name, thermal_zone.name))
-                continue
->>>>>>> f2d05294
             # get relative position of resultant disaggregation
             if hasattr(binding.ConnectionGeometry.SurfaceOnRelatingElement, 'BasisSurface'):
                 pos = binding.ConnectionGeometry.SurfaceOnRelatingElement.BasisSurface.Position.Location.Coordinates
@@ -64,7 +54,6 @@
             y.sort()
             z.sort()
 
-<<<<<<< HEAD
             try:
                 x = x[len(x) - 1] - x[0]
                 y = y[len(y) - 1] - y[0]
@@ -76,23 +65,13 @@
 
             # filter for vertical or horizontal instance -> gets area properly
             if element.__class__.__name__ in vertical_instances:
-=======
-            coordinates = [x[len(x) - 1] - x[0], y[len(y) - 1] - y[0], z[len(z) - 1] - z[0]]
-
-            # filter for vertical or horizontal instance -> gets area properly
-            if type(element).__name__ in vertical_instances:
->>>>>>> f2d05294
                 for a in coordinates:
                     if a <= 0:
                         del coordinates[coordinates.index(a)]
             elif type(element).__name__ in horizontal_instances:
                 del coordinates[2]
 
-<<<<<<< HEAD
             # returns disaggregation, area and relative position
-=======
-            # returns disagreggation, area and relative position
->>>>>>> f2d05294
             disaggregations['disaggregation_%d' % dis_counter] = [coordinates[0]*coordinates[1], pos]
             dis_counter += 1
 
