from bim2sim.task import Task
from bim2sim.kernel import elements
from bim2sim.decision import DictDecision, ListDecision, RealDecision, BoolDecision
from bim2sim.kernel.element import Element
from bim2sim.kernel.ifc2python import getElementType
from bim2sim.kernel.disaggregation import Disaggregation, SubSlab, SubWall
from bim2sim.kernel import disaggregation as dis
from bim2sim.task.bps_f.bps_functions import get_boundaries, get_polygon, get_boundaries_vertical_instance
import copy
import matplotlib.pyplot as plt
import ifcopenshell.geom

class Inspect(Task):
    """Analyses IFC, creates Element instances and connects them.

    elements are stored in .instances dict with guid as key"""

    def __init__(self, task):
        super().__init__()
        self.instances = {}
        self.task = task

    @Task.log
    def run(self, ifc):
        self.logger.info("Creates python representation for building spaces")
        self.recognize_zone_semantic(ifc)
        if len(self.instances) == 0:
            self.logger.warning("Found no spaces by semantic detection")
            decision = BoolDecision("Try to detect zones by geometrical?")
            use = decision.decide()
            if use:
                self.recognize_zone_geometrical()
            else:
                # todo abort program, because of missing zones/spaces
                raise NotImplementedError

        self.logger.info("Found %d space entities", len(self.instances))

    def recognize_zone_semantic(self, ifc):
        """Recognizes zones/spaces in ifc file by semantic detection for
        IfcSpace entities"""
        self.logger.info("Create zones by semantic detection")
        ifc_type = 'IfcSpace'
        entities = ifc.by_type(ifc_type)
        for entity in entities:
            thermal_zone = Element.factory(entity, ifc_type)
            self.instances[thermal_zone.guid] = thermal_zone
            self.bind_elements_to_zone(thermal_zone)

    def recognize_zone_geometrical(self):
        """Recognizes zones/spaces by geometric detection"""
        raise NotImplementedError

    def bind_elements_to_zone(self, thermalzone):
        """Binds the different elements to the belonging zones"""
        relevant_ifc_types = self.task.workflow.relevant_ifc_types
        bound_instances = []
        for binding in thermalzone.ifc.BoundedBy:
            bound_element = binding.RelatedBuildingElement
            if bound_element is not None:
                bound_element_type = getElementType(bound_element)
            else:
                continue
            # todo virtual element crashs -> solve
            if bound_element_type in relevant_ifc_types:
                bound_instance = thermalzone.get_object(bound_element.GlobalId)
                if bound_instance not in bound_instances:
                    bound_instances.append(bound_instance)
        for bound_instance in bound_instances:
            get_boundaries_vertical_instance(bound_instance, thermalzone)
            disaggregation = 'Sub' + bound_instance.__class__.__name__
<<<<<<< HEAD
            if hasattr(dis, disaggregation):
                bound_instance = getattr(dis, disaggregation).based_on_thermal_zone(disaggregation+bound_instance.name, bound_instance, thermalzone)
=======
            # except:
            # try:
            if disaggregation == "SubGroundFloor":
                print(disaggregation)
            if disaggregation != "SubWindow":
                bound_instance = getattr(dis, disaggregation).based_on_thermal_zone(disaggregation+bound_instance.name, bound_instance, thermalzone)
            #     pass
            # if bound_instance.ifc_type == 'IfcSlab':
            #     bound_instance = SubSlab.based_on_thermal_zone("Subslab_%s" % bound_instance.name, bound_instance, thermalzone)
            # if bound_instance.ifc_type == ['IfcWall', 'IfcWallStandardCase']:
            #     bound_instance = SubWall.based_on_thermal_zone("Subwall_%s" % bound_instance.name, bound_instance, thermalzone)
>>>>>>> 71c40369
            if bound_instance not in thermalzone.bound_elements:
                thermalzone.bound_elements.append(bound_instance)
            if thermalzone not in bound_instance.thermal_zones:
                bound_instance.thermal_zones.append(thermalzone)
<<<<<<< HEAD
=======

>>>>>>> 71c40369
<|MERGE_RESOLUTION|>--- conflicted
+++ resolved
@@ -69,27 +69,10 @@
         for bound_instance in bound_instances:
             get_boundaries_vertical_instance(bound_instance, thermalzone)
             disaggregation = 'Sub' + bound_instance.__class__.__name__
-<<<<<<< HEAD
             if hasattr(dis, disaggregation):
                 bound_instance = getattr(dis, disaggregation).based_on_thermal_zone(disaggregation+bound_instance.name, bound_instance, thermalzone)
-=======
-            # except:
-            # try:
-            if disaggregation == "SubGroundFloor":
-                print(disaggregation)
-            if disaggregation != "SubWindow":
-                bound_instance = getattr(dis, disaggregation).based_on_thermal_zone(disaggregation+bound_instance.name, bound_instance, thermalzone)
-            #     pass
-            # if bound_instance.ifc_type == 'IfcSlab':
-            #     bound_instance = SubSlab.based_on_thermal_zone("Subslab_%s" % bound_instance.name, bound_instance, thermalzone)
-            # if bound_instance.ifc_type == ['IfcWall', 'IfcWallStandardCase']:
-            #     bound_instance = SubWall.based_on_thermal_zone("Subwall_%s" % bound_instance.name, bound_instance, thermalzone)
->>>>>>> 71c40369
             if bound_instance not in thermalzone.bound_elements:
                 thermalzone.bound_elements.append(bound_instance)
             if thermalzone not in bound_instance.thermal_zones:
                 bound_instance.thermal_zones.append(thermalzone)
-<<<<<<< HEAD
-=======
 
->>>>>>> 71c40369
