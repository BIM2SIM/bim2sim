--- conflicted
+++ resolved
@@ -55,13 +55,9 @@
         bound_instances = []
         for binding in thermalzone.ifc.BoundedBy:
             bound_element = binding.RelatedBuildingElement
-<<<<<<< HEAD
-            if bound_element is not None and binding.PhysicalOrVirtualBoundary is not 'VIRTUAL':
+            if bound_element is not None:# and binding.PhysicalOrVirtualBoundary is not 'VIRTUAL':
                 bound_element_type = getElementType(bound_element)
             else:
-=======
-            if bound_element is None:
->>>>>>> 5611543b
                 continue
             # if bound_element_type in relevant_ifc_types:
             bound_instance = thermalzone.get_object(bound_element.GlobalId)
