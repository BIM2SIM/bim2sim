--- conflicted
+++ resolved
@@ -11,15 +11,9 @@
 
     def run(self, workflow, graph):
         self.logger.info("Inspecting for dead ends")
-<<<<<<< HEAD
-        dead_ends_fc = self.identify_deadends(graph)
-        self.logger.info("Found %s possible dead ends in network." % len(dead_ends_fc))
-        graph, n_removed = yield from self.decide_deadends(graph, dead_ends_fc)
-=======
         pot_dead_ends = self.identify_deadends(graph)
         self.logger.info("Found %s possible dead ends in network." % len(pot_dead_ends))
-        graph, n_removed = self.decide_deadends(graph, pot_dead_ends, False)
->>>>>>> fd402951
+        graph, n_removed = yield from self.decide_deadends(graph, pot_dead_ends, False)
         self.logger.info("Removed %s ports due to found dead ends." % n_removed)
         if __debug__:
             self.logger.info("Plotting graph ...")
@@ -38,14 +32,8 @@
             inner_edges = node.inner_connections
             uncoupled_graph.remove_edges_from(inner_edges)
         # find first class dead ends (open ports)
-<<<<<<< HEAD
-        dead_ends_fc = [v for v, d in uncoupled_graph.degree() if d == 0]
-        # uncoupled_graph.plot('D:/10_ProgramTesting/uncoupled', ports=False)
-        return dead_ends_fc
-=======
         pot_dead_ends = [v for v, d in uncoupled_graph.degree() if d == 0]
         return pot_dead_ends
->>>>>>> fd402951
 
     @staticmethod
     def decide_deadends(graph: hvac_graph.HvacGraph, pot_dead_ends,
@@ -70,53 +58,31 @@
                 for element in strand:
                     remove_elements_strand.append(element)
                 remove_ports[dead_end] = (remove_ports_strand, remove_elements_strand)
-<<<<<<< HEAD
 
-        decisions = DecisionBunch()
-        for dead_end, (port_strand, element_strand) in remove_ports.items():
-            cur_decision = BoolDecision(
-                "Found possible dead end at port %s with guid %s in system, "
-                "please check if it is a dead end:" % (dead_end, dead_end.guid),
-                key=dead_end,
-                global_key="deadEnd.%s" % dead_end.guid,
-                allow_skip=True,
-                related={dead_end.guid}, context=set(element.guid for element in element_strand))
-            decisions.append(cur_decision)
-        yield decisions
-        answers = decisions.to_answer_dict()
-        n_removed = 0
-        for element, answer in answers.items():
-            if answer:
-                remove = remove_ports[element][0]
-=======
         if force:
             for dead_end in pot_dead_ends:
                 remove = remove_ports[dead_end][0]
->>>>>>> fd402951
                 n_removed += len(set(remove))
                 graph.remove_nodes_from([n for n in graph if n in set(remove)])
         else:
-            answers = {}
-            decisions = []
+            decisions = DecisionBunch()
             for dead_end, (port_strand, element_strand) in remove_ports.items():
                 cur_decision = BoolDecision(
-                    "Found possible dead end at port %s with guid %s in system,"
-                    " please check if it is a dead end:"
-                    % (dead_end, dead_end.guid),
-                    output=answers,
-                    output_key=dead_end,
+                    "Found possible dead end at port %s with guid %s in system, "
+                    "please check if it is a dead end:" % (dead_end, dead_end.guid),
+                    key=dead_end,
                     global_key="deadEnd.%s" % dead_end.guid,
-                    allow_skip=True, allow_load=True, allow_save=True,
-                    collect=True, quick_decide=False, related={dead_end.guid},
-                    context=set(element.guid for element in element_strand))
+                    allow_skip=True,
+                    related={dead_end.guid}, context=set(element.guid for element in element_strand))
                 decisions.append(cur_decision)
-            Decision.decide_collected(collection=decisions)
+            yield decisions
+            answers = decisions.to_answer_dict()
+            n_removed = 0
             for element, answer in answers.items():
                 if answer:
                     remove = remove_ports[element][0]
                     n_removed += len(set(remove))
-                    graph.remove_nodes_from(
-                        [n for n in graph if n in set(remove)])
+                    graph.remove_nodes_from([n for n in graph if n in set(remove)])
                 else:
                     # todo handle consumers
                     # dead end identification with guid decision (see issue97 add_gui_decision)
