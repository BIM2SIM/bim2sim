﻿"""This module holds tasks related to hvac"""

import itertools
import json
import logging
from typing import Generator, Iterable

import numpy as np
import networkx as nx

from bim2sim.kernel.elements.hvac import HVACProduct
from bim2sim.task.base import ITask
from bim2sim.filter import TypeFilter
from bim2sim.kernel.aggregation import PipeStrand, UnderfloorHeating,\
    ParallelPump
from bim2sim.kernel.aggregation import Consumer, ConsumerHeatingDistributorModule
from bim2sim.kernel.element import ProductBased, ElementEncoder, Port
from bim2sim.kernel.hvac import hvac_graph
from bim2sim.export import modelica
from bim2sim.decision import Decision, DecisionBunch
from bim2sim.enrichment_data import element_input_json
from bim2sim.decision import RealDecision, BoolDecision
from bim2sim.utilities.common_functions import get_type_building_elements_hvac


# todo remove because obsolete
IFC_TYPES = (
    'IfcAirTerminal',
    'IfcAirTerminalBox',
    'IfcAirToAirHeatRecovery',
    'IfcBoiler',
    'IfcBurner',
    'IfcChiller',
    'IfcCoil',
    'IfcCompressor',
    'IfcCondenser',
    'IfcCooledBeam',
    'IfcCoolingTower',
    'IfcDamper',
    'IfcDistributionChamberElement',
    'IfcDuctFitting',
    'IfcDuctSegment',
    'IfcDuctSilencer',
    'IfcEngine',
    'IfcEvaporativeCooler',
    'IfcEvaporator',
    'IfcFan',
    'IfcFilter',
    'IfcFlowMeter',
    'IfcHeatExchanger',
    'IfcHumidifier',
    'IfcMedicalDevice',
    'IfcPipeFitting',
    'IfcPipeSegment',
    'IfcPump',
    'IfcSpaceHeater',
    'IfcTank',
    'IfcTubeBundle',
    #'IfcUnitaryEquipment',
    'IfcValve',
    'IfcVibrationIsolator',
    #'IfcHeatPump'
)


class SetIFCTypesHVAC(ITask):
    """Set list of relevant IFC types"""
    touches = ('relevant_ifc_types', )

    def run(self, workflow):
        IFC_TYPES = workflow.relevant_ifc_types
        return IFC_TYPES,


class ConnectElements(ITask):
    """Analyses IFC, creates Element instances and connects them.

    elements are stored in .instances dict with guid as key"""

    reads = ('instances',)
    touches = ('instances', )

    def __init__(self):
        super().__init__()
        self.instances = {}
        pass

    @staticmethod
    def port_distance(port1, port2):
        """Returns distance (x,y,z delta) of ports

        :returns: None if port position ist not available"""
        try:
            delta = port1.position - port2.position
        except AttributeError:
            delta = None
        return delta

    @staticmethod
    def connections_by_position(ports, eps=10):
        """Connect ports of instances by computing geometric distance"""
        logger = logging.getLogger('IFCQualityReport')
        graph = nx.Graph()
        for port1, port2 in itertools.combinations(ports, 2):
            if port1.parent == port2.parent:
                continue
            delta = ConnectElements.port_distance(port1, port2)
            if delta is None:
                continue
            abs_delta = max(abs(delta))
            if abs_delta < eps:
                graph.add_edge(port1, port2, delta=abs_delta)

        # verify
        conflicts = [port for port, deg in graph.degree() if deg > 1]
        for port in conflicts:
            candidates = sorted(graph.edges(port, data=True), key=lambda t: t[2].get('delta', eps))
            # initially there are at least two candidates, but there will be less, if previous conflicts belong to them
            if len(candidates) <= 1:
                # no action required
                continue
            logger.warning("Found %d geometrically close ports around %s. Details: %s",
                           len(candidates), port, candidates)
            if candidates[0][2]['delta'] < candidates[1][2]['delta']:
                # keep first
                first = 1
                logger.info("Accept closest ports with delta as connection (%s - %s)",
                            candidates[0][2]['delta'], candidates[0][0], candidates[0][1])
            else:
                # remove all
                first = 0
                logger.warning("No connection determined, because there are no two closest ports.")
            for cand in candidates[first:]:
                graph.remove_edge(cand[0], cand[1])

        return list(graph.edges())

    @staticmethod
    def connections_by_relation(ports, include_conflicts=False):
        """Inspects IFC relations of ports"""
        logger = logging.getLogger('IFCQualityReport')
        connections = []
        port_mapping = {port.guid: port for port in ports}
        for port in ports:
            if not port.ifc:
                continue
            connected_ports = \
                [conn.RelatingPort for conn in port.ifc.ConnectedFrom] \
                + [conn.RelatedPort for conn in port.ifc.ConnectedTo]
            if connected_ports:
                other_port = None
                if len(connected_ports) > 1:
                    # conflicts
                    logger.warning("%s has multiple connections", port.ifc)
                    possibilities = []
                    for connected_port in connected_ports:
                        possible_port = port_mapping.get(connected_port.GlobalId)

                        if possible_port.parent is not None:
                            possibilities.append(possible_port)

                    # solving conflics
                    if include_conflicts:
                        for poss in possibilities:
                            connections.append((port, poss))
                    else:
                        if len(possibilities) == 1:
                            other_port = possibilities[0]
                            logger.info("Solved by ignoring deleted connection.")
                        else:
                            logger.error("Unable to solve conflicting connections. "
                                         "Continue without connecting %s", port.ifc)
                else:
                    # explicit
                    other_port = port_mapping.get(
                        connected_ports[0].GlobalId)
                if other_port:
                    if port.parent and other_port.parent:
                        connections.append((port, other_port))
                    else:
                        logger.debug(
                            "Not connecting ports without parent (%s, %s)",
                            port, other_port)
        return connections

    @staticmethod
    def confirm_connections_position(connections, eps=1):
        """Checks distance between port positions

        :return: tuple of lists of connections
        (confirmed, unconfirmed, rejected)"""
        confirmed = []
        unconfirmed = []
        rejected = []
        for port1, port2 in connections:
            delta = ConnectElements.port_distance(port1, port2)
            if delta is None:
                unconfirmed.append((port1, port2))
            elif max(abs(delta)) < eps:
                confirmed.append((port1, port2))
            else:
                rejected.append((port1, port2))
        return confirmed, unconfirmed, rejected

    @staticmethod
    def check_element_ports(elements):
        """Checks position of all ports for each element"""
        logger = logging.getLogger('IFCQualityReport')
        for ele in elements:
            for port_a, port_b in itertools.combinations(ele.ports, 2):
                if np.allclose(port_a.position, port_b.position,
                               rtol=1e-7, atol=1):
                    logger.warning("Poor quality of elements %s: "
                                   "Overlapping ports (%s and %s @%s)",
                                   ele.ifc, port_a.guid, port_b.guid,
                                   port_a.position)

                    conns = ConnectElements.connections_by_relation(
                        [port_a, port_b], include_conflicts=True)
                    all_ports = [port for conn in conns for port in conn]
                    other_ports = [port for port in all_ports
                                   if port not in [port_a, port_b]]
                    if port_a in all_ports and port_b in all_ports \
                        and len(set(other_ports)) == 1:
                        # both ports connected to same other port -> merge ports
                        logger.info("Removing %s and set %s as SINKANDSOURCE.",
                                    port_b.ifc, port_a.ifc)
                        ele.ports.remove(port_b)
                        port_b.parent = None
                        port_a.flow_direction = 0
                        port_a.flow_master = True

    @staticmethod
    def connections_by_boundingbox(open_ports, elements):
        """Search for open ports in elements bounding boxes

        This is especialy usefull for vessel like elements with variable
        number of ports (and bad ifc export) or proxy elements.
        Missing ports on element side are created on demand."""
        # ToDo:
        connections = []
        return connections

    def run(self, workflow, instances):
        self.logger.info("Connect elements")
        self.instances = instances  # TODO: remove self.instances

        # connections
        self.logger.info("Checking ports of elements ...")
        self.check_element_ports(self.instances.values())
        self.logger.info("Connecting the relevant elements")
        self.logger.info(" - Connecting by relations ...")

        all_ports = [port for item in self.instances.values() for port in item.ports]
        rel_connections = self.connections_by_relation(
            all_ports)
        self.logger.info(" - Found %d potential connections.",
                         len(rel_connections))

        self.logger.info(" - Checking positions of connections ...")
        confirmed, unconfirmed, rejected = \
            self.confirm_connections_position(rel_connections)
        self.logger.info(" - %d connections are confirmed and %d rejected. " \
                         + "%d can't be confirmed.",
                         len(confirmed), len(rejected), len(unconfirmed))
        for port1, port2 in confirmed + unconfirmed:
            # unconfirmed have no position data and cant be connected by position
            port1.connect(port2)

        unconnected_ports = (port for port in all_ports
                             if not port.is_connected())
        self.logger.info(" - Connecting remaining ports by position ...")
        pos_connections = self.connections_by_position(unconnected_ports)
        self.logger.info(" - Found %d additional connections.",
                         len(pos_connections))
        for port1, port2 in pos_connections:
            port1.connect(port2)

        nr_total = len(all_ports)
        unconnected = [port for port in all_ports
                       if not port.is_connected()]
        nr_unconnected = len(unconnected)
        nr_connected = nr_total - nr_unconnected
        self.logger.info("In total %d of %d ports are connected.",
                         nr_connected, nr_total)
        if nr_total > nr_connected:
            self.logger.warning("%d ports are not connected!", nr_unconnected)

        unconnected_elements = {uc.parent for uc in unconnected}
        if unconnected_elements:
            # TODO:
            bb_connections = self.connections_by_boundingbox(unconnected, unconnected_elements)
            self.logger.warning("Connecting by bounding box is not implemented.")

        # inner connections
        yield from self.check_inner_connections(instances.values())

        # TODO: manualy add / modify connections

<<<<<<< HEAD
    def check_inner_connections(self, instances: Iterable[ProductBased])\
            -> Generator[DecisionBunch, None, None]:
        """Check inner connections of HVACProducts."""
        # If a lot of decisions occur, it would help to merge DecisionBunches
        # before yielding them
        for instance in instances:
            if isinstance(instance, HVACProduct) \
                    and not instance.inner_connections:
                yield from instance.decide_inner_connections()
=======
        # remove all unconnected ports
        # TODO: this is a WORKAROUND. Those ports could be used otherwise.
        #  See #167
        un_ports = {port for port in all_ports if not port.connection}
        for port in un_ports:
            port.parent.ports.remove(port)
        self.logger.warning(
            "Removed %d remaining unconnected ports", len(un_ports))
        return self.instances,
>>>>>>> f71d82c7


class Enrich(ITask):
    def __init__(self):
        super().__init__()
        self.enrich_data = {}
        self.enriched_instances = {}

    def enrich_instance(self, instance, json_data):

        attrs_enrich = element_input_json.load_element_class(instance, json_data)

        return attrs_enrich

    def run(self, instances):
        json_data = get_type_building_elements_hvac()

        # enrichment_parameter --> Class
        self.logger.info("Enrichment of the elements...")
        # general question -> year of construction, all elements
        decision = RealDecision("Enter value for the construction year",
                                validate_func=lambda x: isinstance(x, float),  # TODO
                                global_key="Construction year",
                                allow_skip=False, allow_load=True, allow_save=True,
                                collect=False, quick_decide=False)
        decision.decide()
        delta = float("inf")
        year_selected = None
        for year in json_data.element_bind["statistical_years"]:
            if abs(year - decision.value) < delta:
                delta = abs(year - decision.value)
                year_selected = int(year)
        enrich_parameter = year_selected
        # specific question -> each instance
        for instance in instances:
            enrichment_data = self.enrich_instance(instances[instance], json_data)
            if bool(enrichment_data):
                instances[instance].enrichment["enrichment_data"] = enrichment_data
                instances[instance].enrichment["enrich_parameter"] = enrich_parameter
                instances[instance].enrichment["year_enrichment"] = enrichment_data["statistical_year"][str(enrich_parameter)]

        self.logger.info("Applied successfully attributes enrichment on elements")
        # runs all enrich methods


class Prepare(ITask):  # Todo: obsolete
    """Configurate"""  # TODO: based on task

    reads = ('relevant_ifc_types', )
    touches = ('filters', )

    def run(self, workflow, relevant_ifc_types):
        self.logger.info("Setting Filters")
        # filters = [TypeFilter(relevant_ifc_types), TextFilter(relevant_ifc_types, ['Description'])]
        filters = [TypeFilter(relevant_ifc_types)]
        # self.filters.append(TextFilter(['IfcBuildingElementProxy', 'IfcUnitaryEquipment']))
        return filters,


class MakeGraph(ITask):
    """Instantiate HvacGraph"""

    reads = ('instances', )
    touches = ('graph', )

    def run(self, workflow, instances):
        self.logger.info("Creating graph from IFC elements")

        graph = hvac_graph.HvacGraph(instances.values())
        return graph,

    def serialize(self):
        raise NotImplementedError
        return json.dumps(self.graph.to_serializable(), cls=ElementEncoder)

    def deserialize(self, data):
        raise NotImplementedError
        self.graph.from_serialized(json.loads(data))


class Reduce(ITask):
    """Reduce number of elements by aggregation"""

    reads = ('graph', )
    touches = ('reduced_instances', 'connections')

    def run(self, workflow, graph: hvac_graph.HvacGraph):
        self.logger.info("Reducing elements by applying aggregations")
        number_of_nodes_old = len(graph.element_graph.nodes)
        number_ps = 0
        number_fh = 0
        number_pipes = 0
        number_pp = 0
        number_psh = 0

        aggregations = [
            UnderfloorHeating,
            Consumer,
            PipeStrand,
            ParallelPump,
            ConsumerHeatingDistributorModule
            # ParallelSpaceHeater,
        ]

        statistics = {}
        n_elements_before = len(graph.elements)

        # TODO: LOD

        for agg_class in aggregations:
            name = agg_class.__name__
            self.logger.info("Aggregating '%s' ...", name)
            name_builder = '{} {}'
            matches, metas = agg_class.find_matches(graph)
            i = 0
            for match, meta in zip(matches, metas):
                # TODO: See #167
                # outer_connections = agg_class.get_edge_ports2(graph, match)
                try:
                    agg = agg_class(match, **meta)
                except Exception as ex:
                    self.logger.exception("Instantiation of '%s' failed", name)
                else:
                    graph.merge(
                        mapping=agg.get_replacement_mapping(),
                        inner_connections=agg.inner_connections
                    )
                    i += 1
            statistics[name] = i
        n_elements_after = len(graph.elements)

        # Log output
        log_str = "Aggregations reduced number of elements from %d to %d:" % \
                  (n_elements_before, n_elements_after)
        for aggregation, count in statistics.items():
            log_str += "\n  - %s: %d" % (aggregation, count)
        self.logger.info(log_str)


        reduced_instances = graph.elements
        connections = graph.get_connections()

        #Element.solve_requests()

        if __debug__:
            self.logger.info("Plotting graph ...")
            graph.plot(self.paths.export)
            graph.plot(self.paths.export, ports=True)

        return reduced_instances, connections

    @staticmethod
    def set_flow_sides(graph):
        """Set flow_side for ports in graph based on known flow_sides"""
        # TODO: needs testing!
        # TODO: at least one master element required
        accepted = []
        while True:
            unset_port = None
            for port in graph.get_nodes():
                if port.flow_side == 0 and graph.graph[port] and port not in accepted:
                    unset_port = port
                    break
            if unset_port:
                side, visited, masters = graph.recurse_set_unknown_sides(unset_port)
                if side in (-1, 1):
                    # apply suggestions
                    for port in visited:
                        port.flow_side = side
                elif side == 0:
                    # TODO: ask user?
                    accepted.extend(visited)
                elif masters:
                    # ask user to fix conflicts (and retry in next while loop)
                    for port in masters:
                        decision = BoolDecision("Use %r as VL (y) or RL (n)?" % port)
                        use = decision.decide()
                        if use:
                            port.flow_side = 1
                        else:
                            port.flow_side = -1
                else:
                    # can not be solved (no conflicting masters)
                    # TODO: ask user?
                    accepted.extend(visited)
            else:
                # done
                logging.info("Flow_side set")
                break


class DetectCycles(ITask):
    """Detect cycles in graph"""

    reads = ('graph', )
    touches = ('cycles', )

    # TODO: sth usefull like grouping or medium assignment

    def run(self, workflow, graph: hvac_graph.HvacGraph):
        self.logger.info("Detecting cycles")
        cycles = graph.get_cycles()
        return cycles,


class Export(ITask):
    """Export to Dymola/Modelica"""

    reads = ('libraries', 'reduced_instances', 'connections')
    final = True

    def run(self, workflow, libraries, reduced_instances, connections):
        self.logger.info("Export to Modelica code")

        modelica.Instance.init_factory(libraries)
        export_instances = {inst: modelica.Instance.factory(inst) for inst in reduced_instances}

        ProductBased.solve_requested_decisions(reduced_instances)

        # self.logger.info(Decision.summary())
        # Decision.decide_collected()
        # save(self.paths.decisions)

        connection_port_names = []
        for connection in connections:
            instance0 = export_instances[connection[0].parent]
            port_name0 = instance0.get_full_port_name(connection[0])
            instance1 = export_instances[connection[1].parent]
            port_name1 = instance1.get_full_port_name(connection[1])
            connection_port_names.append((port_name0, port_name1))

        self.logger.info(
            "Creating Modelica model with %d model instances and %d connections.",
            len(export_instances), len(connection_port_names))

        modelica_model = modelica.Model(
            name="Test",
            comment="testing",
            instances=export_instances.values(),
            connections=connection_port_names,
        )
        # print("-"*80)
        # print(modelica_model.code())
        # print("-"*80)
        modelica_model.save(self.paths.export)<|MERGE_RESOLUTION|>--- conflicted
+++ resolved
@@ -297,7 +297,16 @@
 
         # TODO: manualy add / modify connections
 
-<<<<<<< HEAD
+        # remove all unconnected ports
+        # TODO: this is a WORKAROUND. Those ports could be used otherwise.
+        #  See #167
+        un_ports = {port for port in all_ports if not port.connection}
+        for port in un_ports:
+            port.parent.ports.remove(port)
+        self.logger.warning(
+            "Removed %d remaining unconnected ports", len(un_ports))
+        return self.instances,
+
     def check_inner_connections(self, instances: Iterable[ProductBased])\
             -> Generator[DecisionBunch, None, None]:
         """Check inner connections of HVACProducts."""
@@ -307,17 +316,6 @@
             if isinstance(instance, HVACProduct) \
                     and not instance.inner_connections:
                 yield from instance.decide_inner_connections()
-=======
-        # remove all unconnected ports
-        # TODO: this is a WORKAROUND. Those ports could be used otherwise.
-        #  See #167
-        un_ports = {port for port in all_ports if not port.connection}
-        for port in un_ports:
-            port.parent.ports.remove(port)
-        self.logger.warning(
-            "Removed %d remaining unconnected ports", len(un_ports))
-        return self.instances,
->>>>>>> f71d82c7
 
 
 class Enrich(ITask):
