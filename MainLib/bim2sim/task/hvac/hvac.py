--- conflicted
+++ resolved
@@ -483,14 +483,9 @@
     @Task.log
     def run(self, workflow, relevant_ifc_types):
         self.logger.info("Setting Filters")
-<<<<<<< HEAD
         Element.finder.load(self.paths.finder)
-        filters = [TypeFilter(relevant_ifc_types), TextFilter(relevant_ifc_types, ['Description'])]
-=======
-        Element.finder.load(paths.finder)
         # filters = [TypeFilter(relevant_ifc_types), TextFilter(relevant_ifc_types, ['Description'])]
         filters = [TypeFilter(relevant_ifc_types)]
->>>>>>> a88163ab
         # self.filters.append(TextFilter(['IfcBuildingElementProxy', 'IfcUnitaryEquipment']))
         return filters,
 
