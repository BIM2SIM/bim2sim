--- conflicted
+++ resolved
@@ -21,12 +21,7 @@
         self.template_range = {}
         pass
 
-<<<<<<< HEAD
-    def run(self, workflow, instances, ):
-=======
-    @Task.log
     def run(self, workflow, instances):
->>>>>>> f71d82c7
         self.logger.info("setting verifications")
         self.get_template_threshold(instances)
         for guid, ins in instances.items():
