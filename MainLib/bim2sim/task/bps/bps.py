# todo delete this after seperating energyplus tasks into single tasks
"""This module holds tasks related to bps"""

import json
import os
import subprocess
from pathlib import Path

import ifcopenshell
import pandas as pd
import matplotlib.pyplot as plt

from OCC.Display.SimpleGui import init_display
from OCC.Core.BRepBuilderAPI import \
    BRepBuilderAPI_MakeFace, \
    BRepBuilderAPI_Transform, BRepBuilderAPI_MakeVertex
from OCC.Core.BRepExtrema import BRepExtrema_DistShapeShape
from OCC.Core.Extrema import Extrema_ExtFlag_MIN
<<<<<<< HEAD
from OCC.Core.gp import gp_Trsf, gp_Vec, gp_XYZ, gp_Pln, gp_Pnt
from OCC.Core.TopoDS import topods_Wire, topods_Face, TopoDS_Compound, TopoDS_Builder, topods_Vertex, \
=======
from OCC.Core.gp import gp_Trsf, gp_Vec, gp_XYZ, gp_Pln, gp_Pnt, gp_Dir
from OCC.Core.TopoDS import topods_Wire, topods_Face, topods_Compound, TopoDS_Compound, TopoDS_Builder, topods_Vertex, \
>>>>>>> 4ed6b27a
    TopoDS_Iterator
from OCC.Core.TopAbs import TopAbs_FACE, TopAbs_WIRE, TopAbs_VERTEX
from OCC.Core.TopExp import TopExp_Explorer
from OCC.Core.BRep import BRep_Tool
from OCC.Core.BRepTools import BRepTools_WireExplorer, breptools_UVBounds
from OCC.Core._Geom import Handle_Geom_Plane_DownCast
from geomeppy import IDF
from OCC.Core.BRepAlgoAPI import BRepAlgoAPI_Cut, BRepAlgoAPI_Section
from OCC.Core.StlAPI import StlAPI_Writer
from OCC.Core.BRepMesh import BRepMesh_IncrementalMesh
from OCC.Core.BRepGProp import brepgprop_SurfaceProperties, brepgprop_LinearProperties
from OCC.Core.BRepPrimAPI import BRepPrimAPI_MakeHalfSpace, BRepPrimAPI_MakeBox
from OCC.Core.GProp import GProp_GProps
from OCC.Core.BRepAlgoAPI import BRepAlgoAPI_Common
from OCC.Core.Bnd import Bnd_Box
from OCC.Core.BRepBndLib import brepbndlib_Add
from OCC.Core.ShapeFix import ShapeFix_Face, ShapeFix_Shape
from OCC.Core.BRepBuilderAPI import BRepBuilderAPI_Sewing
from OCC.Core.BRepGProp import brepgprop_VolumeProperties
from stl import stl
from stl import mesh

from bim2sim.kernel.elements import bps
from bim2sim.task.base import Task, ITask
# from bim2sim.filter import TypeFilter
# from bim2sim.kernel.elements import SpaceBoundary2B, SpaceBoundary
from bim2sim.kernel.elements.bps import SpaceBoundary
# from bim2sim.kernel.bps import ...
from bim2sim.kernel.aggregation import AggregatedThermalZone
# todo new name :)
import bim2sim


# class SetIFCTypesBPS(ITask):
#     """Set list of relevant IFC types"""
#     touches = ('relevant_ifc_types',)
#
#     def run(self, workflow):
#         IFC_TYPES = workflow.relevant_ifc_types
#         return IFC_TYPES,
#
#
# class Inspect(ITask):
#     """Analyses IFC and creates Element instances.
#     Elements are stored in .instances dict with guid as key"""
#
#     reads = ('ifc')
#     touches = ('instances',)
#
#     def __init__(self):
#         super().__init__()
#         self.instances = {}
#         pass
#
#     @Task.log
#     def run(self, workflow, ifc):
#         self.logger.info("Creates python representation of relevant ifc types")
#
#         Element.finder.load(self.paths.finder)
#         workflow.relevant_ifc_types = self.use_doors(workflow.relevant_ifc_types)
#         for ifc_type in workflow.relevant_ifc_types:
#             try:
#                 entities = ifc.by_type(ifc_type)
#                 for entity in entities:
#                     element = Element.factory(entity, ifc_type)
#                     self.instances[element.guid] = element
#             except RuntimeError:
#                 pass
#         self.logger.info("Found %d building elements", len(self.instances))
#
#         return self.instances,
#
#     @staticmethod
#     def use_doors(relevant_ifc_types):
#         ifc_list = list(relevant_ifc_types)
#         doors_decision = BoolDecision(question="Do you want for the doors to be considered on the bps analysis?",
#                                       collect=False, global_key="Bps_Doors",
#                                       allow_skip=False, allow_load=True, allow_save=True, quick_decide=not True
#                                       )
#         doors_decision.decide()
#         if not doors_decision.value:
#             ifc_list.remove('IfcDoor')
#         return tuple(ifc_list)
#
#
# class Prepare(ITask):
#     """Prepares bim2sim instances to later export"""
#     reads = ('instances', 'ifc',)
#     touches = ('instances',)
#
#     # materials = {}
#     # property_error = {}
#     instance_template = {}
#
#     @Task.log
#     def run(self, workflow, instances, ifc):
#         self.logger.info("setting verifications")
#         building = SubElement.get_class_instances('Building')[0]
#         for guid, ins in instances.items():
#             self.layers_verification(ins, building)
#
#         storeys = SubElement.get_class_instances('Storey')
#
#         tz_inspect = tz_detection.Inspect(self, workflow)
#         tz_inspect.run(ifc, instances, storeys)
#         instances.update(tz_inspect.instances)
#
#         for guid, ins in instances.items():
#             new_orientation = self.orientation_verification(ins)
#             if new_orientation is not None:
#                 ins.orientation = new_orientation
#
#         tz_bind = tz_detection.Bind(self, workflow)
#         tz_bind.run(instances)
#
#         return instances,
#
#     @staticmethod
#     def orientation_verification(instance):
#         supported_classes = {'Window', 'OuterWall', 'OuterDoor', 'Wall', 'Door'}
#         if instance.__class__.__name__ in supported_classes:
#             new_angles = list(set([space_boundary.orientation for space_boundary in instance.space_boundaries]))
#             # new_angles = list(set([space_boundary.orientation - space_boundary.thermal_zones[0].orientation for space_boundary in instance.space_boundaries]))
#             if len(new_angles) > 1:
#                 return None
#             # no true north necessary
#             new_angle = angle_equivalent(new_angles[0])
#             # new angle return
#             if new_angle - instance.orientation > 0.1:
#                 return new_angle
#
#     # @classmethod
#     # def layers_verification(cls, instance, building):
#     #     supported_classes = {'OuterWall', 'Wall', 'InnerWall', 'Door', 'InnerDoor', 'OuterDoor', 'Roof', 'Floor',
#     #                          'GroundFloor', 'Window'}
#     #     instance_type = instance.__class__.__name__
#     #     if instance_type in supported_classes:
#     #         # through the type elements enrichment without comparisons
#     #         if instance_type not in cls.instance_template:
#     #             type_elements_decision = BoolDecision(
#     #                 question="Do you want for all %ss to be enriched before any calculation "
#     #                          "with the type elements template," % type(instance).__name__,
#     #                 global_key="type_elements_%s" % type(instance).__name__,
#     #                 collect=False)
#     #             type_elements_decision.decide()
#     #             if type_elements_decision.value:
#     #                 return cls.template_layers_creation(instance, building)
#     #         else:
#     #             return cls.template_layers_creation(instance, building)
#     #         u_value_verification = cls.compare_with_template(instance, building)
#     #         # comparison with templates value
#     #         if u_value_verification is False:
#     #             # ToDo logger
#     #             print("u_value verification failed, the %s u value is "
#     #                                 "doesn't correspond to the year of construction. Please create new layer set" %
#     #                                 type(instance).__name__)
#     #             # cls.logger.warning("u_value verification failed, the %s u value is "
#     #             #                     "doesn't correspond to the year of construction. Please create new layer set" %
#     #             #                     type(instance).__name__)
#     #             return cls.layer_creation(instance, building)
#     #         # instance.layers = [] # probe
#     #         layers_width = 0
#     #         layers_r = 0
#     #         for layer in instance.layers:
#     #             layers_width += layer.thickness
#     #             if layer.thermal_conduc is not None:
#     #                 if layer.thermal_conduc > 0:
#     #                     layers_r += layer.thickness / layer.thermal_conduc
#     #
#     #         # critical failure // check units again
#     #         width_discrepancy = abs(instance.width - layers_width) / instance.width if \
#     #             (instance.width is not None and instance.width > 0) else 9999
#     #         u_discrepancy = abs(instance.u_value - 1 / layers_r) / instance.u_value if \
#     #             (instance.u_value is not None and instance.u_value > 0) else 9999
#     #         if width_discrepancy > 0.2 or u_discrepancy > 0.2:
#     #             # ToDo Logger
#     #             print("Width or U Value discrepancy found. Please create new layer set")
#     #             # cls.logger.warning("Width or U Value discrepancy found. Please create new layer set")
#     #             cls.layer_creation(instance, building)
#
#     def layers_verification(self, instance, building):
#         supported_classes = {'OuterWall', 'Wall', 'InnerWall', 'Door', 'InnerDoor', 'OuterDoor', 'Roof', 'Floor',
#                              'GroundFloor', 'Window'}
#         instance_type = instance.__class__.__name__
#         if instance_type in supported_classes:
#             # through the type elements enrichment without comparisons
#             if instance_type not in self.instance_template:
#                 type_elements_decision = BoolDecision(
#                     question="Do you want for all %s's to be enriched before any calculation "
#                              "with the type elements template," % type(instance).__name__,
#                     global_key="%s_type_elements_used" % type(instance).__name__,
#                     collect=False, allow_load=True, allow_save=True,
#                     quick_decide=not True)
#                 type_elements_decision.decide()
#                 if type_elements_decision.value:
#                     return self.template_layers_creation(instance, building)
#             else:
#                 return self.template_layers_creation(instance, building)
#             u_value_verification = self.compare_with_template(instance, building)
#             # comparison with templates value
#             if u_value_verification is False:
#                 self.logger.warning("u_value verification failed, the %s u value is "
#                                     "doesn't correspond to the year of construction. Please create new layer set" %
#                                     type(instance).__name__)
#                 return self.layer_creation(instance, building)
#             # instance.layers = [] # probe
#             layers_width = 0
#             layers_r = 0
#             for layer in instance.layers:
#                 layers_width += layer.thickness
#                 if layer.thermal_conduc is not None:
#                     if layer.thermal_conduc > 0:
#                         layers_r += layer.thickness / layer.thermal_conduc
#
#             # critical failure // check units again
#             width_discrepancy = abs(instance.width - layers_width) / instance.width if \
#                 (instance.width is not None and instance.width > 0) else 9999
#             u_discrepancy = abs(instance.u_value - 1 / layers_r) / instance.u_value if \
#                 (instance.u_value is not None and instance.u_value > 0) else 9999
#             if width_discrepancy > 0.2 or u_discrepancy > 0.2:
#                 self.logger.warning("Width or U Value discrepancy found. Please create new layer set")
#                 self.layer_creation(instance, building)
#
#     def layer_creation(self, instance, building, iteration=0):
#         decision_layers = ListDecision("the following layer creation methods were found for \n"
#                                        "Belonging Item: %s | GUID: %s \n" % (instance.name, instance.guid),
#                                        choices=['Manual layers creation (from zero)',
#                                                 'Template layers creation (based on given u value)'],
#                                        global_key='%s_%s.layer_creation_method_%d' %
#                                                   (type(instance).__name__, instance.guid, iteration),
#                                        allow_skip=True, allow_load=True, allow_save=True,
#                                        collect=False, quick_decide=not True)
#         decision_layers.decide()
#         if decision_layers.value == 'Manual layers creation (from zero)':
#             self.manual_layers_creation(instance, building, iteration)
#         elif decision_layers.value == 'Template layers creation (based on given u value)':
#             self.template_layers_creation(instance, building)
#
#     def manual_layers_creation(self, instance, building, iteration):
#         instance.layers = []
#         layers_width = 0
#         layers_r = 0
#         layers_number_dec = RealDecision("Enter value for the number of layers",
#                                          global_key='%s_%s.layers_number_%d' %
#                                                     (type(instance).__name__, instance.guid, iteration),
#                                          allow_skip=False, allow_load=True, allow_save=True,
#                                          collect=False, quick_decide=False)
#         layers_number_dec.decide()
#         layers_number = int(layers_number_dec.value)
#         layer_number = 1
#         if instance.width is None:
#             instance_width = RealDecision("Enter value for width of instance %d" % instance.name,
#                                           global_key='%s_%s.instance_width_%d' %
#                                                      (type(instance).__name__, instance.guid, iteration),
#                                           allow_skip=False, allow_load=True, allow_save=True,
#                                           collect=False, quick_decide=False)
#             instance_width.decide()
#             instance.width = instance_width.value
#         while layer_number <= layers_number:
#             if layer_number == layers_number:
#                 thickness_value = instance.width - layers_width
#             else:
#                 layer_thickness = RealDecision("Enter value for thickness of layer %d, it muss be <= %r" %
#                                                (layer_number, instance.width - layers_width),
#                                                global_key='%s_%s.layer_%d_width%d' %
#                                                           (type(instance).__name__, instance.guid, layer_number,
#                                                            iteration),
#                                                allow_skip=False, allow_load=True, allow_save=True,
#                                                collect=False, quick_decide=False)
#                 layer_thickness.decide()
#                 thickness_value = layer_thickness.value
#             # ToDo: Input through decision
#             material_input = input(
#                 "Enter material for the layer %d (it will be searched or manual input)" % layer_number)
#             new_layer = elements.Layer.create_additional_layer(thickness_value, material=material_input, parent=instance)
#             instance.layers.append(new_layer)
#             layers_width += new_layer.thickness
#             layers_r += new_layer.thickness / new_layer.thermal_conduc
#             if layers_width >= instance.width:
#                 break
#             layer_number += 1
#
#         instance.u_value = 1 / layers_r
#         # check validity of new u value e
#         iteration = 1
#         while self.compare_with_template(instance, building) is False:
#             self.logger.warning("The created layers does not comply with the valid u_value range, "
#                                 "please create new layer set")
#             self.layer_creation(instance, building, iteration)
#             iteration += 1
#         pass
#
#     @classmethod
#     def template_layers_creation(cls, instance, building):
#         instance.layers = []
#         layers_width = 0
#         layers_r = 0
#         template = cls.get_instance_template(instance, building)
#         if template is not None:
#             for i_layer, layer_props in template['layer'].items():
#                 new_layer = elements.Layer.create_additional_layer(
#                     layer_props['thickness'], instance, material=layer_props['material']['name'])
#                 instance.layers.append(new_layer)
#                 layers_width += new_layer.thickness
#                 layers_r += new_layer.thickness / new_layer.thermal_conduc
#             instance.width = layers_width
#             instance.u_value = 1 / layers_r
#         # with template comparison not necessary
#         pass
#
#     @classmethod
#     def compare_with_template(cls, instance, building):
#         template_options = []
#         if instance.u_value is None:
#             return False
#         year_of_construction = building.year_of_construction
#         if year_of_construction is None:
#             year_decision = RealDecision("Enter value for the buildings year of construction",
#                                          global_key="Building_%s.year_of_construction" % building.guid,
#                                          allow_skip=False, allow_load=True, allow_save=True,
#                                          collect=False, quick_decide=False)
#             year_decision.decide()
#             year_of_construction = int(year_decision.value.m)
#         else:
#             year_of_construction = int(building.year_of_construction)
#
#         instance_templates = dict(DataClass(used_param=3).element_bind)
#         material_templates = dict(DataClass(used_param=2).element_bind)
#         instance_type = type(instance).__name__
#         for i in instance_templates[instance_type]:
#             years = ast.literal_eval(i)
#             if years[0] <= year_of_construction <= years[1]:
#                 for type_e in instance_templates[instance_type][i]:
#                     # relev_info = instance_templates[instance_type][i][type_e]
#                     # if instance_type == 'InnerWall':
#                     #     layers_r = 2 / relev_info['inner_convection']
#                     # else:
#                     #     layers_r = 1 / relev_info['inner_convection'] + 1 / relev_info['outer_convection']
#                     layers_r = 0
#                     for layer, data_layer in instance_templates[instance_type][i][type_e]['layer'].items():
#                         material_tc = material_templates[data_layer['material']['material_id']]['thermal_conduc']
#                         layers_r += data_layer['thickness'] / material_tc
#                     template_options.append(1 / layers_r)  # area?
#                 break
#
#         template_options.sort()
#         # check u_value
#         if template_options[0] * 0.8 <= instance.u_value <= template_options[1] * 1.2:
#             return True
#         return False
#
#     @classmethod
#     def get_instance_template(cls, instance, building):
#
#         instance_type = type(instance).__name__
#         instance_templates = dict(DataClass(used_param=3).element_bind)
#         if instance_type in cls.instance_template:
#             return cls.instance_template[instance_type]
#
#         year_of_construction = building.year_of_construction
#         if year_of_construction is None:
#             year_decision = RealDecision("Enter value for the buildings year of construction",
#                                          global_key="Building_%s.year_of_construction" % building.guid,
#                                          allow_skip=False, allow_load=True, allow_save=True,
#                                          collect=False, quick_decide=False)
#             year_decision.decide()
#             building.year_of_construction = int(year_decision.value.m)
#
#         year_of_construction = building.year_of_construction.m
#         template_options = []
#         for i in instance_templates[instance_type]:
#             years = ast.literal_eval(i)
#             if years[0] <= int(year_of_construction) <= years[1]:
#                 template_options = instance_templates[instance_type][i]
#                 break
#
#         if len(template_options.keys()) > 0:
#             decision_template = ListDecision("the following construction types were "
#                                              "found for year %s and instance type %s"
#                                              % (year_of_construction, instance_type),
#                                              choices=list(template_options.keys()),
#                                              global_key="%s_%s.bpsTemplate" % (type(instance).__name__, instance.guid),
#                                              allow_skip=True, allow_load=True, allow_save=True,
#                                              collect=False, quick_decide=not True)
#             if decision_template.value is None:
#                 decision_template.decide()
#             template_value = template_options[decision_template.value]
#             cls.instance_template[instance_type] = template_value
#             return template_value
#
#
# class ExportTEASER(ITask):
#     """Exports a Modelica model with TEASER by using the found information
#     from IFC"""
#     reads = ('instances', 'ifc',)
#     final = True
#
#     materials = {}
#     property_error = {}
#     instance_template = {}
#
#     instance_switcher = {'OuterWall': OuterWall,
#                          'InnerWall': InnerWall,
#                          'Floor': Floor,
#                          'Window': Window,
#                          'GroundFloor': GroundFloor,
#                          'Roof': Rooftop,
#                          # 'OuterDoor': OuterWall,
#                          # 'InnerDoor': InnerWall
#                          }
#
#     @staticmethod
#     def _create_project(element):
#         """Creates a project in TEASER by a given BIM2SIM instance
#         Parent: None"""
#         prj = Project(load_data=True)
#         if len(element.Name) != 0:
#             prj.name = element.Name
#         else:
#             prj.name = element.LongName
#         prj.data.load_uc_binding()
#         return prj
#
#     @classmethod
#     def _create_building(cls, instance, parent):
#         """Creates a building in TEASER by a given BIM2SIM instance
#         Parent: Project"""
#         bldg = Building(parent=parent)
#         # name is important here
#         cls._teaser_property_getter(bldg, instance, instance.finder.templates)
#         cls.instance_template[bldg.name] = {}  # create instance template dict
#         return bldg
#
#     @classmethod
#     def _create_thermal_zone(cls, instance, parent):
#         """Creates a thermal zone in TEASER by a given BIM2SIM instance
#         Parent: Building"""
#         tz = ThermalZone(parent=parent)
#         cls._teaser_property_getter(tz, instance, instance.finder.templates)
#         tz.volume = instance.area * instance.height
#         tz.use_conditions = UseConditions(parent=tz)
#         tz.use_conditions.load_use_conditions(instance.usage)
#         if instance.t_set_heat:
#             tz.use_conditions.set_temp_heat = conversion(instance.t_set_heat, '°C', 'K').magnitude
#         if instance.t_set_cool:
#             tz.use_conditions.set_temp_cool = conversion(instance.t_set_cool, '°C', 'K').magnitude
#
#         tz.use_conditions.cooling_profile = [conversion(25, '°C', 'K').magnitude] * 25
#         tz.use_conditions.with_cooling = instance.with_cooling
#         # hardcode for paper:
#         # todo dja
#         # if PROJECT.PAPER:
#         #     tz.use_conditions.cooling_profile = [conversion(25, '°C', 'K').magnitude] * 25
#         #     tz.use_conditions.with_cooling = instance.with_cooling
#         #     tz.use_conditions.use_constant_infiltration = True
#         #     tz.use_conditions.infiltration_rate = 0.2
#
#         return tz
#
#     @classmethod
#     def _create_teaser_instance(cls, instance, parent, bldg):
#         """creates a teaser instances with a given parent and BIM2SIM instance
#         get exporter necessary properties, from a given instance
#         Parent: ThermalZone"""
#         # determine if is instance or subinstance (disaggregation) get templates from instance
#         if hasattr(instance, 'parent'):
#             sw = type(instance.parent).__name__
#             templates = instance.parent.finder.templates
#         else:
#             sw = type(instance).__name__
#             templates = instance.finder.templates
#
#         teaser_class = cls.instance_switcher.get(sw)
#         if teaser_class is not None:
#             teaser_instance = teaser_class(parent=parent)
#             cls._teaser_property_getter(teaser_instance, instance, templates)
#             cls._instance_related(teaser_instance, instance, bldg)
#
#     @classmethod
#     def _teaser_property_getter(cls, teaser_instance, instance, templates):
#         """get and set all properties necessary to create a Teaser Instance from a BIM2Sim Instance,
#         based on the information on the base.json exporter"""
#         sw = type(teaser_instance).__name__
#         if sw == 'Rooftop':
#             sw = 'Roof'
#         for key, value in templates['base'][sw]['exporter']['teaser'].items():
#             if isinstance(value, list):
#                 # get property from instance (instance dependant on instance)
#                 if value[0] == 'instance':
#                     aux = getattr(instance, value[1])
#                     if type(aux).__name__ == 'Quantity':
#                         aux = aux.magnitude
#                     cls._invalid_property_filter(teaser_instance, instance, key, aux)
#             else:
#                 # get property from json (fixed property)
#                 setattr(teaser_instance, key, value)
#
#     @classmethod
#     def _invalid_property_filter(cls, teaser_instance, instance, key, aux):
#         """Filter the invalid property values and fills it with a template or an user given value,
#         if value is valid, returns the value
#         invalid value: ZeroDivisionError on thermal zone calculations"""
#         error_properties = ['density', 'thickness', 'heat_capac',
#                             'thermal_conduc', 'area']  # properties that are vital to thermal zone calculations
#         white_list_properties = ['orientation']
#         if (aux is None or aux == 0) and key not in white_list_properties:
#             # name from instance to store in error dict
#             if hasattr(instance, 'material'):
#                 name_error = instance.material
#             else:
#                 name_error = instance.name
#             try:
#                 aux = cls.property_error[name_error][key]
#             # redundant case for invalid properties
#             except KeyError:
#                 if key in error_properties:
#                     if hasattr(instance, 'get_material_properties'):
#                         aux = instance.get_material_properties(key)
#                     while aux is None or aux == 0:
#                         aux = float(input('please enter a valid value for %s from %s' % (key, name_error)))
#                     if name_error not in cls.property_error:
#                         cls.property_error[name_error] = {}
#                     cls.property_error[name_error][key] = aux
#         # set attr on teaser instance
#         setattr(teaser_instance, key, aux)
#
#     @classmethod
#     def _bind_instances_to_zone(cls, tz, tz_instance, bldg):
#         """create and bind the instances of a given thermal zone to a teaser instance thermal zone"""
#         for bound_element in tz_instance.bound_elements:
#             cls._create_teaser_instance(bound_element, tz, bldg)
#
#     @classmethod
#     def _instance_related(cls, teaser_instance, instance, bldg):
#         """instance specific function, layers creation
#         if layers not given, loads template"""
#         # property getter if instance has materials/layers
#         if isinstance(instance.layers, list) and len(instance.layers) > 0:
#             for layer_instance in instance.layers:
#                 layer = Layer(parent=teaser_instance)
#                 cls._invalid_property_filter(layer, layer_instance, 'thickness', layer_instance.thickness)
#                 cls._material_related(layer, layer_instance, bldg)
#         # property getter if instance doesn't have any materials/layers
#         else:
#             if getattr(bldg, 'year_of_construction') is None:
#                 bldg.year_of_construction = int(input("Please provide a valid year of construction for building: "))
#             template_options, years_group = cls._get_instance_template(teaser_instance, bldg)
#             template_value = None
#             if len(template_options) > 1:
#                 decision_template = ListDecision("the following construction types were "
#                                                  "found for year %s and instance type %s"
#                                                  % (bldg.year_of_construction, type(instance).__name__),
#                                                  choices=list(template_options.keys()),
#                                                  global_key="%s_%s.bpsTemplate" %
#                                                             (type(instance).__name__, instance.guid),
#                                                  allow_skip=True, allow_load=True, allow_save=True,
#                                                  collect=False, quick_decide=not True)
#                 decision_template.decide()
#                 template_value = decision_template.value
#             elif len(template_options) == 1:
#                 template_value = template_options[0]
#             cls.instance_template[bldg.name][type(teaser_instance).__name__] = [years_group, template_value]
#             teaser_instance.load_type_element(year=bldg.year_of_construction, construction=template_value)
#
#     @classmethod
#     def _material_related(cls, layer, layer_instance, bldg):
#         """material instance specific functions, get properties of material and creates Material in teaser,
#         if material or properties not given, loads material template"""
#         material = Material(parent=layer)
#         cls._teaser_property_getter(material, layer_instance, layer_instance.finder.templates)
#
#     @classmethod
#     def _get_instance_template(cls, teaser_instance, bldg):
#         default = ['heavy', 'light', 'EnEv']
#         year_group = [1995, 2015]  # default year group
#         prj = bldg.parent
#         instance_type = type(teaser_instance).__name__
#         instance_templates = dict(prj.data.element_bind)
#         del instance_templates["version"]
#         if bldg.name in cls.instance_template:
#             if instance_type in cls.instance_template[bldg.name]:
#                 year_group = str(cls.instance_template[bldg.name][instance_type][0])
#                 selected_template = cls.instance_template[bldg.name][instance_type][1]
#                 return [selected_template], year_group
#
#         template_options = []
#         for i in instance_templates:
#             years = instance_templates[i]['building_age_group']
#             if i.startswith(instance_type) and years[0] <= bldg.year_of_construction <= years[1]:
#                 template_options.append(instance_templates[i]['construction_type'])
#                 year_group = years
#         if len(template_options) == 0:
#             return default, year_group
#         return template_options, year_group
#
#     @Task.log
#     def run(self, workflow, instances, ifc):
#         self.logger.info("Export to TEASER")
#         prj = self._create_project(ifc.by_type('IfcProject')[0])
#         bldg_instances = SubElement.get_class_instances('Building')
#         for bldg_instance in bldg_instances:
#             bldg = self._create_building(bldg_instance, prj)
#             tz_instances = SubElement.get_class_instances('ThermalZone')
#             for tz_instance in tz_instances:
#                 tz = self._create_thermal_zone(tz_instance, bldg)
#                 self._bind_instances_to_zone(tz, tz_instance, bldg)
#                 tz.calc_zone_parameters()
#             bldg.calc_building_parameter()
#
#         # prj.weather_file_path = utilities.get_full_path(
#         #     os.path.join(
#         #         'D:/09_OfflineArbeiten/Bim2Sim/Validierung_EP_TEASER/Resources/DEU_NW_Aachen.105010_TMYx.mos'))
#         # self.logger.info(Decision.summary())
#         # import pickle
#         #
#         # filename = os.path.join('D:/09_OfflineArbeiten/Bim2Sim/Validierung_EP_TEASER/TEASERPickles/teaser_pickled_Inst')
#         # outfile = open(filename, 'wb')
#         # pickle.dump(prj, outfile)
#         # outfile.close()
#         #
#         # with open(os.path.join(
#         #         'D:/09_OfflineArbeiten/Bim2Sim/Validierung_EP_TEASER/TEASERPickles/teaser_pickled_Inst'), 'rb') as f:
#         #     prj = pickle.load(f)
#         #
#         # print('test')
#         # self.logger.info(Decision.summary())
#         # Decision.decide_collected()
#         # Decision.save(PROJECT.decisions)
#         #
#         # Decision.save(
#         #     os.path.join('D:/09_OfflineArbeiten/Bim2Sim/Validierung_EP_TEASER/TEASERPickles/current_decisions.json'))
#         # prj.calc_all_buildings()
#
#         prj.export_aixlib(path=PROJECT.root / 'export' / 'TEASEROutput')
#         print()
#


class ExportEP(ITask):
    """Exports an EnergyPlus model based on IFC information"""

    ENERGYPLUS_VERSION = "9-4-0"

    reads = ('instances', 'ifc')
    final = True

    @Task.log
    def run(self, workflow, instances, ifc):
        self.logger.info("Creates python representation of relevant ifc types")
        for inst in list(instances):
            if instances[inst].ifc_type == "IfcSpace":
                for bound in instances[inst].space_boundaries:
                    instances[bound.guid] = bound
        # geometric preprocessing before export
        self.logger.info("Check syntax of IfcRelSpaceBoundary")
        sb_checker = Checker(ifc, self.paths)
        self.logger.info("All tests done!")
        if len(sb_checker.error_summary) == 0:
            self.logger.info(
                "All %d IfcRelSpaceBoundary entities PASSED the syntax validation process." % len(sb_checker.bounds))
        else:
            self.logger.warning("%d out of %d IfcRelSpaceBoundary entities FAILED the syntax validation process. \n"
                                "Occuring sets of errors: %s \n"
                                "See ifc_SB_error_summary.json for further information on the errors."
                                % (len(sb_checker.error_summary),
                                   len(sb_checker.bounds),
                                   set(tuple(s) for s in [vals for key, vals in sb_checker.error_summary.items()])))
        self.logger.info("Geometric preprocessing for EnergyPlus Export started ...")
        self.logger.info("Compute relationships between space boundaries")
        self.logger.info("Compute relationships between openings and their base surfaces")
        instances = self._get_parents_and_children(instances)
        self.logger.info("Move openings to base surface, if needed")
        self._move_children_to_parents(instances)
        self.logger.info("Fix surface orientation")
        self._fix_surface_orientation(instances) # todo: Check if working properly
        self.logger.info("Get neighboring space boundaries")
        # self._get_neighbor_bounds(instances)
        # self._compute_2b_bound_gaps(instances) # todo: fix
        # self._move_bounds_to_centerline(instances)
        # self._fill_2b_gaps(instances)
        # self._vertex_scaled_centerline_bounds(instances)
        # for inst in instances:
        #     if instances[inst].ifc_type == "IfcRelSpaceBoundary":
        #         try:
        #             instances[inst].bound_shape = instances[inst].bound_shape_cl
        #         except:
        #             pass
        # # self._intersect_scaled_centerline_bounds(instances)
        self.logger.info("Geometric preprocessing for EnergyPlus Export finished!")
        self.logger.info("IDF generation started ...")
        idf = self._init_idf(self.paths)
        self._init_zone(instances, idf)
        self._init_zonelist(idf)
        self._init_zonegroups(instances, idf)
        self._get_bs2021_materials_and_constructions(idf)
        for zone in idf.idfobjects["ZONE"]:
            if zone.Name == "All_Zones":
                continue
            room, room_key = self._get_room_from_zone_dict(key=ifc.by_id(zone.Name).LongName)
            self._set_infiltration(idf, name=zone.Name, zone_name=zone.Name, room=room, room_key=room_key)
            self._set_people(idf, name=zone.Name, zone_name=zone.Name, room=room, room_key=room_key)
            self._set_equipment(idf, name=zone.Name, zone_name=zone.Name, room=room, room_key=room_key)
            self._set_lights(idf, name=zone.Name, zone_name=zone.Name, room=room, room_key=room_key)
        # self._set_people(idf, name="all zones")
        # self._set_equipment(idf, name="all zones")
        self._add_shadings(instances, idf)
        self._set_simulation_control(idf)
        idf.set_default_constructions()
        self.logger.info("Export IDF geometry")
        self._export_geom_to_idf(instances, idf)
        self._set_output_variables(idf)
        idf.save()
        subprocess.run(['energyplus', '-x', '-c', '--convert-only', '-d', self.paths.export, idf.idfname])
        self._export_surface_areas(instances, idf) # todo: fix
        self._export_space_info(instances, idf)
        self._export_boundary_report(instances, idf, ifc)
        self.logger.info("IDF generation finished!")

        Element.finder.load(self.paths.finder)
        # idf.view_model()
        # self._export_to_stl_for_cfd(instances, idf)
        # self._display_shape_of_space_boundaries(instances)
        run_decision = BoolDecision(question="Do you want to run the full energyplus simulation (annual, readvars)?",
                                    global_key='EnergyPlus.FullRun', allow_load=True, allow_save=True, collect=False)
        ep_full = run_decision.decide()
        design_day = False
        if not ep_full:
            design_day = True
        output_string = str(self.paths.export / 'EP-results/')
        idf.run(output_directory=output_string, readvars=ep_full, annual=ep_full, design_day=design_day)
        # self._visualize_results(
        #     csv_name=paths.export / 'EP-results/eplusout.csv')

    def _string_to_datetime(self, date_str):
        """
        Converts a date string in the format MM:DD hh:mm:ss into a datetime object.
        :param date_str: A date string in the specified format.
        :return: The converted datetime object.
        """
        date_str = date_str.strip()

        if date_str[7:9] != '24':
            return pd.to_datetime(date_str, format=' %m/%d  %H:%M:%S')

        # If the time is 24, set it to 0 and increment day by 1
        date_str = date_str[0:7] + '00' + date_str[9:]
        return pd.to_datetime(date_str, format=' %m/%d  %H:%M:%S') + pd.Timedelta(days=1)

    @staticmethod
    def _extract_cols_from_df(df, col_name_part):
        col = [col for col in df.columns if col_name_part in col]
        return_df = df[col].copy()
        return_df["Date/Time"] = df["Date/Time"].copy()
        return_df = return_df.set_index("Date/Time", drop=True).dropna()
        return return_df

    def _visualize_results(self, csv_name, period="week",
                           number=28, date=False):
        """
        Plot Zone Mean Air Temperature (Hourly) vs Outdoor Temperature per zone and as an overview on all zones.
        :param csv_name: path to energyplus outputs (eplusout.csv)
        :param period: choose plotting period ("year"/"month"/"week"/"day"/"date")
        :param number: choose number of day or week (0...365 (day) or 0...52 (week))
        :param date: only required if period == date. enter date in format date=[int(month), int(day)]
        :return:
        """
        res_df = pd.read_csv(csv_name)
        res_df["Date/Time"] = res_df["Date/Time"].apply(self._string_to_datetime)
        # df = res_df.loc[:, ~res_df.columns.str.contains('Surface Inside Face Temperature']
        zone_mean_air = self._extract_cols_from_df(res_df, "Zone Mean Air Temperature")
        ideal_loads = self._extract_cols_from_df(res_df, "IDEAL LOADS AIR SYSTEM:Zone Ideal Loads Zone Sensible")
        equip_rate = self._extract_cols_from_df(res_df, "Zone Electric Equipment Convective Heating Rate")
        people_rate = self._extract_cols_from_df(res_df, "Zone People Convective Heating Rate")
        rad_dir = self._extract_cols_from_df(res_df, "Site Direct Solar Radiation Rate per Area")
        # rad_dir_h = rad_dir.resample('1h').mean()
        temp = self._extract_cols_from_df(res_df, "Outdoor Air Drybulb Temperature [C](Hourly)")
        t_mean = temp.resample('24h').mean()
        zone_id_list = []
        for col in zone_mean_air.columns:
            z_id = col.partition(':')
            if z_id[0] not in zone_id_list:
                zone_id_list.append(z_id[0])
        if period == "year":
            for col in zone_mean_air.columns:
                ax = zone_mean_air.plot(y=[col], figsize=(10, 5), grid=True)
                # temp.plot(ax=ax)
                t_mean.plot(ax=ax)
                plt.show()
            axc = zone_mean_air.iloc[:].plot(figsize=(10, 5), grid=True)
            t_mean.iloc[:].plot(ax=axc)
            plt.show()
            return
        elif period == "month":
            for col in zone_mean_air.columns:
                ax = zone_mean_air[zone_mean_air.index.month == number].plot(y=[col], figsize=(10, 5), grid=True)
                # temp.plot(ax=ax)
                temp[temp.index.month == number].plot(ax=ax)
                plt.show()
            axc = zone_mean_air[zone_mean_air.index.month == number].plot(figsize=(10, 5), grid=True)
            temp[temp.index.month == number].plot(ax=axc)
            plt.show()
            return
        elif period == "date":
            month = date[0]
            day = date[1]
            for col in zone_mean_air.columns:
                ax = zone_mean_air.loc[((zone_mean_air.index.month == month) & (zone_mean_air.index.day == day))] \
                    .plot(y=[col], figsize=(10, 5), grid=True)
                # temp.plot(ax=ax)
                temp.loc[((temp.index.month == month) & (temp.index.day == day))].plot(ax=ax)
                plt.show()
            axc = zone_mean_air.loc[((zone_mean_air.index.month == month) & (zone_mean_air.index.day == day))] \
                .plot(figsize=(10, 5), grid=True)
            temp.loc[((temp.index.month == month) & (temp.index.day == day))].plot(ax=axc)
            plt.show()
            return
        elif period == "week":
            min = number * 168
            max = (number + 1) * 168
        elif period == "day":
            min = number * 24
            max = (number + 1) * 24
        for col in zone_mean_air.columns:
            ax = zone_mean_air.iloc[min:max].plot(y=[col], figsize=(10, 5), grid=True)
            # temp.plot(ax=ax)
            temp.iloc[min:max].plot(ax=ax)
            plt.show()
        axc = zone_mean_air.iloc[min:max].plot(figsize=(10, 5), grid=True)
        temp.iloc[min:max].plot(ax=axc)
        plt.show()

        for zid in zone_id_list:
            fig, (ax1, ax2) = plt.subplots(2, sharex=True, figsize=(10, 8))
            fig.suptitle("Zone " + zid, y=1.00)
            z_col = [col for col in ideal_loads.columns if zid in col]
            zma_col = [col for col in zone_mean_air.columns if zid in col]
            ideal_loads[z_col].iloc[min:max].plot(ax=ax1, grid=True)
            # ax1b = ax1.twinx()
            # rad_dir_h.iloc[min:max].plot(ax=ax1b)
            zone_mean_air[zma_col].iloc[min:max].plot(ax=ax2, grid=True, color='green')
            temp.iloc[min:max].plot(ax=ax2, color='black')
            ax1.set_title("Loads")
            ax2.set_title("Temperatures")
            ax1.autoscale()
            ax2.autoscale()
            fig.tight_layout(rect=[0, 0.03, 1, 0.8])
            plt.show()

    @staticmethod
    def get_center_of_face(face):
        """
        Calculates the center of the given face. The center point is the center of mass.
        """
        prop = GProp_GProps()
        brepgprop_SurfaceProperties(face, prop)
        return prop.CentreOfMass()

    @staticmethod
    def get_center_of_edge(edge):
        """
        Calculates the center of the given edge. The center point is the center of mass.
        """
        prop = GProp_GProps()
        brepgprop_LinearProperties(edge, prop)
        return prop.CentreOfMass()

    def scale_face(self, face, factor):
        """
        Scales the given face by the given factor, using the center of mass of the face as origin of the transformation.
        """
        center = self.get_center_of_face(face)
        trsf = gp_Trsf()
        trsf.SetScale(center, factor)
        return BRepBuilderAPI_Transform(face, trsf).Shape()

    def scale_edge(self, edge, factor):
        """
        Scales the given edge by the given factor, using the center of mass of the edge as origin of the transformation.
        """
        center = self.get_center_of_edge(edge)
        trsf = gp_Trsf()
        trsf.SetScale(center, factor)
        return BRepBuilderAPI_Transform(edge, trsf).Shape()

    def _intersect_scaled_centerline_bounds(self, instances):
        for inst in instances:
            if instances[inst].ifc_type != "IfcSpace":
                continue
            space_obj = instances[inst]
            bbox = Bnd_Box()
            halfspaces = []
            for bound in space_obj.space_boundaries:
                if hasattr(bound, 'related_parent_bound'):
                    continue
                if not hasattr(bound, 'bound_shape_cl'):
                    continue
                if not hasattr(bound, 'scaled_bound_cl'):
                    bound.scaled_bound_cl = self.scale_face(bound.bound_shape_cl, 1.3)
                halfspace = self._create_halfspaces(bound.scaled_bound_cl, space_obj)
                halfspaces.append(halfspace)
                brepbndlib_Add(bound.bound_shape_cl, bbox)
            if hasattr(space_obj, 'space_boundaries_2B'):
                for bound_b in space_obj.space_boundaries_2B:
                    if not hasattr(bound_b, 'bound_shape_cl'):
                        print("no bound shape 2b")
                        continue
                    bound.scaled_bound_cl = self.scale_face(bound_b.bound_shape_cl, 1.3)
                    halfspace = self._create_halfspaces(bound.scaled_bound_cl, space_obj)
                    halfspaces.append(halfspace)
                    brepbndlib_Add(bound_b.bound_shape, bbox)
            common_shape = BRepPrimAPI_MakeBox(bbox.CornerMin(), bbox.CornerMax()).Solid()
            for halfspace in halfspaces:
                bound_prop = GProp_GProps()
                brepgprop_SurfaceProperties(halfspace, bound_prop)
                area = bound_prop.Mass()
                if area == 0:
                    continue
                # todo: fix common_shape no longer returns zero-area compound
                temp_comm = BRepAlgoAPI_Common(common_shape, halfspace).Shape()
                comm_prop = GProp_GProps()
                brepgprop_SurfaceProperties(temp_comm, comm_prop)
                temp_area = comm_prop.Mass()
                if temp_area == 0:
                    temp_comm = BRepAlgoAPI_Common(common_shape, halfspace).Shape()
                    comm_prop = GProp_GProps()
                    brepgprop_SurfaceProperties(temp_comm, comm_prop)
                    temp_area = comm_prop.Mass()
                    if temp_area == 0:
                        continue
                common_shape = temp_comm
            space_obj.space_shape_cl = common_shape
            faces = self.get_faces_from_shape(space_obj.space_shape_cl)
            for bound in space_obj.space_boundaries:
                if hasattr(bound, 'related_parent_bound'):
                    continue
                if not hasattr(bound, 'bound_shape_cl'):
                    continue
                if hasattr(bound, 'bound_neighbors_2b'):
                    continue
                bound_cl_prop = GProp_GProps()
                brepgprop_SurfaceProperties(bound.bound_shape_cl, bound_cl_prop)
                for face in faces:
                    distance = BRepExtrema_DistShapeShape(face, bound.bound_shape_cl, Extrema_ExtFlag_MIN).Value()
                    if distance < 1e-3:
                        max_area = bound_cl_prop.Mass()
                        face_prop = GProp_GProps()
                        brepgprop_SurfaceProperties(face, face_prop)
                        face_center = face_prop.CentreOfMass()

                        cl_center = bound_cl_prop.CentreOfMass()
                        center_dist = face_center.Distance(cl_center) ** 2
                        if center_dist < 0.5:
                            this_area = face_prop.Mass()
                            # only apply for rectangular shapes
                            nb_vertices = SpaceBoundary._get_number_of_vertices(bound.bound_shape)
                            if nb_vertices > 8:
                                continue
                            if this_area > max_area:
                                bound.bound_shape_cl = face
                                print("newShape", bound_cl_prop.Mass(), face_prop.Mass())
                                if not hasattr(bound, 'related_bound'):
                                    continue
                                rel_bound = bound.related_bound
                                if not hasattr(rel_bound, 'bound_neighbors_2b'):
                                    continue
                                rel_bound.bound_shape_cl = face.Reversed()
            print('WAIT')

    @staticmethod
    def _make_solid_box_shape(shape):
        box = Bnd_Box()
        brepbndlib_Add(shape, box)
        solid_box = BRepPrimAPI_MakeBox(box.CornerMin(), box.CornerMax()).Solid()
        return solid_box

    def _vertex_scaled_centerline_bounds(self, instances):
        sec_shapes = []
        for inst in instances:
            if instances[inst].ifc_type != "IfcSpace":
                continue
            space_obj = instances[inst]
            bbox = Bnd_Box()
            shapeBuild = TopoDS_Builder()
            bound_compound = TopoDS_Compound()
            scaled_compound = TopoDS_Compound()
            shapeBuild.MakeCompound(bound_compound)
            shapeBuild.MakeCompound(scaled_compound)
            halfspaces = []
            for i, bound in enumerate(space_obj.space_boundaries[:]):
                if hasattr(bound, 'related_parent_bound'):
                    continue
                if not hasattr(bound, 'bound_shape_cl'):
                    continue
                if not hasattr(bound, 'scaled_bound_cl'):
                    bound.scaled_bound_cl = self.scale_face(bound.bound_shape_cl, 1.5)
                halfspace = self._create_halfspaces(bound.scaled_bound_cl, space_obj)
                halfspaces.append(halfspace)
                brepbndlib_Add(bound.bound_shape_cl, bbox)
                shapeBuild.Add(bound_compound, bound.bound_shape_cl)
                shapeBuild.Add(scaled_compound, bound.scaled_bound_cl)
                sections = []
                b_processed = []
                for j, other_bound in enumerate(space_obj.space_boundaries):
                    if (other_bound in b_processed):
                        continue
                    b_processed.append(other_bound)
                    if other_bound == bound:
                        continue
                        # todo: should no longer be necessary (
                        if not hasattr(other_bound, 'bound_neighbors_2b'):
                            continue
                        for b_bound in other_bound.bound_neighbors_2b:
                            # take into account 2b space boundaries with different surface normals
                            check1 = IdfObject._compare_direction_of_normals(bound.bound_normal, b_bound.bound_normal)
                            if (check1):
                                continue
                            if not hasattr(bound, 'scaled_bound_cl'):
                                bound.scaled_bound_cl = self.scale_face(bound.bound_shape_cl, 1.5)
                            if not hasattr(b_bound, 'bound_shape_cl'):
                                if b_bound.bound_instance is None:
                                    b_bound.bound_shape_cl = b_bound.bound_shape
                            if not hasattr(b_bound, 'scaled_bound_cl'):
                                b_bound.scaled_bound_cl = self.scale_face(b_bound.bound_shape_cl, 2)
                            sec = BRepAlgoAPI_Section(bound.scaled_bound_cl, b_bound.scaled_bound_cl)
                            sections.append(sec)
                        if other_bound == bound:
                            continue
                    if hasattr(other_bound, 'related_parent_bound'):
                        continue
                    if not hasattr(other_bound, 'bound_shape_cl'):
                        continue
                    if not hasattr(other_bound, 'scaled_bound_cl'):
                        other_bound.scaled_bound_cl = self.scale_face(other_bound.bound_shape_cl, 1.5)
                    unscaled_dist = BRepExtrema_DistShapeShape(bound.bound_shape_cl, other_bound.bound_shape_cl,
                                                               Extrema_ExtFlag_MIN).Value()
                    if unscaled_dist < 0.3:
                        scaled_dist = BRepExtrema_DistShapeShape(bound.scaled_bound_cl, other_bound.scaled_bound_cl,
                                                                 Extrema_ExtFlag_MIN).Value()
                        if scaled_dist > 1e-4:
                            continue
                    # todo: loop over neighbors of other_bound. if there are neighbors with the same surface normal
                    # other_bound, check, if this neighbors scaled bound also intersects with curr bounds scaled bound.
                    # if true, add scaled bound to a bounding box and intersect curr bound with this bounding box
                    # todo: how to ensure that not multiple bounding boxes occur? append these bounds to a list
                    # and check, if this bound has already been processed?
                    # take also into account, that 2b bounds may already have been removed

                    # deal with bounds of the same orientation. Compute intersection edge and scale edge
                    if IdfObject._compare_direction_of_normals(bound.bound_normal, other_bound.bound_normal):
                        or_distance = BRepExtrema_DistShapeShape(bound.bound_shape_cl, other_bound.bound_shape_cl,
                                                                 Extrema_ExtFlag_MIN).Value()
                        if or_distance > 1e-6:
                            continue
                        sec = BRepAlgoAPI_Section(bound.bound_shape_cl, other_bound.bound_shape_cl)
                        sec_shape = self.scale_edge(sec.Shape(), 2)
                        sec = BRepAlgoAPI_Section(bound.scaled_bound_cl, sec_shape)
                        sections.append(sec)
                        continue

                    neighbor_box = Bnd_Box()
                    brepbndlib_Add(other_bound.scaled_bound_cl, neighbor_box)
                    neighbor_count = 0
                    for neighbor in space_obj.space_boundaries:
                        if (neighbor in b_processed):
                            continue
                        if hasattr(neighbor, 'related_parent_bound'):
                            continue
                        if not hasattr(neighbor, 'bound_shape_cl'):
                            continue
                        if neighbor == other_bound:
                            continue

                        if not IdfObject._compare_direction_of_normals(other_bound.bound_normal, neighbor.bound_normal):
                            continue
                        if not hasattr(neighbor, 'scaled_bound_cl'):
                            neighbor.scaled_bound_cl = self.scale_face(neighbor.bound_shape_cl, 1.5)
                        no_dist = BRepExtrema_DistShapeShape(neighbor.scaled_bound_cl, other_bound.scaled_bound_cl,
                                                             Extrema_ExtFlag_MIN).Value()
                        if no_dist > 1e-6:
                            continue
                        if not (neighbor in bound.bound_neighbors):
                            nb_dist = BRepExtrema_DistShapeShape(neighbor.scaled_bound_cl, bound.scaled_bound_cl,
                                                                 Extrema_ExtFlag_MIN).Value()
                            if nb_dist > 1e-6:
                                continue
                        brepbndlib_Add(neighbor.scaled_bound_cl, neighbor_box)
                        neighbor_count += 1
                        b_processed.append(neighbor)
                    if neighbor_count > 0:
                        neighbor_shape = BRepPrimAPI_MakeBox(neighbor_box.CornerMin(), neighbor_box.CornerMax()).Shape()
                        sec = BRepAlgoAPI_Section(bound.scaled_bound_cl, neighbor_shape)
                        sections.append(sec)
                        continue

                    # get bounding box for sectioning face
                    sec = BRepAlgoAPI_Section(bound.scaled_bound_cl, other_bound.scaled_bound_cl)
                    distance = BRepExtrema_DistShapeShape(bound.bound_shape_cl, other_bound.bound_shape_cl,
                                                          Extrema_ExtFlag_MIN).Value()
                    # if distance < 1e-6:
                    #     # if centerline bounds are direct neighbors, compute section of unscaled bounds
                    #     # and scale resulting edge
                    #     sec = BRepAlgoAPI_Section(bound.bound_shape_cl, other_bound.bound_shape_cl)
                    #     sec_shape = self.scale_edge(sec.Shape(), 2)
                    #     sec = BRepAlgoAPI_Section(bound.scaled_bound_cl, sec_shape)
                    if SpaceBoundary._get_number_of_vertices(sec.Shape()) < 2:
                        sec_solid = self._make_solid_box_shape(other_bound.scaled_bound_cl)
                        sec = BRepAlgoAPI_Section(bound.scaled_bound_cl, sec_solid)

                    sections.append(sec)
                sections2 = []
                for sec in sections:
                    sec.neighbors = []
                    sec_bbox = Bnd_Box()
                    brepbndlib_Add(sec.Shape(), sec_bbox)
                    try:
                        sec.center = ifcopenshell.geom.utils.get_bounding_box_center(sec_bbox).XYZ()
                        sections2.append(sec)
                    except:
                        continue
                    for sec2 in sections:
                        if sec == sec2:
                            continue
                        if not hasattr(sec2, 'center'):
                            try:
                                sec2_bbox = Bnd_Box()
                                brepbndlib_Add(sec2.Shape(), sec2_bbox)
                                sec2.center = ifcopenshell.geom.utils.get_bounding_box_center(sec2_bbox)
                            except:
                                continue
                        distance = BRepExtrema_DistShapeShape(sec.Shape(), sec2.Shape()).Value()
                        if distance < 1e-6:
                            sec.neighbors.append(sec2)
                if len(sections2) == 0:
                    continue
                first_sec = sections2[0]
                if not hasattr(sections2[0], 'neighbors'):
                    continue
                if len(sections2[0].neighbors) < 2:
                    continue
                prev = sections2[0].neighbors[-1]
                vertex_list = []
                sec = sections2[0]
                for sec in sections2:
                    sec.next_neighbor = True
                while_counter = 0
                # while sec.next_neighbor:
                while while_counter < len(sections2):
                    if sec == first_sec:
                        sec.next_neighbor = False
                    for ne in sec.neighbors:
                        if ne == prev:
                            continue
                        next = ne
                    vert = BRepAlgoAPI_Section(sec.Shape(), next.Shape())
                    vertex_list.append(vert)
                    prev = sec
                    sec = next
                    while_counter += 1
                    if while_counter == 100:
                        print("BROKE WHILE")
                        break
                if while_counter == 100:
                    continue
                vert_list2 = []
                for vert in vertex_list:
                    an_exp = TopExp_Explorer(vert.Shape(), TopAbs_VERTEX)
                    while an_exp.More():
                        vertex = topods_Vertex(an_exp.Current())
                        vert_list2.append(vertex)
                        an_exp.Next()
                if len(vert_list2) == 0:
                    continue
                vert_list2.append(vert_list2[0])
                if len(vert_list2) < 4:
                    continue
                if len(vert_list2) > 12:
                    continue
                # todo: check if all 2B bounds have been fixed yet
                # bound.bound_shape_cl = SpaceBoundary._make_face_from_vertex_list(vert_list2)

                try:
                    bound.bound_shape_cl = SpaceBoundary._make_face_from_vertex_list(vert_list2)
                except:
                    continue
                # bound.bound_shape_cl = self.fix_face(bound.bound_shape_cl)
                bound.bound_shape_cl = self.fix_shape(bound.bound_shape_cl)
                if bound.related_bound == None:
                    continue
                rel_bound = bound.related_bound
                area_bound = SpaceBoundary.get_bound_area(bound.bound_shape_cl)
                area_related = SpaceBoundary.get_bound_area(rel_bound.bound_shape_cl)
                if area_bound > area_related:
                    rel_bound.bound_shape_cl = bound.bound_shape_cl.Reversed()

                # if not hasattr(rel_bound, 'bound_neighbors_2b'):
                #   continue
            print('WAIT')

    @staticmethod
    def fix_face(face, tolerance=1e-3):
        fix = ShapeFix_Face(face)
        fix.SetMaxTolerance(tolerance)
        fix.Perform()
        return fix.Face()

    @staticmethod
    def fix_shape(shape, tolerance=1e-3):
        fix = ShapeFix_Shape(shape)
        fix.SetFixFreeShellMode(True)
        sf = fix.FixShellTool()
        fix.LimitTolerance(tolerance)
        fix.Perform()
        return fix.Shape()

    @staticmethod
    def _create_halfspaces(bound_shape, space_obj):
        try:
            halfspace = BRepPrimAPI_MakeHalfSpace(bound_shape, space_obj.space_center).Solid()
            print("Not a compound")
        except:
            an_exp = TopExp_Explorer(bound_shape, TopAbs_FACE)
            while an_exp.More():
                shape = topods_Face(an_exp.Current())
                an_exp.Next()
            halfspace = BRepPrimAPI_MakeHalfSpace(shape, space_obj.space_center).Solid()
        return halfspace

    def _move_bound_in_direction_of_normal(self, bound, move_dist, reversed=False):
        prod_vec = []
        move_dir = bound.bound_normal.Coord()
        if reversed:
            move_dir = bound.bound_normal.Reversed().Coord()
        for i in move_dir:
            prod_vec.append(move_dist * i)

        # move bound in direction of bound normal by move_dist
        trsf = gp_Trsf()
        coord = gp_XYZ(*prod_vec)
        vec = gp_Vec(coord)
        trsf.SetTranslation(vec)
        bound.bound_shape_cl = BRepBuilderAPI_Transform(bound.bound_shape, trsf).Shape()
        return trsf

    def _move_2b_bounds_to_centerline(self, inst_obj, trsf):
        """
        Moves neighbors (type 2b) of a space boundary to the centerline of the space boundary.
        Only moves the 2b neighbor, if the 2b boundary has the same orientation as the related bound.
        """
        if hasattr(inst_obj, 'bound_neighbors_2b'):
            for b_bound in inst_obj.bound_neighbors_2b:
                if not IdfObject._compare_direction_of_normals(inst_obj.bound_normal, b_bound.bound_normal):
                    continue
                if b_bound.thermal_zones[0] != inst_obj.thermal_zones[0]:
                    continue
                b_bound.bound_shape_cl = BRepBuilderAPI_Transform(b_bound.bound_shape, trsf).Shape()

    def _move_neighbors_to_centerline(self, inst_obj, trsf, first=False):
        """
        Moves virtual neighbors to centerline of this boundary, if virtual bound has same orientation as this boundary.
        """
        if hasattr(inst_obj, 'bound_neighbors'):
            for neighbor in inst_obj.bound_neighbors:
                if neighbor.bound_instance != None:
                    continue
                if not IdfObject._compare_direction_of_normals(inst_obj.bound_normal, neighbor.bound_normal):
                    continue
                if first:
                    if hasattr(neighbor, 'bound_shape_cl'):
                        continue
                neighbor.bound_shape_cl = BRepBuilderAPI_Transform(neighbor.bound_shape, trsf).Shape()
                if neighbor.related_bound is not None:
                    rel_dist = BRepExtrema_DistShapeShape(neighbor.bound_shape,
                                                          neighbor.related_bound.bound_shape,
                                                          Extrema_ExtFlag_MIN).Value()
                    if rel_dist > 1e-6:
                        continue
                    neighbor.related_bound.bound_shape_cl = neighbor.bound_shape_cl.Reversed()

    def _move_2b_neighbors_to_centerline(self, inst_obj, trsf, first=False):
        if inst_obj.bound_instance == None:
            return
        if hasattr(inst_obj, 'bound_neighbors_2b'):
            for b_bound in inst_obj.bound_neighbors_2b:
                for neighbor2 in b_bound.bound_neighbors:
                    if neighbor2.bound_instance != None:
                        continue
                    if neighbor2 == inst_obj:
                        continue
                    if first:
                        if hasattr(neighbor2, 'bound_shape_cl'):
                            continue
                    check2 = IdfObject._compare_direction_of_normals(inst_obj.bound_normal,
                                                                     neighbor2.bound_normal)
                    if not check2:
                        continue
                    neighbor2.bound_shape_cl = BRepBuilderAPI_Transform(neighbor2.bound_shape, trsf).Shape()
                    if neighbor2.related_bound is not None:
                        neighbor2.related_bound.bound_shape_cl = neighbor2.bound_shape_cl.Reversed()
                    return

    def _move_external_bounds_to_centerline(self, inst_obj):
        """
        Move external space boundaries (non-virtual) to outer face of bound_instance.
        """
        continue_flag = True
        if (inst_obj.is_external and inst_obj.physical):
            if hasattr(inst_obj, 'related_parent_bound'):
                return continue_flag
            center_shape = BRepBuilderAPI_MakeVertex(inst_obj.thermal_zones[0].space_center).Shape()
            center_dist = BRepExtrema_DistShapeShape(
                inst_obj.bound_shape,
                center_shape,
                Extrema_ExtFlag_MIN
            ).Value()
            if hasattr(inst_obj.bound_instance, 'thickness'):
                thickness = inst_obj.bound_instance.thickness
            elif hasattr(inst_obj.bound_instance, 'layers') \
                    and inst_obj.bound_instance.layers is not None \
                    and hasattr(inst_obj.bound_instance.layers[0], 'thickness'):
                thickness = inst_obj.bound_instance.layers[0].thickness
            else:
                thickness = 0.2
            self._move_bound_in_direction_of_normal(inst_obj, thickness)

            # check if boundary has been moved correctly
            # and otherwise move again in reversed direction
            new_distance = BRepExtrema_DistShapeShape(
                inst_obj.bound_shape_cl,
                center_shape,
                Extrema_ExtFlag_MIN
            ).Value()
            if new_distance > center_dist:
                return continue_flag
            else:
                self._move_bound_in_direction_of_normal(inst_obj, thickness, reversed=True)
            return continue_flag

    def _move_bounds_to_centerline(self, instances):
        for inst in instances:
            if instances[inst].ifc_type != "IfcRelSpaceBoundary":
                continue
            inst_obj = instances[inst]
            continue_flag = self._move_external_bounds_to_centerline(inst_obj)
            if continue_flag:
                continue

            if not hasattr(inst_obj, 'related_bound'):
                continue
            if inst_obj.related_bound is None:
                continue

            distance = BRepExtrema_DistShapeShape(inst_obj.bound_shape, inst_obj.related_bound.bound_shape,
                                                  Extrema_ExtFlag_MIN).Value()

            if hasattr(inst_obj, 'bound_shape_cl'):
                continue

            half_dist = distance / 2
            trsf = self._move_bound_in_direction_of_normal(inst_obj, half_dist)
            self._move_2b_bounds_to_centerline(inst_obj, trsf)
            self._move_neighbors_to_centerline(inst_obj, trsf, first=False)
            self._move_2b_neighbors_to_centerline(inst_obj, trsf, first=False)

            # check if boundary has been moved correctly
            # and otherwise move again in reversed direction
            new_distance = BRepExtrema_DistShapeShape(
                inst_obj.bound_shape_cl,
                inst_obj.related_bound.bound_shape,
                Extrema_ExtFlag_MIN
            ).Value()
            if new_distance < distance:
                continue
            else:
                trsf = self._move_bound_in_direction_of_normal(inst_obj, half_dist, reversed=True)
                self._move_2b_bounds_to_centerline(inst_obj, trsf)
                self._move_neighbors_to_centerline(inst_obj, trsf, first=False)
                self._move_2b_neighbors_to_centerline(inst_obj, trsf, first=False)

    def _fill_2b_gaps(self, instances):
        for inst in instances:
            if instances[inst].ifc_type != "IfcRelSpaceBoundary":
                continue
            bound = instances[inst]
            if not hasattr(bound, 'bound_shape_cl'):
                continue
            if not hasattr(bound, 'bound_neighbors_2b'):
                continue
            for b_bound in bound.bound_neighbors_2b:
                check2 = IdfObject._compare_direction_of_normals(bound.bound_normal, b_bound.bound_normal)
                if not check2:
                    continue
                for neighbor in b_bound.bound_neighbors:
                    if neighbor == bound:
                        continue
                    if not hasattr(neighbor, 'bound_shape_cl'):
                        continue
                    # if not bound.bound_instance == neighbor.bound_instance:
                    #     continue
                    sb_neighbor = neighbor
                    check1 = IdfObject._compare_direction_of_normals(bound.bound_normal, sb_neighbor.bound_normal)
                    if not (check1):
                        continue
                    distance = BRepExtrema_DistShapeShape(bound.bound_shape_cl, sb_neighbor.bound_shape_cl,
                                                          Extrema_ExtFlag_MIN).Value()
                    if distance < 1e-3:
                        continue
                    if distance > 0.4:
                        continue

                    neigh_normal = (sb_neighbor.bound_center - bound.bound_center)
                    neigh_normal.Normalize()
                    anExp = TopExp_Explorer(bound.bound_shape_cl, TopAbs_VERTEX)
                    result_vert = []
                    moved_vert_count = 0
                    while anExp.More():
                        prod_vec = []
                        vert = anExp.Current()
                        vertex = topods_Vertex(vert)
                        pnt_v1 = BRep_Tool.Pnt(vertex)
                        dist = BRepExtrema_DistShapeShape(vertex, sb_neighbor.bound_shape_cl,
                                                          Extrema_ExtFlag_MIN).Value()

                        if (dist - distance) ** 2 < 1e-2:
                            for i in neigh_normal.Coord():
                                prod_vec.append(i * dist / 2)
                            trsf = gp_Trsf()
                            coord = gp_XYZ(*prod_vec)
                            vec = gp_Vec(coord)
                            trsf.SetTranslation(vec)
                            pnt_v1.Transform(trsf)

                            result_vert.append(pnt_v1)
                            moved_vert_count += 1
                        else:
                            result_vert.append(pnt_v1)
                        anExp.Next()
                        anExp.Next()
                    result_vert.append(result_vert[0])
                    new_face1 = SpaceBoundary._make_faces_from_pnts(result_vert)

                    neigh_normal = neigh_normal.Reversed()
                    anExp = TopExp_Explorer(sb_neighbor.bound_shape_cl, TopAbs_VERTEX)
                    result_vert = []
                    while anExp.More():
                        prod_vec = []
                        vert = anExp.Current()
                        vertex = topods_Vertex(vert)
                        pnt_v1 = BRep_Tool.Pnt(vertex)
                        dist = BRepExtrema_DistShapeShape(vertex, bound.bound_shape_cl, Extrema_ExtFlag_MIN).Value()

                        if (dist - distance) ** 2 < 1e-2:
                            for i in neigh_normal.Coord():
                                prod_vec.append(i * dist / 2)
                            trsf = gp_Trsf()
                            coord = gp_XYZ(*prod_vec)
                            vec = gp_Vec(coord)
                            trsf.SetTranslation(vec)
                            pnt_v1.Transform(trsf)

                            result_vert.append(pnt_v1)
                            moved_vert_count += 1
                        else:
                            result_vert.append(pnt_v1)
                        anExp.Next()
                        anExp.Next()
                    result_vert.append(result_vert[0])
                    new_face2 = SpaceBoundary._make_faces_from_pnts(result_vert)
                    new_dist = BRepExtrema_DistShapeShape(new_face1, new_face2, Extrema_ExtFlag_MIN).Value()
                    if new_dist > 1e-3:
                        continue
                    bound.bound_shape_cl = new_face1
                    sb_neighbor.bound_shape_cl = new_face2

                    if bound.related_bound is not None:
                        if not hasattr(bound.related_bound, 'bound_shape_cl'):
                            bound.related_bound.bound_shape_cl = bound.bound_shape_cl.Reversed()
                        area_bound = SpaceBoundary.get_bound_area(bound.bound_shape_cl)
                        area_related = SpaceBoundary.get_bound_area(bound.related_bound.bound_shape_cl)
                        if area_bound > area_related:
                            bound.related_bound.bound_shape_cl = bound.bound_shape_cl.Reversed()
                    if sb_neighbor.related_bound is not None:
                        if not hasattr(sb_neighbor.related_bound, 'bound_shape_cl'):
                            sb_neighbor.related_bound.bound_shape_cl = sb_neighbor.bound_shape_cl.Reversed()
                            continue
                        area_bound = SpaceBoundary.get_bound_area(sb_neighbor.bound_shape_cl)
                        area_related = SpaceBoundary.get_bound_area(sb_neighbor.related_bound.bound_shape_cl)
                        if area_bound > area_related:
                            sb_neighbor.related_bound.bound_shape_cl = sb_neighbor.bound_shape_cl.Reversed()
                            continue
                    # todo: compute new area for bound_shape_cl and compare to area of related bound
                    # todo: assign reversed bound_shape_cl to related bound if area of related bound is smaller

    def _export_geom_to_idf(self, instances, idf):
        for inst in instances:
            if instances[inst].ifc_type != "IfcRelSpaceBoundary":
                continue
            inst_obj = instances[inst]
            idfp = IdfObject(inst_obj, idf)
            if idfp.skip_bound:
                # idf.popidfobject(idfp.key, -1)
                self.logger.warning("Boundary with the GUID %s (%s) is skipped (due to missing boundary conditions)!",
                                    idfp.name, idfp.surface_type)
                continue
        for inst in instances:
            if instances[inst].ifc_type != "IfcSpace":
                continue
            bound_obj = instances[inst]
            if not hasattr(bound_obj, "space_boundaries_2B"):
                continue
            for b_bound in bound_obj.space_boundaries_2B:
                idfp = IdfObject(b_bound, idf)
                if idfp.skip_bound:
                    # idf.popidfobject(idfp.key, -1)
                    self.logger.warning(
                        "Boundary with the GUID %s (%s) is skipped (due to missing boundary conditions)!", idfp.name,
                        idfp.surface_type)
                    continue

    def _export_to_stl_for_cfd(self, instances, idf):
        self.logger.info("Export STL for CFD")
        stl_name = idf.idfname.replace('.idf', '')
        stl_name = stl_name.replace(str(self.paths.export), '')
        self.export_bounds_to_stl(instances, stl_name)
        self.export_bounds_per_space_to_stl(instances, stl_name)
        self.export_2B_bounds_to_stl(instances, stl_name)
        self.combine_stl_files(stl_name)
        self.export_space_bound_list(instances)

    @staticmethod
    def export_space_bound_list(instances, paths):
        stl_dir = str(paths.export)
        space_bound_df = pd.DataFrame(columns=["space_id", "bound_ids"])
        for inst in instances:
            if instances[inst].ifc_type != "IfcSpace":
                continue
            space = instances[inst]
            bound_names = []
            for bound in space.space_boundaries:
                bound_names.append(bound.guid)
            space_bound_df = space_bound_df.append({'space_id': space.guid, 'bound_ids': bound_names},
                                                   ignore_index=True)
        space_bound_df.to_csv(stl_dir + "space_bound_list.csv")

    @staticmethod
    def combine_stl_files(stl_name, paths):
        stl_dir = str(paths.export)
        with open(stl_dir + stl_name + "_combined_STL.stl", 'wb+') as output_file:
            for i in os.listdir(stl_dir + 'STL/'):
                if os.path.isfile(os.path.join(stl_dir + 'STL/', i)) and (stl_name + "_cfd_") in i:
                    sb_mesh = mesh.Mesh.from_file(stl_dir + 'STL/' + i)
                    mesh_name = i.split("_", 1)[-1]
                    mesh_name = mesh_name.replace(".stl", "")
                    mesh_name = mesh_name.replace("$", "___")
                    sb_mesh.save(mesh_name, output_file, mode=stl.Mode.ASCII)

    @staticmethod
    def combine_space_stl_files(stl_name, space_name, paths):
        stl_dir = str(paths.export)
        os.makedirs(os.path.dirname(stl_dir + "space_stl/"), exist_ok=True)

        with open(stl_dir + "space_stl/" + "space_" + space_name + ".stl", 'wb+') as output_file:
            for i in os.listdir(stl_dir + 'STL/' + space_name + "/"):
                if os.path.isfile(os.path.join(stl_dir + 'STL/' + space_name + "/", i)) and (stl_name + "_cfd_") in i:
                    sb_mesh = mesh.Mesh.from_file(stl_dir + 'STL/' + i)
                    mesh_name = i.split("_", 1)[-1]
                    mesh_name = mesh_name.replace(".stl", "")
                    mesh_name = mesh_name.replace("$", "___")
                    sb_mesh.save(mesh_name, output_file, mode=stl.Mode.ASCII)

    @staticmethod
    def _init_idf(paths):
        """
        Initialize the idf with general idf settings and set default weather data.
        :return:
        """
        # path = '/usr/local/EnergyPlus-9-2-0/'
        # path = '/usr/local/EnergyPlus-9-3-0/'
        path = f'/usr/local/EnergyPlus-{ExportEP.ENERGYPLUS_VERSION}/'
        # path = f'D:/04_Programme/EnergyPlus-{ExportEP.ENERGYPLUS_VERSION}/'
        plugin_ep_path = str(Path(__file__).parent.parent.parent.parent.parent / 'PluginEnergyPlus')
        IDF.setiddname(path + 'Energy+.idd')
        idf = IDF(plugin_ep_path + '/data/Minimal.idf')
        ifc_name = os.listdir(paths.ifc)[0].strip('.ifc')
        idf.idfname = str(paths.export) + '/' + ifc_name + '.idf'
        schedules_idf = IDF(plugin_ep_path + '/data/Schedules.idf')
        schedules = schedules_idf.idfobjects["Schedule:Compact".upper()]
        sch_typelim = schedules_idf.idfobjects["ScheduleTypeLimits".upper()]
        for s in schedules:
            idf.copyidfobject(s)
        for t in sch_typelim:
            idf.copyidfobject(t)
        idf.epw = str(paths.root / 'resources/DEU_NW_Aachen.105010_TMYx.epw')
        return idf

    def _get_ifc_spaces(self, instances):
        """
        Extracts ifc spaces from an instance dictionary while also unpacking spaces from aggregated thermal zones.
        :param instances: The instance dictionary
        :return: A list of ifc spaces
        """
        unpacked_instances = []
        for instance in instances.values():
            if isinstance(instance, AggregatedThermalZone):
                unpacked_instances.extend(instance.elements)
            elif instance.ifc_type == "IfcSpace":
                unpacked_instances.append(instance)
        return unpacked_instances

    def _init_zone(self, instances, idf):
        """
        Creates one idf zone per space and initializes with default HVAC Template
        :param idf: idf file object
        :param stat: HVAC Template
        :param space: Space (created from IfcSpace)
        :return: idf file object, idf zone object
        """
        stat_name = "default"
        stat_default = self._set_hvac_template(idf, name=stat_name, heating_sp=20, cooling_sp=25)
        for instance in self._get_ifc_spaces(instances):
            space = instance
            space.storey = bps.Storey(space.get_storey())
            room, room_key = self._get_room_from_zone_dict(key=space.ifc.LongName)
            stat_name = "STATS " + room_key[0].replace(",", "")
            if idf.getobject("HVACTEMPLATE:THERMOSTAT", stat_name) is None:
                stat = self._set_day_hvac_template(idf, stat_name, room, room_key)
            else:
                stat = idf.getobject("HVACTEMPLATE:THERMOSTAT", stat_name)
                # stat_name = "Heat_" + str(space.t_set_heat) + "_Cool_" + str(space.t_set_cool)
                # if idf.getobject("HVACTEMPLATE:THERMOSTAT", "STAT_"+stat_name) is None:
                #     stat = self._set_hvac_template(idf, name=stat_name, heating_sp=space.t_set_heat, cooling_sp=space.t_set_cool)
                # else:
                #     stat = idf.getobject("HVACTEMPLATE:THERMOSTAT", "STAT_"+stat_name)
                # else:
                #     stat = stat_default

            zone = idf.newidfobject(
                'ZONE',
                Name=space.ifc.GlobalId,
                Volume=space.space_volume
            )
            cooling_availability = "On"
            heating_availability = "On"

            # if room['with_heating']:
            #     heating_availability = "On"
            # else:
            #     heating_availability = "Off"
            # if room['with_cooling']:
            #     cooling_availability = "On"
            # else:
            #     cooling_availability = "Off"

            idf.newidfobject(
                "HVACTEMPLATE:ZONE:IDEALLOADSAIRSYSTEM",
                Zone_Name=zone.Name,
                Template_Thermostat_Name=stat.Name,
                Heating_Availability_Schedule_Name=heating_availability,
                Cooling_Availability_Schedule_Name=cooling_availability
            )

    @staticmethod
    def _init_zonelist(idf, name=None, zones_in_list=None):
        if zones_in_list is None:
            idf_zones = idf.idfobjects["ZONE"]
            if len(idf_zones) > 20:
                return
        else:
            all_idf_zones = idf.idfobjects["ZONE"]
            idf_zones = [zone for zone in all_idf_zones if zone.Name in zones_in_list]
            if len(idf_zones) == 0:
                return
        if name is None:
            name = "All_Zones"
        zs = {}
        for i, z in enumerate(idf_zones):
            zs.update({"Zone_" + str(i + 1) + "_Name": z.Name})
        idf.newidfobject("ZONELIST", Name=name, **zs)

    def _init_zonegroups(self, instances, idf):
        """
        Assign a zonegroup per storey
        :param instances:
        :param idf:
        :return:
        """
        storeys = []
        for inst in instances:
            if instances[inst].ifc_type == "IfcBuildingStorey":
                storeys.append(instances[inst])
                instances[inst].spaces = []
        for inst in instances:
            if instances[inst].ifc_type != "IfcSpace":
                continue
            space = instances[inst]
            for st in storeys:
                if st.guid == space.storey.guid:
                    st.spaces.append(space)
        for st in storeys:
            space_ids = []
            for space in st.spaces:
                space_ids.append(space.guid)
            self._init_zonelist(idf, name=st.name, zones_in_list=space_ids)
            print(st.name, space_ids)
        zonelists = [zlist for zlist in idf.idfobjects["ZONELIST"] if zlist.Name != "All_Zones"]

        for zlist in zonelists:
            idf.newidfobject("ZONEGROUP",
                             Name=zlist.Name,
                             Zone_List_Name=zlist.Name,
                             Zone_List_Multiplier=1
                             )

    def _get_bs2021_materials_and_constructions(self, idf, year=2008, ctype="heavy", wtype=["Alu", "Waermeschutz", "zwei"]):
        materials = []
        mt_path = self.paths.root / 'MaterialTemplates/MaterialTemplates.json'
        be_path = self.paths.root / 'MaterialTemplates/TypeBuildingElements.json'
        with open(mt_path) as json_file:
            mt_file = json.load(json_file)
        with open(be_path) as json_file:
            be_file = json.load(json_file)

        be_dict = dict([k for k in be_file.items() if type(k[1]) == dict])
        applicable_dict = {k: v for k, v in be_dict.items() if
                           (v['construction_type'] == ctype and v['building_age_group'][0] <= year <=
                            v['building_age_group'][1])}
        window_dict = {k: v for k, v in be_dict.items() if
                       (all(p in v['construction_type'] for p in wtype) and
                        v['building_age_group'][0] <= year <= v['building_age_group'][1])}
        window = window_dict.get(list(window_dict)[0])
        window_materials = [*list(*self._set_construction_elem(window, "BS Exterior Window", idf)), window['g_value']]
        door = list({k: v for k, v in [k for k in mt_file.items() if type(k[1]) == dict] if (v['name'] == 'hardwood')})[
            0]
        idf.newidfobject("CONSTRUCTION",
                         Name="BS Door",
                         Outside_Layer=mt_file[door]['name']
                         )
        materials.extend([(door, 0.04)])
        outer_wall = applicable_dict.get([k for k in applicable_dict.keys() if "OuterWall" in k][0])
        materials.extend(self._set_construction_elem(outer_wall, "BS Exterior Wall", idf))
        inner_wall = applicable_dict.get([k for k in applicable_dict.keys() if "InnerWall" in k][0])
        materials.extend(self._set_construction_elem(inner_wall, "BS Interior Wall", idf))
        ground_floor = applicable_dict.get([k for k in applicable_dict.keys() if "GroundFloor" in k][0])
        materials.extend(self._set_construction_elem(ground_floor, "BS Ground Floor", idf))
        floor = applicable_dict.get([k for k in applicable_dict.keys() if "Floor" in k][0])
        materials.extend(self._set_construction_elem(floor, "BS Interior Floor", idf))
        ceiling = applicable_dict.get([k for k in applicable_dict.keys() if "Ceiling" in k][0])
        materials.extend(self._set_construction_elem(ceiling, "BS Ceiling", idf))
        roof = applicable_dict.get([k for k in applicable_dict.keys() if "Roof" in k][0])
        materials.extend(self._set_construction_elem(roof, "BS Flat Roof", idf))
        for mat in materials:
            self._set_material_elem(mt_file[mat[0]], mat[1], idf)
        self._set_window_material_elem(mt_file[window_materials[0]], window_materials[1], window_materials[2], idf)
        idf.newidfobject("CONSTRUCTION:AIRBOUNDARY",
                         Name='Air Wall',
                         Solar_and_Daylighting_Method='GroupedZones',
                         Radiant_Exchange_Method='GroupedZones',
                         Air_Exchange_Method='SimpleMixing',
                         Simple_Mixing_Air_Changes_per_Hour=0.5,
                         )
        idf.newidfobject("WINDOWPROPERTY:FRAMEANDDIVIDER",
                         Name="Default",
                         # Frame_Width=0.095,
                         # Frame_Conductance=3,
                         Outside_Reveal_Solar_Absorptance=0.7,
                         Inside_Reveal_Solar_Absorptance=0.7,
                         Divider_Width=0.1,
                         Number_of_Horizontal_Dividers=2,
                         Number_of_Vertical_Dividers=2,
                         Divider_Conductance=3
                         )

    def _set_construction_elem(self, elem, name, idf):
        layer = elem.get('layer')
        outer_layer = layer.get(list(layer)[-1])
        other_layer_list = list(layer)[:-1]
        other_layer_list.reverse()
        other_layers = {}
        for i, l in enumerate(other_layer_list):
            lay = layer.get(l)
            other_layers.update({'Layer_' + str(i + 2): lay['material']['name']})

        idf.newidfobject("CONSTRUCTION",
                         Name=name,
                         Outside_Layer=outer_layer['material']['name'],
                         **other_layers
                         )
        materials = [(layer.get(k)['material']['material_id'], layer.get(k)['thickness']) for k in layer.keys()]
        return materials

    def _set_material_elem(self, mat_dict, thickness, idf):
        if idf.getobject("MATERIAL", mat_dict['name']) != None:
            return
        specific_heat = mat_dict['heat_capac'] * 1000  # *mat_dict['density']*thickness
        if specific_heat < 100:
            specific_heat = 100
        idf.newidfobject("MATERIAL",
                         Name=mat_dict['name'],
                         Roughness="MediumRough",
                         Thickness=thickness,
                         Conductivity=mat_dict['thermal_conduc'],
                         Density=mat_dict['density'],
                         Specific_Heat=specific_heat
                         )

    def _set_window_material_elem(self, mat_dict, thickness, g_value, idf):
        if idf.getobject("WINDOWMATERIAL:SIMPLEGLAZINGSYSTEM", mat_dict['name']) != None:
            return
        idf.newidfobject("WINDOWMATERIAL:SIMPLEGLAZINGSYSTEM",
                         Name=mat_dict['name'],
                         UFactor=1 / (0.04 + thickness / mat_dict['thermal_conduc'] + 0.13),
                         Solar_Heat_Gain_Coefficient=g_value,
                         # Visible_Transmittance=0.8    # optional
                         )

    def _get_room_from_zone_dict(self, key):
        zone_dict = {
            "Schlafzimmer": "Bed room",
            "Wohnen": "Living",
            "Galerie": "Living",
            "Küche": "Living",
            "Flur": "Traffic area",
            "Buero": "Single office",
            "Besprechungsraum": 'Meeting, Conference, seminar',
            "Seminarraum": 'Meeting, Conference, seminar',
            "Technikraum": "Stock, technical equipment, archives",
            "Dachboden": "Traffic area",
            "WC": "WC and sanitary rooms in non-residential buildings",
            "Bad": "WC and sanitary rooms in non-residential buildings",
            "Labor": "Laboratory"
        }
        uc_path = Path(bim2sim.__file__).parent.parent.parent / 'PluginEnergyPlus' / 'data' / 'UseConditions.json'
        # uc_path = self.paths.root / 'MaterialTemplates/UseConditions.json' #todo: use this file (error in people?)
        with open(uc_path) as json_file:
            uc_file = json.load(json_file)
        room_key = []
        if key is not None:
            room_key = [v for k, v in zone_dict.items() if k in key]
        if not room_key:
            room_key = ['Single office']
        room = dict([k for k in uc_file.items() if type(k[1]) == dict])[room_key[0]]
        return room, room_key

    def _set_people(self, idf, name, zone_name, room, room_key, method='area'):
        schedule_name = "Schedule " + "People " + room_key[0].replace(',', '')
        profile_name = 'persons_profile'
        self._set_day_week_year_schedule(idf, room, profile_name, schedule_name)
        # set default activity schedule
        if idf.getobject("SCHEDULETYPELIMITS", "Any Number") is None:
            idf.newidfobject("SCHEDULETYPELIMITS", Name="Any Number")
        activity_schedule_name = "Schedule Activity " + str(room['fixed_heat_flow_rate_persons'])
        if idf.getobject("SCHEDULE:COMPACT", activity_schedule_name) is None:
            idf.newidfobject("SCHEDULE:COMPACT",
                             Name=activity_schedule_name,
                             Schedule_Type_Limits_Name="Any Number",
                             Field_1="Through: 12/31",
                             Field_2="For: Alldays",
                             Field_3="Until: 24:00",
                             Field_4=room['fixed_heat_flow_rate_persons']  # in W/Person
                             )  # other method for Field_4 (not used here) ="persons_profile"*"activity_degree_persons"*58,1*1,8 (58.1 W/(m2*met), 1.8m2/Person)

        if type(room['persons']) == dict:
            num_people = room['persons']['/'][0] / room['persons']['/'][1]
        else:
            num_people = room['persons']
        people = idf.newidfobject(
            "PEOPLE",
            Name=name,
            Zone_or_ZoneList_Name=zone_name,
            Number_of_People_Calculation_Method="People/Area",
            People_per_Zone_Floor_Area=num_people,
            Activity_Level_Schedule_Name=activity_schedule_name,
            Number_of_People_Schedule_Name=schedule_name,
            Fraction_Radiant=room['ratio_conv_rad_persons']
        )

    def _set_day_week_year_schedule(self, idf, room, profile_name, schedule_name):
        if idf.getobject("SCHEDULE:DAY:HOURLY", name=schedule_name) == None:
            limits_name = 'Fraction'
            hours = {}
            if profile_name in {'heating_profile', 'cooling_profile'}:
                limits_name = 'Temperature'
            for i, l in enumerate(room[profile_name][:24]):
                if profile_name in {'heating_profile', 'cooling_profile'}:
                    if room[profile_name][i] > 270:
                        room[profile_name][i] = room[profile_name][i] - 273.15
                    # set cooling profile manually to 25°C, #bs2021
                    if profile_name == 'cooling_profile':
                        room[profile_name][i] = 25
                hours.update({'Hour_' + str(i + 1): room[profile_name][i]})
            idf.newidfobject("SCHEDULE:DAY:HOURLY", Name=schedule_name, Schedule_Type_Limits_Name=limits_name, **hours)
        if idf.getobject("SCHEDULE:WEEK:COMPACT", name=schedule_name) == None:
            idf.newidfobject("SCHEDULE:WEEK:COMPACT", Name=schedule_name, DayType_List_1="AllDays",
                             ScheduleDay_Name_1=schedule_name)
        if idf.getobject("SCHEDULE:YEAR", name=schedule_name) == None:
            idf.newidfobject("SCHEDULE:YEAR", Name=schedule_name,
                             Schedule_Type_Limits_Name=limits_name,
                             ScheduleWeek_Name_1=schedule_name,
                             Start_Month_1=1,
                             Start_Day_1=1,
                             End_Month_1=12,
                             End_Day_1=31)

    def _set_equipment(self, idf, name, zone_name, room, room_key, method='area'):
        schedule_name = "Schedule " + "Equipment " + room_key[0].replace(',', '')
        profile_name = 'machines_profile'
        self._set_day_week_year_schedule(idf, room, profile_name, schedule_name)
        idf.newidfobject(
            "ELECTRICEQUIPMENT",
            Name=name,
            Zone_or_ZoneList_Name=zone_name,
            Schedule_Name=schedule_name,  # Max: Define new Schedule:Compact based on "machines_profile"
            Design_Level_Calculation_Method="Watts/Area",
            Watts_per_Zone_Floor_Area=room['machines']  # Max: "machines"
            # Max: add "Fraction_Radiant" = "ratio_conv_rad_machines"
        )

    def _set_lights(self, idf, name, zone_name, room, room_key, method='area'):
        # TODO: Define lighting parameters based on IFC (and User-Input otherwise)
        schedule_name = "Schedule " + "Lighting " + room_key[0].replace(',', '')
        profile_name = 'lighting_profile'
        self._set_day_week_year_schedule(idf, room, profile_name, schedule_name)
        mode = "Watts/Area"
        watts_per_zone_floor_area = room['lighting_power']  # Max: "lighting_power"
        return_air_fraction = 0.0
        fraction_radiant = 0.42  # cf. Table 1.28 in InputOutputReference EnergyPlus (Version 9.4.0), p. 506
        fraction_visible = 0.18  # Max: fractions do not match with .json Data. Maybe set by user-input later

        idf.newidfobject(
            "LIGHTS",
            Name=name,
            Zone_or_ZoneList_Name=zone_name,
            Schedule_Name=schedule_name,
            Design_Level_Calculation_Method=mode,
            Watts_per_Zone_Floor_Area=watts_per_zone_floor_area,
            Return_Air_Fraction=return_air_fraction,
            Fraction_Radiant=fraction_radiant,
            Fraction_Visible=fraction_visible
        )

    @staticmethod
    def _set_infiltration(idf, name, zone_name, room, room_key):
        idf.newidfobject(
            "ZONEINFILTRATION:DESIGNFLOWRATE",
            Name=name,
            Zone_or_ZoneList_Name=zone_name,
            Schedule_Name="Continuous",
            # Max: if "use_constant_infiltration"==True (this default continuous schedule seems to be constant anyways")
            Design_Flow_Rate_Calculation_Method="AirChanges/Hour",
            Air_Changes_per_Hour=room['infiltration_rate']  # Max: infiltration_rate
        )

    def _set_day_hvac_template(self, idf, name, room, room_key):
        clg_schedule_name = ''
        htg_schedule_name = "Schedule " + "Heating " + room_key[0].replace(',', '')
        self._set_day_week_year_schedule(idf, room, 'heating_profile', htg_schedule_name)

        # if room['with_cooling']:
        clg_schedule_name = "Schedule " + "Cooling " + room_key[0].replace(',', '')
        self._set_day_week_year_schedule(idf, room, 'cooling_profile', clg_schedule_name)
        stat = idf.newidfobject(
            "HVACTEMPLATE:THERMOSTAT",
            Name=name,
            Heating_Setpoint_Schedule_Name=htg_schedule_name,
            Cooling_Setpoint_Schedule_Name=clg_schedule_name  # Max: only if "with_cooling"==True
        )
        return stat

    def _set_hvac_template(self, idf, name, heating_sp, cooling_sp, mode='setback'):
        """
        Set default HVAC Template
        :param idf: idf file object
        :return: stat (HVAC Template)
        """
        if cooling_sp < 20:
            cooling_sp = 26
        elif cooling_sp < 24:
            cooling_sp = 23

        setback_htg = 18  # Max: "T_threshold_heating"
        setback_clg = 26  # Max: "T_threshold_cooling"

        # ensure setback temperature actually performs a setback on temperature
        if setback_htg > heating_sp:
            setback_htg = heating_sp
        if setback_clg < cooling_sp:
            setback_clg = cooling_sp

        if mode == "setback":
            htg_alldays = self._define_schedule_part('Alldays', [('5:00', setback_htg), ('21:00', heating_sp),
                                                                 ('24:00', setback_htg)])
            clg_alldays = self._define_schedule_part('Alldays', [('5:00', setback_clg), ('21:00', cooling_sp),
                                                                 ('24:00', setback_clg)])
            htg_name = "H_SetBack_" + str(heating_sp)
            clg_name = "C_SetBack_" + str(cooling_sp)
            if idf.getobject("SCHEDULE:COMPACT", htg_name) is None:
                htg_sched = self._write_schedule(idf, htg_name, [htg_alldays, ])
            else:
                htg_sched = idf.getobject("SCHEDULE:COMPACT", htg_name)
            if idf.getobject("SCHEDULE:COMPACT", clg_name) is None:  # Max: only if "with_cooling"==True
                clg_sched = self._write_schedule(idf, clg_name, [clg_alldays, ])
            else:
                clg_sched = idf.getobject("SCHEDULE:COMPACT", clg_name)
            stat = idf.newidfobject(
                "HVACTEMPLATE:THERMOSTAT",
                Name="STAT_" + name,
                Heating_Setpoint_Schedule_Name=htg_name,
                Cooling_Setpoint_Schedule_Name=clg_name,  # Max: only if "with_cooling"==True
            )

        if mode == "constant":
            stat = idf.newidfobject(
                "HVACTEMPLATE:THERMOSTAT",
                Name="STAT_" + name,
                Constant_Heating_Setpoint=heating_sp,
                Constant_Cooling_Setpoint=cooling_sp,
            )
        return stat

    @staticmethod
    def _write_schedule(idf, sched_name, sched_part_list):
        """
        Write schedule from list of schedule parts
        :param name: Name of the schedule
        :param sched_part_list: List of schedule parts
        :return:
        """
        sched_list = {}
        field_count = 1
        for parts in sched_part_list:
            field_count += 1
            sched_list.update({'Field_' + str(field_count): 'For: ' + parts[0]})
            part = parts[1]
            for set in part:
                field_count += 1
                sched_list.update({'Field_' + str(field_count): 'Until: ' + str(set[0])})
                field_count += 1
                sched_list.update({'Field_' + str(field_count): str(set[1])})
        if idf.getobject("SCHEDULETYPELIMITS", "Temperature") is None:
            idf.newidfobject("SCHEDULETYPELIMITS", Name="Temperature")

        sched = idf.newidfobject(
            "SCHEDULE:COMPACT",
            Name=sched_name,
            Schedule_Type_Limits_Name="Temperature",
            Field_1="Through: 12/31",
            **sched_list
        )
        return sched

    @staticmethod
    def _define_schedule_part(days, til_time_temp):
        """
        Define part of a schedule
        :param days: string: Weekdays, Weekends, Alldays, AllOtherDays, Saturdays, Sundays, ...
        :param til_time_temp: List of tuples (until-time format 'h:mm' (24h) as str), temperature until this time in Celsius), e.g. (05:00, 18)
        :return:
        """
        return [days, til_time_temp]

    def _add_shadings(self, instances, idf):
        spatials = []
        for inst in instances:
            if instances[inst].ifc_type == None:
                spatials.append(instances[inst])

        pure_spatials = []
        for s in spatials:
            if hasattr(s, 'ifc'):
                if not hasattr(s.ifc, 'CorrespondingBoundary'):
                    continue
                if s.ifc.CorrespondingBoundary == None:
                    continue
                if s.ifc.CorrespondingBoundary.RelatingSpace.is_a('IfcSpace'):
                    continue
                pure_spatials.append(s)

        settings = ifcopenshell.geom.main.settings()
        settings.set(settings.USE_PYTHON_OPENCASCADE, True)
        settings.set(settings.USE_WORLD_COORDS, True)
        settings.set(settings.EXCLUDE_SOLIDS_AND_SURFACES, False)
        settings.set(settings.INCLUDE_CURVES, True)
        for s in pure_spatials:
            obj = idf.newidfobject('SHADING:BUILDING:DETAILED',
                                   Name=s.ifc.GlobalId,
                                   )
            shape = ifcopenshell.geom.create_shape(settings, s.ifc.ConnectionGeometry.SurfaceOnRelatingElement)
            space_shape = ifcopenshell.geom.create_shape(settings, s.ifc.RelatingSpace).geometry
            shape_val = TopoDS_Iterator(space_shape).Value()
            loc = shape_val.Location()
            shape.Move(loc)
            obj_pnts = IdfObject._get_points_of_face(shape)
            obj_coords = []
            for pnt in obj_pnts:
                co = tuple(round(p, 3) for p in pnt.Coord())
                obj_coords.append(co)
            obj.setcoords(obj_coords)
            # print("HOLD")
        # print("HOLD")

    @staticmethod
    def _set_simulation_control(idf):
        """
        Set simulation control parameters.
        :param idf: idf file object
        :return: idf file object
        """
        for sim_control in idf.idfobjects["SIMULATIONCONTROL"]:
            print("")
            # sim_control.Do_Zone_Sizing_Calculation = "Yes"
            sim_control.Do_System_Sizing_Calculation = "Yes"
            # sim_control.Do_Plant_Sizing_Calculation = "Yes"
            sim_control.Run_Simulation_for_Sizing_Periods = "No"
            sim_control.Run_Simulation_for_Weather_File_Run_Periods = "Yes"
        # return idf

    @staticmethod
    def _set_output_variables(idf):
        """
        Adds userdefined output variables to the idf file
        :param idf: idf file object
        :return: idf file object
        """
        out_control = idf.idfobjects['OUTPUTCONTROL:TABLE:STYLE']
        out_control[0].Column_Separator = 'CommaAndHTML'

        # remove all existing output variables with reporting frequency "Timestep"
        out_var = [v for v in idf.idfobjects['OUTPUT:VARIABLE']
                   if v.Reporting_Frequency.upper() == "TIMESTEP"]
        for var in out_var:
            idf.removeidfobject(var)

        idf.newidfobject(
            "OUTPUT:VARIABLE",
            Variable_Name="Zone Ideal Loads Supply Air Total Heating Energy",
            Reporting_Frequency="Hourly",
        )
        idf.newidfobject(
            "OUTPUT:VARIABLE",
            Variable_Name="Zone Ideal Loads Supply Air Total Cooling Energy",
            Reporting_Frequency="Hourly",
        )
        idf.newidfobject(
            "OUTPUT:VARIABLE",
            Variable_Name="Site Outdoor Air Drybulb Temperature",
            Reporting_Frequency="Hourly",
        )
        idf.newidfobject(
            "OUTPUT:VARIABLE",
            Variable_Name="Zone Mean Air Temperature",
            Reporting_Frequency="Hourly",
        )
        idf.newidfobject(
            "OUTPUT:VARIABLE",
            Variable_Name="Zone Operative Temperature",
            Reporting_Frequency="Hourly",
        )
        idf.newidfobject(
            "OUTPUT:VARIABLE",
            Variable_Name="Zone Infiltration Mass Flow Rate",
            Reporting_Frequency="Hourly",
        )
        idf.newidfobject(
            "OUTPUT:VARIABLE",
            Variable_Name="Zone People Occupant Count",
            Reporting_Frequency="Hourly",
        )
        idf.newidfobject(
            "OUTPUT:VARIABLE",
            Variable_Name="Zone People Convective Heating Rate",
            Reporting_Frequency="Hourly",
        )
        idf.newidfobject(
            "OUTPUT:VARIABLE",
            Variable_Name="Zone Electric Equipment Convective Heating Rate",
            Reporting_Frequency="Hourly",
        )
        idf.newidfobject(
            "OUTPUT:VARIABLE",
            Variable_Name="Zone Lights Convective Heating Rate",
            Reporting_Frequency="Hourly",
        )
        idf.newidfobject(
            "OUTPUT:VARIABLE",
            Variable_Name="Zone Ideal Loads Zone Sensible Cooling Rate",
            Reporting_Frequency="Hourly",
        )
        idf.newidfobject(
            "OUTPUT:VARIABLE",
            Variable_Name="Zone Ideal Loads Zone Sensible Heating Rate",
            Reporting_Frequency="Hourly",
        )
        idf.newidfobject(
            "OUTPUT:VARIABLE",
            Variable_Name="Zone Windows Total Heat Gain Rate",
            Reporting_Frequency="Hourly",
        )
        idf.newidfobject(
            "OUTPUT:VARIABLE",
            Variable_Name="Zone Windows Total Heat Gain Energy",
            Reporting_Frequency="Hourly",
        )
        idf.newidfobject(
            "OUTPUT:VARIABLE",
            Variable_Name="Zone Air Heat Balance Internal Convective Heat Gain Rate",
            Reporting_Frequency="Hourly",
        )
        idf.newidfobject(
            "OUTPUT:VARIABLE",
            Variable_Name="Zone Air Heat Balance Surface Convection Rate",
            Reporting_Frequency="Hourly",
        )
        idf.newidfobject(
            "OUTPUT:VARIABLE",
            Variable_Name="Zone Air Heat Balance Outdoor Air Transfer Rate",
            Reporting_Frequency="Hourly",
        )
        idf.newidfobject(
            "OUTPUT:VARIABLE",
            Variable_Name="Zone Air Heat Balance Air Energy Storage Rate",
            Reporting_Frequency="Hourly",
        )
        idf.newidfobject(
            "OUTPUT:VARIABLE",
            Variable_Name="Site Outdoor Air Humidity Ratio",
            Reporting_Frequency="Hourly",
        )
        idf.newidfobject(
            "OUTPUT:VARIABLE",
            Variable_Name="Site Outdoor Air Relative Humidity",
            Reporting_Frequency="Hourly",
        )
        idf.newidfobject(
            "OUTPUT:VARIABLE",
            Variable_Name="Site Outdoor Air Barometric Pressure",
            Reporting_Frequency="Hourly",
        )
        idf.newidfobject(
            "OUTPUT:VARIABLE",
            Variable_Name="Zone Mixing Current Density Volume Flow Rate",
            Reporting_Frequency="Hourly",
        )
        idf.newidfobject(
            "OUTPUT:VARIABLE",
            Variable_Name="Zone Mixing Sensible Heat Gain Rate",
            Reporting_Frequency="Hourly",
        )
        idf.newidfobject(
            "OUTPUT:VARIABLE",
            Variable_Name="Zone Air Relative Humidity",
            Reporting_Frequency="Hourly",
        )
        idf.newidfobject(
            "OUTPUT:VARIABLE",
            Variable_Name="Zone Air System Sensible Heating Energy",
            Reporting_Frequency="Hourly",
        )
        idf.newidfobject(
            "OUTPUT:VARIABLE",
            Variable_Name="Zone Air System Sensible Cooling Energy",
            Reporting_Frequency="Hourly",
        )
        idf.newidfobject(
            "OUTPUT:VARIABLE",
            Variable_Name="Zone Windows Total Transmitted Solar Radiation Energy",
            Reporting_Frequency="Hourly",
        )
        idf.newidfobject(
            "OUTPUT:VARIABLE",
            Variable_Name="Surface Window Heat Gain Energy",
            Reporting_Frequency="Hourly",
        )
        idf.newidfobject(
            "OUTPUT:VARIABLE",
            Variable_Name="Surface Inside Face Convection Heat Gain Energy",
            Reporting_Frequency="Hourly",
        )
        idf.newidfobject(
            "OUTPUT:VARIABLE",
            Variable_Name="Surface Outside Face Convection Heat Gain Energy",
            Reporting_Frequency="Hourly",
        )
        idf.newidfobject(
            "OUTPUT:VARIABLE",
            Variable_Name="Zone Opaque Surface Outside Face Conduction",
            Reporting_Frequency="Hourly",
        )
        idf.newidfobject(
            "OUTPUT:VARIABLE",
            Variable_Name="Zone Infiltration Sensible Heat Gain Energy",
            Reporting_Frequency="Hourly",
        )
        idf.newidfobject(
            "OUTPUT:VARIABLE",
            Variable_Name="Zone Infiltration Sensible Heat Loss Energy",
            Reporting_Frequency="Hourly",
        )
        idf.newidfobject(
            "OUTPUT:VARIABLE",
            Variable_Name="Zone Infiltration Standard Density Volume Flow Rate",
            Reporting_Frequency="Hourly",
        )
        idf.newidfobject(
            "OUTPUT:VARIABLE",
            Variable_Name="Zone Air Relative Humidity",
            Reporting_Frequency="Hourly",
        )
        # idf.newidfobject(
        #     "OUTPUT:VARIABLE",
        #     Variable_Name="Surface Inside Face Temperature",
        #     Reporting_Frequency="Hourly",
        # )
        idf.newidfobject(
            "OUTPUT:METER",
            Key_Name="Heating:EnergyTransfer",
            Reporting_Frequency="Hourly",
        )
        idf.newidfobject(
            "OUTPUT:METER",
            Key_Name="Cooling:EnergyTransfer",
            Reporting_Frequency="Hourly",
        )
        idf.newidfobject("OUTPUT:SURFACES:DRAWING",
                         Report_Type="DXF")
        idf.newidfobject("OUTPUT:DIAGNOSTICS",
                         Key_1="DisplayAdvancedReportVariables",
                         Key_2="DisplayExtraWarnings")
        return idf

    def _export_surface_areas(self, instances, idf):
        """ combines sets of area sums and exports to csv """
        area_df = pd.DataFrame(
            columns=["granularity", "ID", "long_name", "out_bound_cond", "area_wall", "area_ceiling", "area_floor",
                     "area_roof", "area_window", "area_door", "total_surface_area", "total_opening_area"])
        surf = [s for s in idf.idfobjects['BuildingSurface:Detailed'.upper()] if s.Construction_Name != 'Air Wall']
        glazing = [g for g in idf.idfobjects['FenestrationSurface:Detailed'.upper()]]
        area_df = self._append_set_of_area_sum(area_df, granularity="GLOBAL", guid="GLOBAL", long_name="GLOBAL",
                                               surface=surf, glazing=glazing)
        zones = [z for z in idf.idfobjects['zone'.upper()]]
        zone_names = [z.Name for z in zones]

        for z_name in zone_names:
            surf_zone = [s for s in surf if s.Zone_Name == z_name]
            surf_names = [s.Name for s in surf_zone]
            long_name = instances[z_name].ifc.LongName
            glazing_zone = [g for g in glazing for s_name in surf_names if g.Building_Surface_Name == s_name]
            area_df = self._append_set_of_area_sum(area_df, granularity="ZONE", guid=z_name, long_name=long_name,
                                                   surface=surf_zone, glazing=glazing_zone)
        area_df.to_csv(path_or_buf=str(self.paths.export) + "/area.csv")

    def _append_set_of_area_sum(self, area_df, granularity, guid, long_name, surface, glazing):
        """ generate set of area sums for a given granularity for outdoor, surface and adiabatic boundary conditions.
        Appends set to a given dataframe.
        """
        surf_outdoors = [s for s in surface if s.Outside_Boundary_Condition == "Outdoors"]
        surf_surface = [s for s in surface if s.Outside_Boundary_Condition == "Surface"]
        surf_adiabatic = [s for s in surface if s.Outside_Boundary_Condition == "Adiabatic"]
        glazing_outdoors = [g for g in glazing if g.Outside_Boundary_Condition_Object == ""]
        glazing_surface = [g for g in glazing if g.Outside_Boundary_Condition_Object != ""]
        glazing_adiabatic = []
        area_df = area_df.append([
            self._sum_of_surface_area(granularity=granularity, guid=guid, long_name=long_name, out_bound_cond="ALL",
                                      surface=surface, glazing=glazing),
            self._sum_of_surface_area(granularity=granularity, guid=guid, long_name=long_name,
                                      out_bound_cond="Outdoors",
                                      surface=surf_outdoors, glazing=glazing_outdoors),
            self._sum_of_surface_area(granularity=granularity, guid=guid, long_name=long_name, out_bound_cond="Surface",
                                      surface=surf_surface, glazing=glazing_surface),
            self._sum_of_surface_area(granularity=granularity, guid=guid, long_name=long_name,
                                      out_bound_cond="Adiabatic",
                                      surface=surf_adiabatic, glazing=glazing_adiabatic)
        ],
            ignore_index=True
        )
        return area_df

    @staticmethod
    def _sum_of_surface_area(granularity, guid, long_name, out_bound_cond, surface, glazing):
        """ generate row with sum of surface and opening areas to be appended to larger dataframe"""
        row = {
            "granularity": granularity,
            "ID": guid,
            "long_name": long_name,
            "out_bound_cond": out_bound_cond,
            "area_wall": sum(s.area for s in surface if s.Surface_Type == "Wall"),
            "area_ceiling": sum(s.area for s in surface if s.Surface_Type == "Ceiling"),
            "area_floor": sum(s.area for s in surface if s.Surface_Type == "Floor"),
            "area_roof": sum(s.area for s in surface if s.Surface_Type == "Roof"),
            "area_window": sum(g.area for g in glazing if g.Surface_Type == "Window"),
            "area_door": sum(g.area for g in glazing if g.Surface_Type == "Door"),
            "total_surface_area": sum(s.area for s in surface),
            "total_opening_area": sum(g.area for g in glazing)
        }
        return row

    def _export_space_info(self, instances, idf):
        space_df = pd.DataFrame(
            columns=["ID", "long_name", "space_center", "space_volume"])
        for inst in instances:
            if instances[inst].ifc_type != "IfcSpace":
                continue
            space = instances[inst]
            space_df = space_df.append([
                {
                    "ID": space.guid,
                    "long_name": space.ifc.LongName,
                    "space_center": space.space_center.XYZ().Coord(),
                    "space_volume": space.space_volume
                }],
                ignore_index=True
            )
        space_df.to_csv(path_or_buf=str(self.paths.export) + "/space.csv")

    def _export_boundary_report(self, instances, idf, ifc):
        bound_count = pd.DataFrame(
            columns=["IFC_SB_all", "IFC_SB_2a", "IFC_SB_2b",
                     "BIM2SIM_SB_2b",
                     "IDF_all", "IDF_all_B", "IDF_ADB", "IDF_SFB", "IDF_ODB", "IDF_GDB", "IDF_VTB", "IDF_all_F",
                     "IDF_ODF", "IDF_INF"])
        ifc_bounds = ifc.by_type('IfcRelSpaceBoundary')
        bounds_2b = [instances[inst] for inst in instances if instances[inst].__class__.__name__ == "SpaceBoundary2B"]
        idf_all_b = [s for s in idf.idfobjects["BUILDINGSURFACE:DETAILED"]]
        idf_adb = [s for s in idf.idfobjects["BUILDINGSURFACE:DETAILED"] if s.Outside_Boundary_Condition == "Adiabatic"]
        idf_sfb = [s for s in idf.idfobjects["BUILDINGSURFACE:DETAILED"] if s.Outside_Boundary_Condition == "Surface"]
        idf_odb = [s for s in idf.idfobjects["BUILDINGSURFACE:DETAILED"] if s.Outside_Boundary_Condition == "Outdoors"]
        idf_gdb = [s for s in idf.idfobjects["BUILDINGSURFACE:DETAILED"] if s.Outside_Boundary_Condition == "Ground"]
        idf_vtb = [s for s in idf.idfobjects["BUILDINGSURFACE:DETAILED"] if s.Construction_Name == "Air Wall"]
        idf_all_f = [f for f in idf.idfobjects["FENESTRATIONSURFACE:DETAILED"]]
        idf_odf = [f for f in idf.idfobjects["FENESTRATIONSURFACE:DETAILED"] if
                   f.Outside_Boundary_Condition_Object == '']
        idf_inf = [f for f in idf.idfobjects["FENESTRATIONSURFACE:DETAILED"] if
                   f.Outside_Boundary_Condition_Object != '']
        bound_count = bound_count.append([
            {
                "IFC_SB_all": len(ifc_bounds),
                "IFC_SB_2a": len([b for b in ifc_bounds if b.Description == "2a"]),
                "IFC_SB_2b": len([b for b in ifc_bounds if b.Description == "2b"]),
                "BIM2SIM_SB_2b": len(bounds_2b),
                "IDF_all": len(idf_all_b) + len(idf_all_f),
                "IDF_all_B": len(idf_all_b),
                "IDF_ADB": len(idf_adb),
                "IDF_SFB": len(idf_sfb),
                "IDF_ODB": len(idf_odb),
                "IDF_GDB": len(idf_gdb),
                "IDF_VTB": len(idf_vtb),
                "IDF_all_F": len(idf_all_f),
                "IDF_ODF": len(idf_odf),
                "IDF_INF": len(idf_inf)
            }],
            ignore_index=True
        )
        bound_count.to_csv(path_or_buf=str(self.paths.export) + "/bound_count.csv")

    @staticmethod
    def _get_neighbor_bounds(instances):
        for inst in instances:
            this_obj = instances[inst]
            if this_obj.ifc_type != 'IfcRelSpaceBoundary':
                continue
            neighbors = this_obj.bound_neighbors

    @staticmethod
    def _move_children_to_parents(instances):
        """move external opening boundaries to related parent boundary (e.g. wall)"""
        for inst in instances:
            if hasattr(instances[inst], 'related_parent_bound'):
                opening_obj = instances[inst]
                # only external openings need to be moved
                # all other are properly placed within parent boundary
                if opening_obj.is_external:
                    distance = BRepExtrema_DistShapeShape(
                        opening_obj.bound_shape,
                        opening_obj.related_parent_bound.bound_shape,
                        Extrema_ExtFlag_MIN
                    ).Value()
                    if distance < 0.001:
                        continue
                    prod_vec = []
                    for i in opening_obj.bound_normal.Coord():
                        prod_vec.append(distance * i)

                    # moves opening to parent boundary
                    trsf = gp_Trsf()
                    coord = gp_XYZ(*prod_vec)
                    vec = gp_Vec(coord)
                    trsf.SetTranslation(vec)

                    opening_obj.bound_shape_org = opening_obj.bound_shape
                    opening_obj.bound_shape = BRepBuilderAPI_Transform(opening_obj.bound_shape, trsf).Shape()

                    # check if opening has been moved to boundary correctly
                    # and otherwise move again in reversed direction
                    new_distance = BRepExtrema_DistShapeShape(
                        opening_obj.bound_shape,
                        opening_obj.related_parent_bound.bound_shape,
                        Extrema_ExtFlag_MIN
                    ).Value()
                    if new_distance > 1e-3:
                        prod_vec = []
                        op_normal = opening_obj.bound_normal.Reversed()
                        for i in op_normal.Coord():
                            prod_vec.append(new_distance * i)
                        trsf = gp_Trsf()
                        coord = gp_XYZ(*prod_vec)
                        vec = gp_Vec(coord)
                        trsf.SetTranslation(vec)
                        opening_obj.bound_shape = BRepBuilderAPI_Transform(opening_obj.bound_shape, trsf).Shape()
                    # update bound center attribute for new shape location
                    opening_obj.bound_center = SpaceBoundary.get_bound_center(opening_obj, 'bound_center')

    @staticmethod
    def _get_parents_and_children(instances):
        """get parent-children relationships between IfcElements (e.g. Windows, Walls)
        and the corresponding relationships of their space boundaries"""
        drop_list = {} # HACK: dictionary for bounds which have to be removed from instances (due to duplications)
        for inst in instances:
            inst_obj = instances[inst]
            inst_type = inst_obj.ifc_type
            if inst_type != 'IfcRelSpaceBoundary':
                continue
            if inst_obj.level_description != "2a":
                continue
            inst_obj_space = inst_obj.ifc.RelatingSpace
            b_inst = inst_obj.bound_instance
            if b_inst is None:
                continue
            # assign opening elems (Windows, Doors) to parents and vice versa
            if not hasattr(b_inst.ifc, 'HasOpenings'):
                continue
            if len(b_inst.ifc.HasOpenings) == 0:
                continue
            for opening in b_inst.ifc.HasOpenings:
                if hasattr(opening.RelatedOpeningElement, 'HasFillings'):
                    for fill in opening.RelatedOpeningElement.HasFillings:
                        opening_obj = b_inst.objects[fill.RelatedBuildingElement.GlobalId]
                        if not hasattr(b_inst, 'related_openings'):
                            setattr(b_inst, 'related_openings', [])
                        if opening_obj in b_inst.related_openings:
                            continue
                        b_inst.related_openings.append(opening_obj)
                        if not hasattr(opening_obj, 'related_parent'):
                            setattr(opening_obj, 'related_parent', [])
                        opening_obj.related_parent = b_inst
            # assign space boundaries of opening elems (Windows, Doors) to parents and vice versa
            if not hasattr(b_inst, 'related_openings'):
                continue
            if not hasattr(inst_obj, 'related_opening_bounds'):
                setattr(inst_obj, 'related_opening_bounds', [])
            for opening in b_inst.related_openings:
                for op_bound in opening.space_boundaries:
                    if op_bound.ifc.RelatingSpace == inst_obj_space:
                        if op_bound in inst_obj.related_opening_bounds:
                            continue
                        distance = BRepExtrema_DistShapeShape(
                            op_bound.bound_shape,
                            inst_obj.bound_shape,
                            Extrema_ExtFlag_MIN
                        ).Value()
                        if distance > 0.3:
                            continue
                        center_shape = BRepBuilderAPI_MakeVertex(gp_Pnt(op_bound.bound_center)).Shape()
                        center_dist = BRepExtrema_DistShapeShape(
                            inst_obj.bound_shape,
                            center_shape,
                            Extrema_ExtFlag_MIN
                        ).Value()
                        if center_dist > 0.3:
                            continue
                        # HACK:
                        # some space boundaries have inner loops which are removed for vertical bounds in
                        # calc_bound_shape (elements.py). Those inner loops contain an additional vertical bound (wall)
                        # which is "parent" of an opening. EnergyPlus does not accept openings having a parent surface
                        # of same size as the opening. Thus, since inner loops are removed from shapes beforehand,
                        # those boundaries are removed from "instances" and the openings are assigned to have the larger
                        # boundary as a parent.
                        #
                        # find cases where opening area matches area of corresponding wall (within inner loop)
                        if (inst_obj.bound_area - op_bound.bound_area).m < 0.01:
                            drop_list[inst] = inst_obj
                            ib = [b for b in b_inst.space_boundaries if
                                  b.ifc.ConnectionGeometry.SurfaceOnRelatingElement.InnerBoundaries if
                                  b.thermal_zones[0] == op_bound.thermal_zones[0]]
                            if len(ib) == 1:
                                rel_bound = ib[0]
                            elif len(ib) > 1:
                                rel_bound = None
                                for b in ib:
                                    # check if orientation of possibly related bound is the same as opening
                                    angle = gp_Dir(b.bound_normal).Angle(gp_Dir(op_bound.bound_normal))
                                    if not (angle < 0.1 or angle > 179.9):
                                        continue
                                    distance = BRepExtrema_DistShapeShape(
                                        b.bound_shape,
                                        op_bound.bound_shape,
                                        Extrema_ExtFlag_MIN
                                    ).Value()
                                    if distance > 0.3:
                                        continue
                                    else:
                                        rel_bound = b
                                if not rel_bound:
                                    continue
                            else:
                                continue
                            if not hasattr(rel_bound, 'related_opening_bounds'):
                                setattr(rel_bound, 'related_opening_bounds', [])
                            rel_bound.related_opening_bounds.append(op_bound)
                            if not hasattr(op_bound, 'related_parent_bound'):
                                setattr(op_bound, 'related_parent_bound', [])
                            op_bound.related_parent_bound = rel_bound
                        else:
                            inst_obj.related_opening_bounds.append(op_bound)
                            if not hasattr(op_bound, 'related_parent_bound'):
                                setattr(op_bound, 'related_parent_bound', [])
                            op_bound.related_parent_bound = inst_obj
        # remove boundaries from instances if they are false duplicates of windows in shape of walls
        instances = {k: v for k, v in instances.items() if k not in drop_list}
        return instances

    @staticmethod
    def _display_shape_of_space_boundaries(instances):
        """Display topoDS_shapes of space boundaries"""
        display, start_display, add_menu, add_function_to_menu = init_display()
        colors = ['blue', 'red', 'magenta', 'yellow', 'green', 'white', 'cyan']
        col = 0
        for inst in instances:
            if instances[inst].ifc_type == 'IfcRelSpaceBoundary':
                col += 1
                bound = instances[inst]
                if bound.bound_instance is None:
                    continue
                if bound.bound_instance.ifc_type != "IfcWallStandardCase":
                    pass
                try:
                    display.DisplayShape(bound.bound_shape, color=colors[(col - 1) % len(colors)])
                except:
                    continue
        display.FitAll()
        start_display()

    @staticmethod
    def _display_bound_normal_orientation(instances):
        display, start_display, add_menu, add_function_to_menu = init_display()
        col = 0
        for inst in instances:
            if instances[inst].ifc_type != 'IfcSpace':
                continue
            space = instances[inst]
            for bound in space.space_boundaries:
                face_towards_center = space.space_center.XYZ() - bound.bound_center
                face_towards_center.Normalize()
                dot = face_towards_center.Dot(bound.bound_normal)
                if dot > 0:
                    display.DisplayShape(bound.bound_shape, color="red")
                else:
                    display.DisplayShape(bound.bound_shape, color="green")
        display.FitAll()
        start_display()

    def export_bounds_to_stl(self, instances, stl_name):
        """
        This function exports a space to an idf file.
        :param idf: idf file object
        :param space: Space instance
        :param zone: idf zone object
        :return:
        """
        for inst in instances:
            if instances[inst].ifc_type != "IfcRelSpaceBoundary":
                continue
            inst_obj = instances[inst]
            if inst_obj.physical:
                name = inst_obj.ifc.GlobalId
                stl_dir = str(self.paths.root) + "/export/STL/"
                this_name = stl_dir + str(stl_name) + "_cfd_" + str(name) + ".stl"
                os.makedirs(os.path.dirname(stl_dir), exist_ok=True)

                inst_obj.cfd_face = inst_obj.bound_shape
                if hasattr(inst_obj, 'related_opening_bounds'):
                    for opening in inst_obj.related_opening_bounds:
                        inst_obj.cfd_face = BRepAlgoAPI_Cut(inst_obj.cfd_face, opening.bound_shape).Shape()
                triang_face = BRepMesh_IncrementalMesh(inst_obj.cfd_face, 1)
                # Export to STL
                stl_writer = StlAPI_Writer()
                stl_writer.SetASCIIMode(True)
                stl_writer.Write(triang_face.Shape(), this_name)

    def export_bounds_per_space_to_stl(self, instances, stl_name):
        """
        This function exports a space to an idf file.
        :param idf: idf file object
        :param space: Space instance
        :param zone: idf zone object
        :return:
        """
        for inst in instances:
            if instances[inst].ifc_type != "IfcSpace":
                continue
            space_obj = instances[inst]
            space_name = space_obj.ifc.GlobalId
            stl_dir = str(self.paths.root) + "/export/STL/" + space_name + "/"
            os.makedirs(os.path.dirname(stl_dir), exist_ok=True)
            for inst_obj in space_obj.space_boundaries:
                if not inst_obj.physical:
                    continue
                bound_name = inst_obj.ifc.GlobalId
                this_name = stl_dir + str(stl_name) + "_cfd_" + str(bound_name) + ".stl"
                inst_obj.cfd_face = inst_obj.bound_shape
                if hasattr(inst_obj, 'related_opening_bounds'):
                    for opening in inst_obj.related_opening_bounds:
                        inst_obj.cfd_face = BRepAlgoAPI_Cut(inst_obj.cfd_face, opening.bound_shape).Shape()
                triang_face = BRepMesh_IncrementalMesh(inst_obj.cfd_face, 1)
                # Export to STL
                stl_writer = StlAPI_Writer()
                stl_writer.SetASCIIMode(True)
                stl_writer.Write(triang_face.Shape(), this_name)
            self.combine_space_stl_files(stl_name, space_name)

    def _compute_2b_bound_gaps(self, instances):
        self.logger.info("Generate space boundaries of type 2B")
        inst_2b = dict()
        for inst in instances:
            if instances[inst].ifc_type != "IfcSpace":
                continue
            space_obj = instances[inst]
            space_obj.b_bound_shape = space_obj.space_shape
            for bound in space_obj.space_boundaries:
                if bound.bound_area.m == 0:
                    continue
                bound_prop = GProp_GProps()
                brepgprop_SurfaceProperties(space_obj.b_bound_shape, bound_prop)
                b_bound_area = bound_prop.Mass()
                if b_bound_area == 0:
                    continue
                distance = BRepExtrema_DistShapeShape(
                    space_obj.b_bound_shape,
                    bound.bound_shape,
                    Extrema_ExtFlag_MIN).Value()
                if distance > 1e-6:
                    continue
                space_obj.b_bound_shape = BRepAlgoAPI_Cut(space_obj.b_bound_shape, bound.bound_shape).Shape()
            faces = self.get_faces_from_shape(space_obj.b_bound_shape)
            inst_2b.update(self.create_2B_space_boundaries(faces, space_obj))
        instances.update(inst_2b)

    @staticmethod
    def _fix_surface_orientation(instances):
        """
        Fix orientation of space boundaries.
        Fix orientation of all surfaces but openings by sewing followed by disaggregation.
        Fix orientation of openings afterwards according to orientation of parent bounds.
        """
        for inst in instances:
            if instances[inst].ifc_type != 'IfcSpace':
                continue
            space = instances[inst]
            face_list = []
            for bound in space.space_boundaries:
                if hasattr(bound, 'related_parent_bound'):
                    continue
                exp = TopExp_Explorer(bound.bound_shape, TopAbs_FACE)
                face = exp.Current()
                face = topods_Face(face)
                face_list.append(face)
            if hasattr(space, 'space_boundaries_2B'):
                for bound in space.space_boundaries_2B:
                    exp = TopExp_Explorer(bound.bound_shape, TopAbs_FACE)
                    face = exp.Current()
                    face = topods_Face(face)
                    face_list.append(face)
            sew = BRepBuilderAPI_Sewing(0.0001)
            for fc in face_list:
                sew.Add(fc)
            sew.Perform()
            sewed_shape = sew.SewedShape()
            fixed_shape = sewed_shape
            p = GProp_GProps()
            brepgprop_VolumeProperties(fixed_shape, p)
            if p.Mass() < 0:
                fixed_shape.Complement()
            f_exp = TopExp_Explorer(fixed_shape, TopAbs_FACE)
            fixed_faces = []
            while f_exp.More():
                fixed_faces.append(topods_Face(f_exp.Current()))
                f_exp.Next()
            for fc in fixed_faces:
                an_exp = TopExp_Explorer(fc, TopAbs_FACE)
                a_face = an_exp.Current()
                face = topods_Face(a_face)
                surf = BRep_Tool.Surface(face)
                obj = surf
                assert obj.DynamicType().Name() == "Geom_Plane"
                plane = Handle_Geom_Plane_DownCast(surf)
                face_normal = plane.Axis().Direction().XYZ()
                p = GProp_GProps()
                brepgprop_SurfaceProperties(face, p)
                face_center = p.CentreOfMass().XYZ()
                complemented = False
                for bound in space.space_boundaries:
                    if (gp_Pnt(bound.bound_center).Distance(gp_Pnt(face_center)) > 1e-3):
                        continue
                    if ((bound.bound_area.m - p.Mass()) ** 2 < 0.01):
                        if fc.Orientation() == 1:
                            bound.bound_shape.Complement()
                            complemented = True
                        elif face_normal.Dot(bound.bound_normal) < 0:
                            bound.bound_shape.Complement()
                            complemented = True
                        if not complemented:
                            continue
                        # if hasattr(bound, 'bound_normal'):
                        #     del bound.__dict__['bound_normal']
                        if hasattr(bound, 'related_opening_bounds'):
                            op_bounds = bound.related_opening_bounds
                            for op in op_bounds:
                                op.bound_shape.Complement()
                                # if hasattr(op, 'bound_normal'):
                                #     del op.__dict__['bound_normal']
                        break
                if not hasattr(space, 'space_boundaries_2B'):
                    continue
                for bound in space.space_boundaries_2B:
                    if gp_Pnt(bound.bound_center).Distance(gp_Pnt(face_center)) < 1e-6:
                        bound.bound_shape = face
                        if hasattr(bound, 'bound_normal'):
                            del bound.__dict__['bound_normal']
                        break

    def export_2B_bounds_to_stl(self, instances, stl_name):
        for inst in instances:
            if instances[inst].ifc_type != "IfcSpace":
                continue
            space_obj = instances[inst]
            if not hasattr(space_obj, "b_bound_shape"):
                continue
            bound_prop = GProp_GProps()
            brepgprop_SurfaceProperties(space_obj.b_bound_shape, bound_prop)
            area = bound_prop.Mass()
            if area > 0:
                name = space_obj.ifc.GlobalId + "_2B"
                stl_dir = str(self.paths.root) + "/export/STL/"
                this_name = stl_dir + str(stl_name) + "_cfd_" + str(name) + ".stl"
                os.makedirs(os.path.dirname(stl_dir), exist_ok=True)
                triang_face = BRepMesh_IncrementalMesh(space_obj.b_bound_shape, 1)
                # Export to STL
                stl_writer = StlAPI_Writer()
                stl_writer.SetASCIIMode(True)
                stl_writer.Write(triang_face.Shape(), this_name)

    def create_2B_space_boundaries(self, faces, space_obj):
        settings = ifcopenshell.geom.main.settings()
        settings.set(settings.USE_PYTHON_OPENCASCADE, True)
        settings.set(settings.USE_WORLD_COORDS, True)
        settings.set(settings.EXCLUDE_SOLIDS_AND_SURFACES, False)
        settings.set(settings.INCLUDE_CURVES, True)
        inst_2b = dict()
        space_obj.space_boundaries_2B = []
        bound_obj = []
        for bound in space_obj.space_boundaries:
            if bound.bound_instance is not None:
                bi = bound.bound_instance.ifc
                bound.bound_instance.shape = ifcopenshell.geom.create_shape(settings, bi).geometry
                bound_obj.append(bound.bound_instance)
        for i, face in enumerate(faces):
            b_bound = SpaceBoundary2B()
            b_bound.bound_shape = face
            if b_bound.bound_area.m < 1e-6:
                continue
            b_bound.guid = space_obj.ifc.GlobalId + "_2B_" + str("%003.f" % (i + 1))
            b_bound.thermal_zones.append(space_obj)
            for instance in bound_obj:
                if hasattr(instance, 'related_parent'):
                    continue
                center_shape = BRepBuilderAPI_MakeVertex(gp_Pnt(b_bound.bound_center)).Shape()
                distance = BRepExtrema_DistShapeShape(center_shape, instance.shape, Extrema_ExtFlag_MIN).Value()
                if distance < 1e-3:
                    b_bound.bound_instance = instance
                    break
            space_obj.space_boundaries_2B.append(b_bound)
            inst_2b[b_bound.guid] = b_bound
            for bound in space_obj.space_boundaries:
                distance = BRepExtrema_DistShapeShape(bound.bound_shape, b_bound.bound_shape,
                                                      Extrema_ExtFlag_MIN).Value()
                if distance == 0:
                    b_bound.bound_neighbors.append(bound)
                    if not hasattr(bound, 'bound_neighbors_2b'):
                        bound.bound_neighbors_2b = []
                    bound.bound_neighbors_2b.append(b_bound)
        return inst_2b

    @staticmethod
    def get_faces_from_shape(b_bound_shape):
        faces = []
        an_exp = TopExp_Explorer(b_bound_shape, TopAbs_FACE)
        while an_exp.More():
            face = topods_Face(an_exp.Current())
            faces.append(face)
            an_exp.Next()
        return faces


class IdfObject():
    def __init__(self, inst_obj, idf):
        self.name = inst_obj.guid
        self.building_surface_name = None
        self.key = None
        self.out_bound_cond = ''
        self.out_bound_cond_obj = ''
        self.sun_exposed = ''
        self.wind_exposed = ''
        self.surface_type = None
        self.virtual_physical = None
        self.construction_name = None
        self.related_bound = inst_obj.related_bound
        self.skip_bound = False
        self.bound_shape = inst_obj.bound_shape
        if not hasattr(inst_obj.thermal_zones[0], 'guid'):
            self.skip_bound = True
            return
        self.zone_name = inst_obj.thermal_zones[0].guid
        if hasattr(inst_obj, 'related_parent_bound'):
            self.key = "FENESTRATIONSURFACE:DETAILED"
        else:
            self.key = "BUILDINGSURFACE:DETAILED"
        if hasattr(inst_obj, 'related_parent_bound'):
            self.building_surface_name = inst_obj.related_parent_bound.ifc.GlobalId
        self._map_surface_types(inst_obj)
        self._map_boundary_conditions(inst_obj)
        # todo: fix material definitions!
        # self._define_materials(inst_obj, idf)
        self._set_bs2021_construction_name()
        if self.construction_name == None:
            self._set_construction_name()
        obj = self._set_idfobject_attributes(idf)
        if obj is not None:
            self._set_idfobject_coordinates(obj, idf, inst_obj)

    def _define_materials(self, inst_obj, idf):
        # todo: define default property_sets
        # todo: request missing values from user-inputs
        if inst_obj.bound_instance is None and self.out_bound_cond == "Surface":
            idf_constr = idf.idfobjects['CONSTRUCTION:AIRBOUNDARY'.upper()]
            included = False
            for cons in idf_constr:
                if 'Air Wall' in cons.Name:
                    included = True
            if included == False:
                idf.newidfobject("CONSTRUCTION:AIRBOUNDARY",
                                 Name='Air Wall',
                                 Solar_and_Daylighting_Method='GroupedZones',
                                 Radiant_Exchange_Method='GroupedZones',
                                 Air_Exchange_Method='SimpleMixing',
                                 Simple_Mixing_Air_Changes_per_Hour=0.5,
                                 )
            self.construction_name = 'Air Wall'
        # if inst_obj.bound_instance.ifc_type is ("IfcWindow" or "IfcDoor"):
        #     return
        if hasattr(inst_obj.bound_instance, 'layers'):
            if inst_obj.bound_instance.layers == None or len(inst_obj.bound_instance.layers) == 0:
                return
            if self.surface_type != None:
                construction_name = self.surface_type
            else:
                construction_name = 'Undefined'
            for layer in inst_obj.bound_instance.layers:
                if layer.guid == None:
                    return
                construction_name = construction_name + layer.guid[-4:]
                if inst_obj.bound_instance.ifc_type.upper() not in ("IFCWINDOW"):
                    idf_materials = idf.idfobjects['Material'.upper()]
                    included = False
                    for mat in idf_materials:
                        if layer.guid in mat.Name:
                            included = True
                    if included:
                        continue
                    else:
                        # todo: use thermal transmittance if available (--> finder)
                        if layer.thickness is None:
                            thickness = 0.1
                        else:
                            thickness = layer.thickness
                        if layer.density in {None, 0}:
                            density = 1000
                        else:
                            density = layer.density
                        if layer.thermal_conduc is None:
                            conductivity = 0.1
                        else:
                            conductivity = layer.thermal_conduc
                        if layer.heat_capac is None:
                            heat_capacity = 1000
                        else:
                            heat_capacity = layer.heat_capac

                        idf.newidfobject("MATERIAL",
                                         Name=layer.guid,
                                         Roughness="Rough",
                                         Thickness=thickness,
                                         Conductivity=conductivity,
                                         Density=density,
                                         Specific_Heat=heat_capacity
                                         )
                else:
                    idf_op_materials = idf.idfobjects['WINDOWMATERIAL:SIMPLEGLAZINGSYSTEM'.upper()]
                    included = False
                    for mat in idf_op_materials:
                        if layer.guid in mat.Name:
                            included = True
                    if included:
                        continue
                    else:
                        if layer.thickness is None:
                            thickness = 0.1
                        else:
                            thickness = layer.thickness
                        if layer.thermal_conduc is None:
                            conductivity = 0.1
                        else:
                            conductivity = layer.thermal_conduc

                        if layer.thermal_transmittance is not None:
                            ufactor = layer.thermal_transmittance
                        else:
                            try:
                                # todo: use finder to get transmittance
                                # todo: ensure thermal_transmittance is not applied to multiple layers
                                psw = inst_obj.bound_instance.get_propertyset('Pset_WindowCommon')
                                ufactor = psw['ThermalTransmittance']
                            except:
                                ufactor = 1 / (0.13 + thickness / conductivity + 0.04)
                        # if layer.solar_heat_gain_coefficient is None:
                        #     solar_heat_gain_coefficient = 0.763
                        # else:
                        #     solar_heat_gain_coefficient = layer.solar_heat_gain_coefficient
                        # if layer.visible_transmittance is None:
                        #     visible_transmittance = 0.8
                        # else:
                        #     visible_transmittance = layer.visible_transmittance

                        idf.newidfobject("WINDOWMATERIAL:SIMPLEGLAZINGSYSTEM",
                                         Name=layer.guid,
                                         UFactor=ufactor,
                                         Solar_Heat_Gain_Coefficient=0.763,
                                         Visible_Transmittance=0.8
                                         )
            idf_constr = idf.idfobjects['Construction'.upper()]
            included = False
            self.construction_name = construction_name
            for cons in idf_constr:
                if construction_name in cons.Name:
                    included = True
            if not included:
                if len(inst_obj.bound_instance.layers) == 1:
                    idf.newidfobject("CONSTRUCTION",
                                     Name=construction_name,
                                     Outside_Layer=inst_obj.bound_instance.layers[0].guid)
                if len(inst_obj.bound_instance.layers) > 1:
                    if inst_obj.bound_instance.ifc_type.upper() in ("IFCWINDOW", "IFCDOOR"):
                        # todo: Add construction implementation for openings with >1 layer
                        # todo: required construction: gas needs to be bounded by solid surfaces
                        self.construction_name = None
                        return
                    other_layers = {}
                    for i, layer in enumerate(inst_obj.bound_instance.layers[1:]):
                        other_layers.update({'Layer_' + str(i + 2): layer.guid})
                    idf.newidfobject("CONSTRUCTION",
                                     Name=construction_name,
                                     Outside_Layer=inst_obj.bound_instance.layers[0].guid,
                                     **other_layers
                                     )

    def _set_construction_name(self):
        if self.surface_type == "Wall":
            self.construction_name = "Project Wall"
            # construction_name = "FZK Exterior Wall"
        if self.surface_type == "Roof":
            # construction_name = "Project Flat Roof"
            self.construction_name = "Project Flat Roof"
        if self.surface_type == "Ceiling":
            self.construction_name = "Project Ceiling"
        if self.surface_type == "Floor":
            self.construction_name = "Project Floor"
        if self.surface_type == "Door":
            self.construction_name = "Project Door"
        if self.surface_type == "Window":
            self.construction_name = "Project External Window"

    def _set_bs2021_construction_name(self):
        if self.surface_type == "Wall":
            if self.out_bound_cond == "Outdoors":
                self.construction_name = "BS Exterior Wall"
            elif self.out_bound_cond in {"Surface", "Adiabatic"}:
                self.construction_name = "BS Interior Wall"
            elif self.out_bound_cond == "Ground":
                self.construction_name = "BS Exterior Wall"
        elif self.surface_type == "Roof":
            self.construction_name = "BS Flat Roof"
        elif self.surface_type == "Ceiling":
            self.construction_name = "BS Ceiling"
        elif self.surface_type == "Floor":
            if self.out_bound_cond in {"Surface", "Adiabatic"}:
                self.construction_name = "BS Interior Floor"
            elif self.out_bound_cond == "Ground":
                self.construction_name = "BS Ground Floor"
        elif self.surface_type == "Door":
            self.construction_name = "BS Door"
        elif self.surface_type == "Window":
            self.construction_name = "BS Exterior Window"
        if not hasattr(self.related_bound, 'bound_instance'):
            return
        if self.related_bound.bound_instance is None:
            if self.out_bound_cond == "Surface":
                self.construction_name = "Air Wall"

    def _set_idfobject_coordinates(self, obj, idf, inst_obj):
        # validate bound_shape
        # self._check_for_vertex_duplicates()
        # write validated bound_shape to obj
        obj_pnts = self._get_points_of_face(self.bound_shape)
        obj_coords = []
        for pnt in obj_pnts:
            co = tuple(round(p, 3) for p in pnt.Coord())
            obj_coords.append(co)
        try:
            obj.setcoords(obj_coords)
        except:
            self.skip_bound = True
            return
        circular_shape = self.get_circular_shape(obj_pnts)
        try:
            if (3 <= len(obj_coords) <= 120 and self.key == "BUILDINGSURFACE:DETAILED") \
                    or (3 <= len(obj_coords) <= 4 and self.key == "FENESTRATIONSURFACE:DETAILED"):
                obj.setcoords(obj_coords)
            elif circular_shape is True and self.surface_type != 'Door':
                self._process_circular_shapes(idf, obj_coords, obj, inst_obj)
            else:
                self._process_other_shapes(inst_obj, obj)
        except:
            print("Element", self.name, "NOT EXPORTED")

    # def _check_for_vertex_duplicates(self):
    #     if self.related_bound is not None:
    #         nb_vert_this = self._get_number_of_vertices(self.bound_shape)
    #         nb_vert_other = self._get_number_of_vertices(self.related_bound.bound_shape)
    #         # if nb_vert_this != nb_vert_other:
    #         setattr(self, 'bound_shape_org', self.bound_shape)
    #         vert_list1 = self._get_vertex_list_from_face(self.bound_shape)
    #         vert_list1 = self._remove_vertex_duplicates(vert_list1)
    #         vert_list1.reverse()
    #         vert_list1 = self._remove_vertex_duplicates(vert_list1)
    #
    #         setattr(self.related_bound, 'bound_shape_org', self.related_bound.bound_shape)
    #         vert_list2 = self._get_vertex_list_from_face(self.related_bound.bound_shape)
    #         vert_list2 = self._remove_vertex_duplicates(vert_list2)
    #         vert_list2.reverse()
    #         vert_list2 = self._remove_vertex_duplicates(vert_list2)
    #
    #         if len(vert_list1) == len(vert_list2):
    #             self.bound_shape = self._make_face_from_vertex_list(vert_list1)
    #             self.related_bound.bound_shape = self._make_face_from_vertex_list(vert_list2)

    def _set_idfobject_attributes(self, idf):
        if self.surface_type is not None:
            if self.key == "BUILDINGSURFACE:DETAILED":
                if self.surface_type.lower() in {"DOOR".lower(), "Window".lower()}:
                    self.surface_type = "Wall"
                obj = idf.newidfobject(
                    self.key,
                    Name=self.name,
                    Surface_Type=self.surface_type,
                    Construction_Name=self.construction_name,
                    Outside_Boundary_Condition=self.out_bound_cond,
                    Outside_Boundary_Condition_Object=self.out_bound_cond_obj,
                    Zone_Name=self.zone_name,
                    Sun_Exposure=self.sun_exposed,
                    Wind_Exposure=self.wind_exposed,
                )
            # elif self.building_surface_name is None or self.out_bound_cond_obj is None:
            #     self.skip_bound = True
            #     return
            else:
                obj = idf.newidfobject(
                    self.key,
                    Name=self.name,
                    Surface_Type=self.surface_type,
                    Construction_Name=self.construction_name,
                    Building_Surface_Name=self.building_surface_name,
                    Outside_Boundary_Condition_Object=self.out_bound_cond_obj,
                    # Frame_and_Divider_Name="Default"
                )
            return obj

    def _map_surface_types(self, inst_obj):
        """
        This function maps the attributes of a SpaceBoundary instance to idf surface type
        :param elem: SpaceBoundary instance
        :return: idf surface_type
        """
        elem = inst_obj.bound_instance
        surface_type = None
        if elem != None:
            if elem.ifc_type == "IfcWallStandardCase" or elem.ifc_type == "IfcWall":
                surface_type = 'Wall'
            elif elem.ifc_type == "IfcDoor":
                surface_type = "Door"
            elif elem.ifc_type == "IfcWindow":
                surface_type = "Window"
            elif elem.ifc_type == "IfcRoof":
                surface_type = "Roof"
            elif elem.ifc_type == "IfcSlab":
                if elem.predefined_type.lower() == 'baseslab':
                    surface_type = 'Floor'
                elif elem.predefined_type.lower() == 'roof':
                    surface_type = 'Roof'
                elif elem.predefined_type.lower() == 'floor':
                    if inst_obj.top_bottom == "BOTTOM":
                        surface_type = "Floor"
                    elif inst_obj.top_bottom == "TOP":
                        surface_type = "Ceiling"
                    elif inst_obj.top_bottom == "VERTICAL":
                        surface_type = "Wall"
                    else:
                        surface_type = "Floor"
            elif elem.ifc_type == "IfcBeam":
                if not self._compare_direction_of_normals(inst_obj.bound_normal, gp_XYZ(0, 0, 1)):
                    surface_type = 'Wall'
                else:
                    surface_type = 'Ceiling'
            elif elem.ifc_type == 'IfcColumn':
                surface_type == 'Wall'
            elif inst_obj.top_bottom == "BOTTOM":
                surface_type = "Floor"
            elif inst_obj.top_bottom == "TOP":
                surface_type = "Ceiling"
                if inst_obj.related_bound is None or inst_obj.is_external:
                    surface_type = "Roof"
            elif inst_obj.top_bottom == "VERTICAL":
                surface_type = "Wall"
            else:
                if not self._compare_direction_of_normals(inst_obj.bound_normal, gp_XYZ(0, 0, 1)):
                    surface_type = 'Wall'
                elif inst_obj.top_bottom == "BOTTOM":
                    surface_type = "Floor"
                elif inst_obj.top_bottom == "TOP":
                    surface_type = "Ceiling"
                    if inst_obj.related_bound is None or inst_obj.is_external:
                        surface_type = "Roof"
        elif inst_obj.physical == False:
            if not self._compare_direction_of_normals(inst_obj.bound_normal, gp_XYZ(0, 0, 1)):
                surface_type = 'Wall'
            else:
                if inst_obj.top_bottom == "BOTTOM":
                    surface_type = "Floor"
                elif inst_obj.top_bottom == "TOP":
                    surface_type = "Ceiling"
        self.surface_type = surface_type

    def _map_boundary_conditions(self, inst_obj):
        """
        This function maps the boundary conditions of a SpaceBoundary instance
        to the idf space boundary conditions
        :return:
        """
        if inst_obj.level_description == '2b' or inst_obj.related_adb_bound is not None:
            self.out_bound_cond = 'Adiabatic'
            self.sun_exposed = 'NoSun'
            self.wind_exposed = 'NoWind'
        elif (hasattr(inst_obj.ifc, 'CorrespondingBoundary')
              and ((inst_obj.ifc.CorrespondingBoundary is not None)
                   and (inst_obj.ifc.CorrespondingBoundary.InternalOrExternalBoundary.upper() == 'EXTERNAL_EARTH'))
              and (self.key == "BUILDINGSURFACE:DETAILED")
              and not (hasattr(inst_obj, 'related_opening_bounds') and (len(inst_obj.related_opening_bounds) > 0))):
            self.out_bound_cond = "Ground"
            self.sun_exposed = 'NoSun'
            self.wind_exposed = 'NoWind'
        elif inst_obj.is_external and inst_obj.physical and not self.surface_type == 'Floor':
            self.out_bound_cond = 'Outdoors'
            self.sun_exposed = 'SunExposed'
            self.wind_exposed = 'WindExposed'
            self.out_bound_cond_obj = ''
        elif self.surface_type == "Floor" and inst_obj.related_bound is None:
            self.out_bound_cond = "Ground"
            self.sun_exposed = 'NoSun'
            self.wind_exposed = 'NoWind'
        elif inst_obj.related_bound is not None:  # or elem.virtual_physical == "VIRTUAL": # elem.internal_external == "INTERNAL"
            self.out_bound_cond = 'Surface'
            self.out_bound_cond_obj = inst_obj.related_bound.ifc.GlobalId
            self.sun_exposed = 'NoSun'
            self.wind_exposed = 'NoWind'
        # elif inst_obj.bound_instance is not None and inst_obj.bound_instance.ifc_type == "IfcWindow":
        elif self.key == "FENESTRATIONSURFACE:DETAILED":
            # if elem.rel_elem.type == "IfcWindow":
            self.out_bound_cond = 'Outdoors'
            self.sun_exposed = 'SunExposed'
            self.wind_exposed = 'WindExposed'
            self.out_bound_cond_obj = ''
        elif self.related_bound is None:
            self.out_bound_cond = 'Outdoors'
            self.sun_exposed = 'SunExposed'
            self.wind_exposed = 'WindExposed'
            self.out_bound_cond_obj = ''
        else:
            self.skip_bound = True

    @staticmethod
    def _compare_direction_of_normals(normal1, normal2):
        """
        Compare the direction of two surface normals (vectors).
        True, if direction is same or reversed
        :param normal1: first normal (gp_Pnt)
        :param normal2: second normal (gp_Pnt)
        :return: True/False
        """
        dotp = normal1.Dot(normal2)
        check = False
        if 1 - 1e-2 < dotp ** 2 < 1 + 1e-2:
            check = True
        return check

    @staticmethod
    def _get_points_of_face(bound_shape):
        """
        This function returns a list of gp_Pnt of a Surface
        :param face: TopoDS_Shape (Surface)
        :return: pnt_list (list of gp_Pnt)
        """
        an_exp = TopExp_Explorer(bound_shape, TopAbs_WIRE)
        pnt_list = []
        while an_exp.More():
            wire = topods_Wire(an_exp.Current())
            w_exp = BRepTools_WireExplorer(wire)
            while w_exp.More():
                pnt1 = BRep_Tool.Pnt(w_exp.CurrentVertex())
                pnt_list.append(pnt1)
                w_exp.Next()
            an_exp.Next()
        return pnt_list

    @staticmethod
    def get_circular_shape(obj_pnts):
        """
        This function checks if a SpaceBoundary has a circular shape.
        :param obj_pnts: SpaceBoundary vertices (list of coordinate tuples)
        :return: True if shape is circular
        """
        circular_shape = False
        # compute if shape is circular:
        if len(obj_pnts) > 4:
            pnt = obj_pnts[0]
            pnt2 = obj_pnts[1]
            distance_prev = pnt.Distance(pnt2)
            pnt = pnt2
            for pnt2 in obj_pnts[2:]:
                distance = pnt.Distance(pnt2)
                if (distance_prev - distance) ** 2 < 0.01:
                    circular_shape = True
                    pnt = pnt2
                    distance_prev = distance
                else:
                    continue
        return circular_shape

    def _process_circular_shapes(self, idf, obj_coords, obj, inst_obj):
        """
        This function processes circular boundary shapes. It converts circular shapes
        to triangular shapes.
        :param idf: idf file object
        :param obj_coords: coordinates of an idf object
        :param obj: idf object
        :param elem: SpaceBoundary instance
        :return:
        """
        drop_count = int(len(obj_coords) / 8)
        drop_list = obj_coords[0::drop_count]
        pnt = drop_list[0]
        counter = 0
        # del inst_obj.__dict__['bound_center']
        for pnt2 in drop_list[1:]:
            counter += 1
            new_obj = idf.copyidfobject(obj)
            new_obj.Name = str(obj.Name) + '_' + str(counter)
            fc = SpaceBoundary._make_faces_from_pnts([pnt, pnt2, inst_obj.bound_center.Coord()])
            fcsc = ExportEP.scale_face(ExportEP, fc, 0.99)
            new_pnts = self._get_points_of_face(fcsc)
            new_coords = []
            for pnt in new_pnts: new_coords.append(pnt.Coord())
            new_obj.setcoords(new_coords)
            pnt = pnt2
        new_obj = idf.copyidfobject(obj)
        new_obj.Name = str(obj.Name) + '_' + str(counter + 1)
        fc = SpaceBoundary._make_faces_from_pnts(
            [drop_list[-1], drop_list[0], inst_obj.bound_center.Coord()])
        fcsc = ExportEP.scale_face(ExportEP, fc, 0.99)
        new_pnts = self._get_points_of_face(fcsc)
        new_coords = []
        for pnt in new_pnts: new_coords.append(pnt.Coord())
        new_obj.setcoords(new_coords)
        idf.removeidfobject(obj)

    @staticmethod
    def _process_other_shapes(inst_obj, obj):
        """
        This function processes non-circular shapes with too many vertices
        by approximation of the shape utilizing the UV-Bounds from OCC
        (more than 120 vertices for BUILDINGSURFACE:DETAILED
        and more than 4 vertices for FENESTRATIONSURFACE:DETAILED)
        :param elem: SpaceBoundary Instance
        :param obj: idf object
        :return:
        """
        # print("TOO MANY EDGES")
        obj_pnts = []
        exp = TopExp_Explorer(inst_obj.bound_shape, TopAbs_FACE)
        face = topods_Face(exp.Current())
        umin, umax, vmin, vmax = breptools_UVBounds(face)
        surf = BRep_Tool.Surface(face)
        plane = Handle_Geom_Plane_DownCast(surf)
        plane = gp_Pln(plane.Location(), plane.Axis().Direction())
        new_face = BRepBuilderAPI_MakeFace(plane,
                                           umin,
                                           umax,
                                           vmin,
                                           vmax).Face().Reversed()
        face_exp = TopExp_Explorer(new_face, TopAbs_WIRE)
        w_exp = BRepTools_WireExplorer(topods_Wire(face_exp.Current()))
        while w_exp.More():
            wire_vert = w_exp.CurrentVertex()
            obj_pnts.append(BRep_Tool.Pnt(wire_vert))
            w_exp.Next()
        obj_coords = []
        for pnt in obj_pnts:
            obj_coords.append(pnt.Coord())
        obj.setcoords(obj_coords)

    # @staticmethod
    # def _remove_vertex_duplicates(vert_list):
    #     for i, vert in enumerate(vert_list):
    #         edge_pp_p = BRepBuilderAPI_MakeEdge(vert_list[(i) % (len(vert_list) - 1)],
    #                                             vert_list[(i + 1) % (len(vert_list) - 1)]).Shape()
    #         distance = BRepExtrema_DistShapeShape(vert_list[(i + 2) % (len(vert_list) - 1)], edge_pp_p,
    #                                               Extrema_ExtFlag_MIN)
    #         if 0 < distance.Value() < 0.001:
    #             # first: project close vertex to edge
    #             edge = BRepBuilderAPI_MakeEdge(vert_list[(i) % (len(vert_list) - 1)],
    #                                                 vert_list[(i + 1) % (len(vert_list) - 1)]).Edge()
    #             projector = GeomAPI_ProjectPointOnCurve(BRep_Tool.Pnt(vert_list[(i + 2) % (len(vert_list) - 1)]),
    #                                                     BRep_Tool.Curve(edge)[0])
    #             np = projector.NearestPoint()
    #             vert_list[(i + 2) % (len(vert_list) - 1)] = BRepBuilderAPI_MakeVertex(np).Vertex()
    #             # delete additional vertex
    #             vert_list.pop((i + 1) % (len(vert_list) - 1))
    #     return vert_list
    #
    # @staticmethod
    # def _make_face_from_vertex_list(vert_list):
    #     an_edge = []
    #     for i in range(len(vert_list[:-1])):
    #         edge = BRepBuilderAPI_MakeEdge(vert_list[i], vert_list[i + 1]).Edge()
    #         an_edge.append(edge)
    #     a_wire = BRepBuilderAPI_MakeWire()
    #     for edge in an_edge:
    #         a_wire.Add(edge)
    #     a_wire = a_wire.Wire()
    #     a_face = BRepBuilderAPI_MakeFace(a_wire).Face()
    #
    #     return a_face.Reversed()
    #
    # @staticmethod
    # def _get_vertex_list_from_face(face):
    #     an_exp = TopExp_Explorer(face, TopAbs_WIRE)
    #     vert_list = []
    #     while an_exp.More():
    #         wire = topods_Wire(an_exp.Current())
    #         w_exp = BRepTools_WireExplorer(wire)
    #         while w_exp.More():
    #             vert1 = w_exp.CurrentVertex()
    #             vert_list.append(vert1)
    #             w_exp.Next()
    #         an_exp.Next()
    #     vert_list.append(vert_list[0])
    #
    #     return vert_list
    #
    # @staticmethod
    # def _get_number_of_vertices(shape):
    #     shape_analysis = ShapeAnalysis_ShapeContents()
    #     shape_analysis.Perform(shape)
    #     nb_vertex = shape_analysis.NbVertices()
    #
    #     return nb_vertex
    #


class Checker:
    def __init__(self, ifc, paths):
        self.error_summary = {}
        self.bounds = ifc.by_type('IfcRelSpaceBoundary')
        self.id_list = [e.GlobalId for e in ifc.by_type("IfcRoot")]
        self.paths = paths
        self._check_space_boundaries()
        self._write_errors_to_json()

    def _check_space_boundaries(self):
        for bound in self.bounds:
            sbv = SpaceBoundaryValidation(bound, self.id_list)
            if len(sbv.error) > 0:
                self.error_summary.update({bound.GlobalId: sbv.error})

    def _write_errors_to_json(self):
        with open(str(self.paths.root) + "/export/" + 'ifc_SB_error_summary.json', 'w+') as fp:
            json.dump(self.error_summary, fp, indent="\t")


class SpaceBoundaryValidation(Checker):
    def __init__(self, bound, id_list):
        self.error = []
        self.bound = bound
        self.id_list = id_list

        self._validate_space_boundaries()

    def _validate_space_boundaries(self):
        self._apply_validation_function(self._check_unique(), 'GlobalId')
        self._apply_validation_function(self._check_level(), '2ndLevel')
        self._apply_validation_function(self._check_description(), 'Description')
        self._apply_validation_function(self._check_rel_space(), 'RelatingSpace')
        self._apply_validation_function(self._check_rel_building_elem(), 'RelatedBuildingElement')
        self._apply_validation_function(self._check_conn_geom(), 'ConnectionGeometry')
        self._apply_validation_function(self._check_phys_virt_bound(), 'PhysicalOrVirtualBoundary')
        self._apply_validation_function(self._check_int_ext_bound(), 'InternalOrExternalBoundary')
        self._apply_validation_function(self._check_on_relating_elem(), 'SurfaceOnRelatingElement')
        self._apply_validation_function(self._check_on_related_elem(), 'SurfaceOnRelatedElement')
        self._apply_validation_function(self._check_basis_surface(), 'BasisSurface')
        self._apply_validation_function(self._check_inner_boundaries(), 'InnerBoundaries')
        if hasattr(self.bound.ConnectionGeometry.SurfaceOnRelatingElement.OuterBoundary, 'Segments'):
            self._apply_validation_function(self._check_outer_boundary_composite(), 'OuterBoundaryCompositeCurve')
            self._apply_validation_function(self._check_segments(), 'Segments')
            self._apply_validation_function(self._check_segments_poly(), 'SegmentsPolyline')
            self._apply_validation_function(self._check_segments_poly_coord(), 'SegmentsPolylineCoordinates')
        else:
            self._apply_validation_function(self._check_outer_boundary_poly(), 'OuterBoundaryPolyline')
            self._apply_validation_function(self._check_outer_boundary_poly_coord(), 'OuterBoundaryPolylineCoordinates')
        self._apply_validation_function(self._check_plane_position(), 'Position')
        self._apply_validation_function(self._check_location(), 'Location')
        self._apply_validation_function(self._check_axis(), 'Axis')
        self._apply_validation_function(self._check_refdirection(), 'RefDirection')
        self._apply_validation_function(self._check_location_coord(), 'LocationCoordinates')
        self._apply_validation_function(self._check_axis_dir_ratios(), 'AxisDirectionRatios')
        self._apply_validation_function(self._check_refdirection_dir_ratios(), 'RefDirectionDirectionRatios')

    def _apply_validation_function(self, fct, err_name):
        if not fct:
            self.error.append(err_name)

    def _check_unique(self):
        return self.id_list.count(self.bound.GlobalId) == 1

    def _check_level(self):
        return self.bound.Name == "2ndLevel"

    def _check_description(self):
        return self.bound.Description in {'2a', '2b'}

    def _check_rel_space(self):
        return any(
            [self.bound.RelatingSpace.is_a('IfcSpace') or self.bound.RelatingSpace.is_a('IfcExternalSpatialElement')])

    def _check_rel_building_elem(self):
        if self.bound.RelatedBuildingElement is not None:
            return self.bound.RelatedBuildingElement.is_a('IfcBuildingElement')

    def _check_conn_geom(self):
        return self.bound.ConnectionGeometry.is_a('IfcConnectionSurfaceGeometry')

    def _check_phys_virt_bound(self):
        return self.bound.PhysicalOrVirtualBoundary.upper() in {'PHYSICAL', 'VIRTUAL'}

    def _check_int_ext_bound(self):
        return self.bound.InternalOrExternalBoundary.upper() in {'INTERNAL',
                                                                 'EXTERNAL',
                                                                 'EXTERNAL_EARTH',
                                                                 'EXTERNAL_FIRE',
                                                                 'EXTERNAL_WATER'
                                                                 }

    def _check_on_relating_elem(self):
        return self.bound.ConnectionGeometry.SurfaceOnRelatingElement.is_a('IfcCurveBoundedPlane')

    def _check_on_related_elem(self):
        return self.bound.ConnectionGeometry.SurfaceOnRelatedElement is None

    def _check_basis_surface(self):
        return self.bound.ConnectionGeometry.SurfaceOnRelatingElement.BasisSurface.is_a('IfcPlane')

    def _check_outer_boundary_composite(self):
        return self.bound.ConnectionGeometry.SurfaceOnRelatingElement.OuterBoundary.is_a('IfcCompositeCurve')

    def _check_outer_boundary_poly(self):
        return self._check_poly_points(self.bound.ConnectionGeometry.SurfaceOnRelatingElement.OuterBoundary)

    def _check_outer_boundary_poly_coord(self):
        return all(self.bound.ConnectionGeometry.SurfaceOnRelatingElement.OuterBoundary)

    def _check_inner_boundaries(self):
        return (self.bound.ConnectionGeometry.SurfaceOnRelatingElement.InnerBoundaries is None) or \
               (i.is_a('IfcCompositeCurve')
                for i in self.bound.ConnectionGeometry.SurfaceOnRelatingElement.InnerBoundaries)

    def _check_segments(self):
        return (s.is_a('IfcPolyline')
                for s in self.bound.ConnectionGeometry.SurfaceOnRelatingElement.OuterBoundary.Segments)

    def _check_segments_poly(self):
        return all(self._check_poly_points(s.ParentCurve)
                   for s in self.bound.ConnectionGeometry.SurfaceOnRelatingElement.OuterBoundary.Segments)

    def _check_segments_poly_coord(self):
        return all(self._check_poly_points_coord(s.ParentCurve)
                   for s in self.bound.ConnectionGeometry.SurfaceOnRelatingElement.OuterBoundary.Segments)

    def _check_plane_position(self):
        return self.bound.ConnectionGeometry.SurfaceOnRelatingElement.BasisSurface.Position.is_a('IfcAxis2Placement3D')

    def _check_poly_points(self, polyline):
        return polyline.is_a('IfcPolyline')

    def _check_location(self):
        return self.bound.ConnectionGeometry.SurfaceOnRelatingElement.BasisSurface.Position.Location.is_a(
            'IfcCartesianPoint')

    def _check_axis(self):
        return self.bound.ConnectionGeometry.SurfaceOnRelatingElement.BasisSurface.Position.Axis.is_a('IfcDirection')

    def _check_refdirection(self):
        return self.bound.ConnectionGeometry.SurfaceOnRelatingElement.BasisSurface.Position.RefDirection.is_a(
            'IfcDirection')

    def _check_coords(self, points):
        return points.is_a('IfcCartesianPoint') and 1 <= len(points.Coordinates) <= 4

    def _check_dir_ratios(self, dir_ratios):
        return 2 <= len(dir_ratios.DirectionRatios) <= 3

    def _check_poly_points_coord(self, polyline):
        return all(self._check_coords(p) for p in polyline.Points)

    def _check_location_coord(self):
        return self._check_coords(self.bound.ConnectionGeometry.SurfaceOnRelatingElement.BasisSurface.Position.Location)

    def _check_axis_dir_ratios(self):
        return self._check_dir_ratios(self.bound.ConnectionGeometry.SurfaceOnRelatingElement.BasisSurface.Position.Axis)

    def _check_refdirection_dir_ratios(self):
        return self._check_dir_ratios(
            self.bound.ConnectionGeometry.SurfaceOnRelatingElement.BasisSurface.Position.RefDirection)<|MERGE_RESOLUTION|>--- conflicted
+++ resolved
@@ -16,13 +16,8 @@
     BRepBuilderAPI_Transform, BRepBuilderAPI_MakeVertex
 from OCC.Core.BRepExtrema import BRepExtrema_DistShapeShape
 from OCC.Core.Extrema import Extrema_ExtFlag_MIN
-<<<<<<< HEAD
-from OCC.Core.gp import gp_Trsf, gp_Vec, gp_XYZ, gp_Pln, gp_Pnt
+from OCC.Core.gp import gp_Trsf, gp_Vec, gp_XYZ, gp_Pln, gp_Pnt, gp_Dir
 from OCC.Core.TopoDS import topods_Wire, topods_Face, TopoDS_Compound, TopoDS_Builder, topods_Vertex, \
-=======
-from OCC.Core.gp import gp_Trsf, gp_Vec, gp_XYZ, gp_Pln, gp_Pnt, gp_Dir
-from OCC.Core.TopoDS import topods_Wire, topods_Face, topods_Compound, TopoDS_Compound, TopoDS_Builder, topods_Vertex, \
->>>>>>> 4ed6b27a
     TopoDS_Iterator
 from OCC.Core.TopAbs import TopAbs_FACE, TopAbs_WIRE, TopAbs_VERTEX
 from OCC.Core.TopExp import TopExp_Explorer
