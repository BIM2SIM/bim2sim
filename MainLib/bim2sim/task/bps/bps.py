# todo delete this after seperating energyplus tasks into single tasks
"""This module holds tasks related to bps"""

import json
import os
import subprocess
from pathlib import Path

import ifcopenshell
import pandas as pd
import matplotlib.pyplot as plt

from OCC.Display.SimpleGui import init_display
from OCC.Core.BRepBuilderAPI import \
    BRepBuilderAPI_MakeFace, \
    BRepBuilderAPI_Transform, BRepBuilderAPI_MakeVertex
from OCC.Core.BRepExtrema import BRepExtrema_DistShapeShape
from OCC.Core.Extrema import Extrema_ExtFlag_MIN
from OCC.Core.gp import gp_Trsf, gp_Vec, gp_XYZ, gp_Pln, gp_Pnt, gp_Dir
<<<<<<< HEAD
from OCC.Core.TopoDS import topods_Wire, topods_Face, TopoDS_Compound, TopoDS_Builder, topods_Vertex, \
=======
from OCC.Core.TopoDS import topods_Wire, topods_Face, topods_Compound, TopoDS_Compound, TopoDS_Builder, topods_Vertex, \
>>>>>>> 168ad63a
    TopoDS_Iterator
from OCC.Core.TopAbs import TopAbs_FACE, TopAbs_WIRE, TopAbs_VERTEX
from OCC.Core.TopExp import TopExp_Explorer
from OCC.Core.BRep import BRep_Tool
from OCC.Core.BRepTools import BRepTools_WireExplorer, breptools_UVBounds
from OCC.Core._Geom import Handle_Geom_Plane_DownCast
from geomeppy import IDF
from OCC.Core.BRepAlgoAPI import BRepAlgoAPI_Cut, BRepAlgoAPI_Section
from OCC.Core.StlAPI import StlAPI_Writer
from OCC.Core.BRepMesh import BRepMesh_IncrementalMesh
from OCC.Core.BRepGProp import brepgprop_SurfaceProperties, brepgprop_LinearProperties
from OCC.Core.BRepPrimAPI import BRepPrimAPI_MakeHalfSpace, BRepPrimAPI_MakeBox
from OCC.Core.GProp import GProp_GProps
from OCC.Core.BRepAlgoAPI import BRepAlgoAPI_Common
from OCC.Core.Bnd import Bnd_Box
from OCC.Core.BRepBndLib import brepbndlib_Add
from OCC.Core.ShapeFix import ShapeFix_Face, ShapeFix_Shape
from OCC.Core.BRepBuilderAPI import BRepBuilderAPI_Sewing
from OCC.Core.BRepGProp import brepgprop_VolumeProperties
from stl import stl
from stl import mesh

from bim2sim.kernel.elements import bps
from bim2sim.task.base import Task, ITask
# from bim2sim.filter import TypeFilter
# from bim2sim.kernel.elements import SpaceBoundary2B, SpaceBoundary
from bim2sim.kernel.elements.bps import SpaceBoundary
# from bim2sim.kernel.bps import ...
from bim2sim.kernel.aggregation import AggregatedThermalZone
# todo new name :)
import bim2sim


# class SetIFCTypesBPS(ITask):
#     """Set list of relevant IFC types"""
#     touches = ('relevant_ifc_types',)
#
#     def run(self, workflow):
#         IFC_TYPES = workflow.relevant_ifc_types
#         return IFC_TYPES,
#
#
# class Inspect(ITask):
#     """Analyses IFC and creates Element instances.
#     Elements are stored in .instances dict with guid as key"""
#
#     reads = ('ifc')
#     touches = ('instances',)
#
#     def __init__(self):
#         super().__init__()
#         self.instances = {}
#         pass
#
#     @Task.log
#     def run(self, workflow, ifc):
#         self.logger.info("Creates python representation of relevant ifc types")
#
#         Element.finder.load(self.paths.finder)
#         workflow.relevant_ifc_types = self.use_doors(workflow.relevant_ifc_types)
#         for ifc_type in workflow.relevant_ifc_types:
#             try:
#                 entities = ifc.by_type(ifc_type)
#                 for entity in entities:
#                     element = Element.factory(entity, ifc_type)
#                     self.instances[element.guid] = element
#             except RuntimeError:
#                 pass
#         self.logger.info("Found %d building elements", len(self.instances))
#
#         return self.instances,
#
#     @staticmethod
#     def use_doors(relevant_ifc_types):
#         ifc_list = list(relevant_ifc_types)
#         doors_decision = BoolDecision(question="Do you want for the doors to be considered on the bps analysis?",
#                                       collect=False, global_key="Bps_Doors",
#                                       allow_skip=False, allow_load=True, allow_save=True, quick_decide=not True
#                                       )
#         doors_decision.decide()
#         if not doors_decision.value:
#             ifc_list.remove('IfcDoor')
#         return tuple(ifc_list)
#
#
# class Prepare(ITask):
#     """Prepares bim2sim instances to later export"""
#     reads = ('instances', 'ifc',)
#     touches = ('instances',)
#
#     # materials = {}
#     # property_error = {}
#     instance_template = {}
#
#     @Task.log
#     def run(self, workflow, instances, ifc):
#         self.logger.info("setting verifications")
#         building = SubElement.get_class_instances('Building')[0]
#         for guid, ins in instances.items():
#             self.layers_verification(ins, building)
#
#         storeys = SubElement.get_class_instances('Storey')
#
#         tz_inspect = tz_detection.Inspect(self, workflow)
#         tz_inspect.run(ifc, instances, storeys)
#         instances.update(tz_inspect.instances)
#
#         for guid, ins in instances.items():
#             new_orientation = self.orientation_verification(ins)
#             if new_orientation is not None:
#                 ins.orientation = new_orientation
#
#         tz_bind = tz_detection.Bind(self, workflow)
#         tz_bind.run(instances)
#
#         return instances,
#
#     @staticmethod
#     def orientation_verification(instance):
#         supported_classes = {'Window', 'OuterWall', 'OuterDoor', 'Wall', 'Door'}
#         if instance.__class__.__name__ in supported_classes:
#             new_angles = list(set([space_boundary.orientation for space_boundary in instance.space_boundaries]))
#             # new_angles = list(set([space_boundary.orientation - space_boundary.thermal_zones[0].orientation for space_boundary in instance.space_boundaries]))
#             if len(new_angles) > 1:
#                 return None
#             # no true north necessary
#             new_angle = angle_equivalent(new_angles[0])
#             # new angle return
#             if new_angle - instance.orientation > 0.1:
#                 return new_angle
#
#     # @classmethod
#     # def layers_verification(cls, instance, building):
#     #     supported_classes = {'OuterWall', 'Wall', 'InnerWall', 'Door', 'InnerDoor', 'OuterDoor', 'Roof', 'Floor',
#     #                          'GroundFloor', 'Window'}
#     #     instance_type = instance.__class__.__name__
#     #     if instance_type in supported_classes:
#     #         # through the type elements enrichment without comparisons
#     #         if instance_type not in cls.instance_template:
#     #             type_elements_decision = BoolDecision(
#     #                 question="Do you want for all %ss to be enriched before any calculation "
#     #                          "with the type elements template," % type(instance).__name__,
#     #                 global_key="type_elements_%s" % type(instance).__name__,
#     #                 collect=False)
#     #             type_elements_decision.decide()
#     #             if type_elements_decision.value:
#     #                 return cls.template_layers_creation(instance, building)
#     #         else:
#     #             return cls.template_layers_creation(instance, building)
#     #         u_value_verification = cls.compare_with_template(instance, building)
#     #         # comparison with templates value
#     #         if u_value_verification is False:
#     #             # ToDo logger
#     #             print("u_value verification failed, the %s u value is "
#     #                                 "doesn't correspond to the year of construction. Please create new layer set" %
#     #                                 type(instance).__name__)
#     #             # cls.logger.warning("u_value verification failed, the %s u value is "
#     #             #                     "doesn't correspond to the year of construction. Please create new layer set" %
#     #             #                     type(instance).__name__)
#     #             return cls.layer_creation(instance, building)
#     #         # instance.layers = [] # probe
#     #         layers_width = 0
#     #         layers_r = 0
#     #         for layer in instance.layers:
#     #             layers_width += layer.thickness
#     #             if layer.thermal_conduc is not None:
#     #                 if layer.thermal_conduc > 0:
#     #                     layers_r += layer.thickness / layer.thermal_conduc
#     #
#     #         # critical failure // check units again
#     #         width_discrepancy = abs(instance.width - layers_width) / instance.width if \
#     #             (instance.width is not None and instance.width > 0) else 9999
#     #         u_discrepancy = abs(instance.u_value - 1 / layers_r) / instance.u_value if \
#     #             (instance.u_value is not None and instance.u_value > 0) else 9999
#     #         if width_discrepancy > 0.2 or u_discrepancy > 0.2:
#     #             # ToDo Logger
#     #             print("Width or U Value discrepancy found. Please create new layer set")
#     #             # cls.logger.warning("Width or U Value discrepancy found. Please create new layer set")
#     #             cls.layer_creation(instance, building)
#
#     def layers_verification(self, instance, building):
#         supported_classes = {'OuterWall', 'Wall', 'InnerWall', 'Door', 'InnerDoor', 'OuterDoor', 'Roof', 'Floor',
#                              'GroundFloor', 'Window'}
#         instance_type = instance.__class__.__name__
#         if instance_type in supported_classes:
#             # through the type elements enrichment without comparisons
#             if instance_type not in self.instance_template:
#                 type_elements_decision = BoolDecision(
#                     question="Do you want for all %s's to be enriched before any calculation "
#                              "with the type elements template," % type(instance).__name__,
#                     global_key="%s_type_elements_used" % type(instance).__name__,
#                     collect=False, allow_load=True, allow_save=True,
#                     quick_decide=not True)
#                 type_elements_decision.decide()
#                 if type_elements_decision.value:
#                     return self.template_layers_creation(instance, building)
#             else:
#                 return self.template_layers_creation(instance, building)
#             u_value_verification = self.compare_with_template(instance, building)
#             # comparison with templates value
#             if u_value_verification is False:
#                 self.logger.warning("u_value verification failed, the %s u value is "
#                                     "doesn't correspond to the year of construction. Please create new layer set" %
#                                     type(instance).__name__)
#                 return self.layer_creation(instance, building)
#             # instance.layers = [] # probe
#             layers_width = 0
#             layers_r = 0
#             for layer in instance.layers:
#                 layers_width += layer.thickness
#                 if layer.thermal_conduc is not None:
#                     if layer.thermal_conduc > 0:
#                         layers_r += layer.thickness / layer.thermal_conduc
#
#             # critical failure // check units again
#             width_discrepancy = abs(instance.width - layers_width) / instance.width if \
#                 (instance.width is not None and instance.width > 0) else 9999
#             u_discrepancy = abs(instance.u_value - 1 / layers_r) / instance.u_value if \
#                 (instance.u_value is not None and instance.u_value > 0) else 9999
#             if width_discrepancy > 0.2 or u_discrepancy > 0.2:
#                 self.logger.warning("Width or U Value discrepancy found. Please create new layer set")
#                 self.layer_creation(instance, building)
#
#     def layer_creation(self, instance, building, iteration=0):
#         decision_layers = ListDecision("the following layer creation methods were found for \n"
#                                        "Belonging Item: %s | GUID: %s \n" % (instance.name, instance.guid),
#                                        choices=['Manual layers creation (from zero)',
#                                                 'Template layers creation (based on given u value)'],
#                                        global_key='%s_%s.layer_creation_method_%d' %
#                                                   (type(instance).__name__, instance.guid, iteration),
#                                        allow_skip=True, allow_load=True, allow_save=True,
#                                        collect=False, quick_decide=not True)
#         decision_layers.decide()
#         if decision_layers.value == 'Manual layers creation (from zero)':
#             self.manual_layers_creation(instance, building, iteration)
#         elif decision_layers.value == 'Template layers creation (based on given u value)':
#             self.template_layers_creation(instance, building)
#
#     def manual_layers_creation(self, instance, building, iteration):
#         instance.layers = []
#         layers_width = 0
#         layers_r = 0
#         layers_number_dec = RealDecision("Enter value for the number of layers",
#                                          global_key='%s_%s.layers_number_%d' %
#                                                     (type(instance).__name__, instance.guid, iteration),
#                                          allow_skip=False, allow_load=True, allow_save=True,
#                                          collect=False, quick_decide=False)
#         layers_number_dec.decide()
#         layers_number = int(layers_number_dec.value)
#         layer_number = 1
#         if instance.width is None:
#             instance_width = RealDecision("Enter value for width of instance %d" % instance.name,
#                                           global_key='%s_%s.instance_width_%d' %
#                                                      (type(instance).__name__, instance.guid, iteration),
#                                           allow_skip=False, allow_load=True, allow_save=True,
#                                           collect=False, quick_decide=False)
#             instance_width.decide()
#             instance.width = instance_width.value
#         while layer_number <= layers_number:
#             if layer_number == layers_number:
#                 thickness_value = instance.width - layers_width
#             else:
#                 layer_thickness = RealDecision("Enter value for thickness of layer %d, it muss be <= %r" %
#                                                (layer_number, instance.width - layers_width),
#                                                global_key='%s_%s.layer_%d_width%d' %
#                                                           (type(instance).__name__, instance.guid, layer_number,
#                                                            iteration),
#                                                allow_skip=False, allow_load=True, allow_save=True,
#                                                collect=False, quick_decide=False)
#                 layer_thickness.decide()
#                 thickness_value = layer_thickness.value
#             # ToDo: Input through decision
#             material_input = input(
#                 "Enter material for the layer %d (it will be searched or manual input)" % layer_number)
#             new_layer = elements.Layer.create_additional_layer(thickness_value, material=material_input, parent=instance)
#             instance.layers.append(new_layer)
#             layers_width += new_layer.thickness
#             layers_r += new_layer.thickness / new_layer.thermal_conduc
#             if layers_width >= instance.width:
#                 break
#             layer_number += 1
#
#         instance.u_value = 1 / layers_r
#         # check validity of new u value e
#         iteration = 1
#         while self.compare_with_template(instance, building) is False:
#             self.logger.warning("The created layers does not comply with the valid u_value range, "
#                                 "please create new layer set")
#             self.layer_creation(instance, building, iteration)
#             iteration += 1
#         pass
#
#     @classmethod
#     def template_layers_creation(cls, instance, building):
#         instance.layers = []
#         layers_width = 0
#         layers_r = 0
#         template = cls.get_instance_template(instance, building)
#         if template is not None:
#             for i_layer, layer_props in template['layer'].items():
#                 new_layer = elements.Layer.create_additional_layer(
#                     layer_props['thickness'], instance, material=layer_props['material']['name'])
#                 instance.layers.append(new_layer)
#                 layers_width += new_layer.thickness
#                 layers_r += new_layer.thickness / new_layer.thermal_conduc
#             instance.width = layers_width
#             instance.u_value = 1 / layers_r
#         # with template comparison not necessary
#         pass
#
#     @classmethod
#     def compare_with_template(cls, instance, building):
#         template_options = []
#         if instance.u_value is None:
#             return False
#         year_of_construction = building.year_of_construction
#         if year_of_construction is None:
#             year_decision = RealDecision("Enter value for the buildings year of construction",
#                                          global_key="Building_%s.year_of_construction" % building.guid,
#                                          allow_skip=False, allow_load=True, allow_save=True,
#                                          collect=False, quick_decide=False)
#             year_decision.decide()
#             year_of_construction = int(year_decision.value.m)
#         else:
#             year_of_construction = int(building.year_of_construction)
#
#         instance_templates = dict(DataClass(used_param=3).element_bind)
#         material_templates = dict(DataClass(used_param=2).element_bind)
#         instance_type = type(instance).__name__
#         for i in instance_templates[instance_type]:
#             years = ast.literal_eval(i)
#             if years[0] <= year_of_construction <= years[1]:
#                 for type_e in instance_templates[instance_type][i]:
#                     # relev_info = instance_templates[instance_type][i][type_e]
#                     # if instance_type == 'InnerWall':
#                     #     layers_r = 2 / relev_info['inner_convection']
#                     # else:
#                     #     layers_r = 1 / relev_info['inner_convection'] + 1 / relev_info['outer_convection']
#                     layers_r = 0
#                     for layer, data_layer in instance_templates[instance_type][i][type_e]['layer'].items():
#                         material_tc = material_templates[data_layer['material']['material_id']]['thermal_conduc']
#                         layers_r += data_layer['thickness'] / material_tc
#                     template_options.append(1 / layers_r)  # area?
#                 break
#
#         template_options.sort()
#         # check u_value
#         if template_options[0] * 0.8 <= instance.u_value <= template_options[1] * 1.2:
#             return True
#         return False
#
#     @classmethod
#     def get_instance_template(cls, instance, building):
#
#         instance_type = type(instance).__name__
#         instance_templates = dict(DataClass(used_param=3).element_bind)
#         if instance_type in cls.instance_template:
#             return cls.instance_template[instance_type]
#
#         year_of_construction = building.year_of_construction
#         if year_of_construction is None:
#             year_decision = RealDecision("Enter value for the buildings year of construction",
#                                          global_key="Building_%s.year_of_construction" % building.guid,
#                                          allow_skip=False, allow_load=True, allow_save=True,
#                                          collect=False, quick_decide=False)
#             year_decision.decide()
#             building.year_of_construction = int(year_decision.value.m)
#
#         year_of_construction = building.year_of_construction.m
#         template_options = []
#         for i in instance_templates[instance_type]:
#             years = ast.literal_eval(i)
#             if years[0] <= int(year_of_construction) <= years[1]:
#                 template_options = instance_templates[instance_type][i]
#                 break
#
#         if len(template_options.keys()) > 0:
#             decision_template = ListDecision("the following construction types were "
#                                              "found for year %s and instance type %s"
#                                              % (year_of_construction, instance_type),
#                                              choices=list(template_options.keys()),
#                                              global_key="%s_%s.bpsTemplate" % (type(instance).__name__, instance.guid),
#                                              allow_skip=True, allow_load=True, allow_save=True,
#                                              collect=False, quick_decide=not True)
#             if decision_template.value is None:
#                 decision_template.decide()
#             template_value = template_options[decision_template.value]
#             cls.instance_template[instance_type] = template_value
#             return template_value
#
#
# class ExportTEASER(ITask):
#     """Exports a Modelica model with TEASER by using the found information
#     from IFC"""
#     reads = ('instances', 'ifc',)
#     final = True
#
#     materials = {}
#     property_error = {}
#     instance_template = {}
#
#     instance_switcher = {'OuterWall': OuterWall,
#                          'InnerWall': InnerWall,
#                          'Floor': Floor,
#                          'Window': Window,
#                          'GroundFloor': GroundFloor,
#                          'Roof': Rooftop,
#                          # 'OuterDoor': OuterWall,
#                          # 'InnerDoor': InnerWall
#                          }
#
#     @staticmethod
#     def _create_project(element):
#         """Creates a project in TEASER by a given BIM2SIM instance
#         Parent: None"""
#         prj = Project(load_data=True)
#         if len(element.Name) != 0:
#             prj.name = element.Name
#         else:
#             prj.name = element.LongName
#         prj.data.load_uc_binding()
#         return prj
#
#     @classmethod
#     def _create_building(cls, instance, parent):
#         """Creates a building in TEASER by a given BIM2SIM instance
#         Parent: Project"""
#         bldg = Building(parent=parent)
#         # name is important here
#         cls._teaser_property_getter(bldg, instance, instance.finder.templates)
#         cls.instance_template[bldg.name] = {}  # create instance template dict
#         return bldg
#
#     @classmethod
#     def _create_thermal_zone(cls, instance, parent):
#         """Creates a thermal zone in TEASER by a given BIM2SIM instance
#         Parent: Building"""
#         tz = ThermalZone(parent=parent)
#         cls._teaser_property_getter(tz, instance, instance.finder.templates)
#         tz.volume = instance.area * instance.height
#         tz.use_conditions = UseConditions(parent=tz)
#         tz.use_conditions.load_use_conditions(instance.usage)
#         if instance.t_set_heat:
#             tz.use_conditions.set_temp_heat = conversion(instance.t_set_heat, '°C', 'K').magnitude
#         if instance.t_set_cool:
#             tz.use_conditions.set_temp_cool = conversion(instance.t_set_cool, '°C', 'K').magnitude
#
#         tz.use_conditions.cooling_profile = [conversion(25, '°C', 'K').magnitude] * 25
#         tz.use_conditions.with_cooling = instance.with_cooling
#         # hardcode for paper:
#         # todo dja
#         # if PROJECT.PAPER:
#         #     tz.use_conditions.cooling_profile = [conversion(25, '°C', 'K').magnitude] * 25
#         #     tz.use_conditions.with_cooling = instance.with_cooling
#         #     tz.use_conditions.use_constant_infiltration = True
#         #     tz.use_conditions.infiltration_rate = 0.2
#
#         return tz
#
#     @classmethod
#     def _create_teaser_instance(cls, instance, parent, bldg):
#         """creates a teaser instances with a given parent and BIM2SIM instance
#         get exporter necessary properties, from a given instance
#         Parent: ThermalZone"""
#         # determine if is instance or subinstance (disaggregation) get templates from instance
#         if hasattr(instance, 'parent'):
#             sw = type(instance.parent).__name__
#             templates = instance.parent.finder.templates
#         else:
#             sw = type(instance).__name__
#             templates = instance.finder.templates
#
#         teaser_class = cls.instance_switcher.get(sw)
#         if teaser_class is not None:
#             teaser_instance = teaser_class(parent=parent)
#             cls._teaser_property_getter(teaser_instance, instance, templates)
#             cls._instance_related(teaser_instance, instance, bldg)
#
#     @classmethod
#     def _teaser_property_getter(cls, teaser_instance, instance, templates):
#         """get and set all properties necessary to create a Teaser Instance from a BIM2Sim Instance,
#         based on the information on the base.json exporter"""
#         sw = type(teaser_instance).__name__
#         if sw == 'Rooftop':
#             sw = 'Roof'
#         for key, value in templates['base'][sw]['exporter']['teaser'].items():
#             if isinstance(value, list):
#                 # get property from instance (instance dependant on instance)
#                 if value[0] == 'instance':
#                     aux = getattr(instance, value[1])
#                     if type(aux).__name__ == 'Quantity':
#                         aux = aux.magnitude
#                     cls._invalid_property_filter(teaser_instance, instance, key, aux)
#             else:
#                 # get property from json (fixed property)
#                 setattr(teaser_instance, key, value)
#
#     @classmethod
#     def _invalid_property_filter(cls, teaser_instance, instance, key, aux):
#         """Filter the invalid property values and fills it with a template or an user given value,
#         if value is valid, returns the value
#         invalid value: ZeroDivisionError on thermal zone calculations"""
#         error_properties = ['density', 'thickness', 'heat_capac',
#                             'thermal_conduc', 'area']  # properties that are vital to thermal zone calculations
#         white_list_properties = ['orientation']
#         if (aux is None or aux == 0) and key not in white_list_properties:
#             # name from instance to store in error dict
#             if hasattr(instance, 'material'):
#                 name_error = instance.material
#             else:
#                 name_error = instance.name
#             try:
#                 aux = cls.property_error[name_error][key]
#             # redundant case for invalid properties
#             except KeyError:
#                 if key in error_properties:
#                     if hasattr(instance, 'get_material_properties'):
#                         aux = instance.get_material_properties(key)
#                     while aux is None or aux == 0:
#                         aux = float(input('please enter a valid value for %s from %s' % (key, name_error)))
#                     if name_error not in cls.property_error:
#                         cls.property_error[name_error] = {}
#                     cls.property_error[name_error][key] = aux
#         # set attr on teaser instance
#         setattr(teaser_instance, key, aux)
#
#     @classmethod
#     def _bind_instances_to_zone(cls, tz, tz_instance, bldg):
#         """create and bind the instances of a given thermal zone to a teaser instance thermal zone"""
#         for bound_element in tz_instance.bound_elements:
#             cls._create_teaser_instance(bound_element, tz, bldg)
#
#     @classmethod
#     def _instance_related(cls, teaser_instance, instance, bldg):
#         """instance specific function, layers creation
#         if layers not given, loads template"""
#         # property getter if instance has materials/layers
#         if isinstance(instance.layers, list) and len(instance.layers) > 0:
#             for layer_instance in instance.layers:
#                 layer = Layer(parent=teaser_instance)
#                 cls._invalid_property_filter(layer, layer_instance, 'thickness', layer_instance.thickness)
#                 cls._material_related(layer, layer_instance, bldg)
#         # property getter if instance doesn't have any materials/layers
#         else:
#             if getattr(bldg, 'year_of_construction') is None:
#                 bldg.year_of_construction = int(input("Please provide a valid year of construction for building: "))
#             template_options, years_group = cls._get_instance_template(teaser_instance, bldg)
#             template_value = None
#             if len(template_options) > 1:
#                 decision_template = ListDecision("the following construction types were "
#                                                  "found for year %s and instance type %s"
#                                                  % (bldg.year_of_construction, type(instance).__name__),
#                                                  choices=list(template_options.keys()),
#                                                  global_key="%s_%s.bpsTemplate" %
#                                                             (type(instance).__name__, instance.guid),
#                                                  allow_skip=True, allow_load=True, allow_save=True,
#                                                  collect=False, quick_decide=not True)
#                 decision_template.decide()
#                 template_value = decision_template.value
#             elif len(template_options) == 1:
#                 template_value = template_options[0]
#             cls.instance_template[bldg.name][type(teaser_instance).__name__] = [years_group, template_value]
#             teaser_instance.load_type_element(year=bldg.year_of_construction, construction=template_value)
#
#     @classmethod
#     def _material_related(cls, layer, layer_instance, bldg):
#         """material instance specific functions, get properties of material and creates Material in teaser,
#         if material or properties not given, loads material template"""
#         material = Material(parent=layer)
#         cls._teaser_property_getter(material, layer_instance, layer_instance.finder.templates)
#
#     @classmethod
#     def _get_instance_template(cls, teaser_instance, bldg):
#         default = ['heavy', 'light', 'EnEv']
#         year_group = [1995, 2015]  # default year group
#         prj = bldg.parent
#         instance_type = type(teaser_instance).__name__
#         instance_templates = dict(prj.data.element_bind)
#         del instance_templates["version"]
#         if bldg.name in cls.instance_template:
#             if instance_type in cls.instance_template[bldg.name]:
#                 year_group = str(cls.instance_template[bldg.name][instance_type][0])
#                 selected_template = cls.instance_template[bldg.name][instance_type][1]
#                 return [selected_template], year_group
#
#         template_options = []
#         for i in instance_templates:
#             years = instance_templates[i]['building_age_group']
#             if i.startswith(instance_type) and years[0] <= bldg.year_of_construction <= years[1]:
#                 template_options.append(instance_templates[i]['construction_type'])
#                 year_group = years
#         if len(template_options) == 0:
#             return default, year_group
#         return template_options, year_group
#
#     @Task.log
#     def run(self, workflow, instances, ifc):
#         self.logger.info("Export to TEASER")
#         prj = self._create_project(ifc.by_type('IfcProject')[0])
#         bldg_instances = SubElement.get_class_instances('Building')
#         for bldg_instance in bldg_instances:
#             bldg = self._create_building(bldg_instance, prj)
#             tz_instances = SubElement.get_class_instances('ThermalZone')
#             for tz_instance in tz_instances:
#                 tz = self._create_thermal_zone(tz_instance, bldg)
#                 self._bind_instances_to_zone(tz, tz_instance, bldg)
#                 tz.calc_zone_parameters()
#             bldg.calc_building_parameter()
#
#         # prj.weather_file_path = utilities.get_full_path(
#         #     os.path.join(
#         #         'D:/09_OfflineArbeiten/Bim2Sim/Validierung_EP_TEASER/Resources/DEU_NW_Aachen.105010_TMYx.mos'))
#         # self.logger.info(Decision.summary())
#         # import pickle
#         #
#         # filename = os.path.join('D:/09_OfflineArbeiten/Bim2Sim/Validierung_EP_TEASER/TEASERPickles/teaser_pickled_Inst')
#         # outfile = open(filename, 'wb')
#         # pickle.dump(prj, outfile)
#         # outfile.close()
#         #
#         # with open(os.path.join(
#         #         'D:/09_OfflineArbeiten/Bim2Sim/Validierung_EP_TEASER/TEASERPickles/teaser_pickled_Inst'), 'rb') as f:
#         #     prj = pickle.load(f)
#         #
#         # print('test')
#         # self.logger.info(Decision.summary())
#         # Decision.decide_collected()
#         # Decision.save(PROJECT.decisions)
#         #
#         # Decision.save(
#         #     os.path.join('D:/09_OfflineArbeiten/Bim2Sim/Validierung_EP_TEASER/TEASERPickles/current_decisions.json'))
#         # prj.calc_all_buildings()
#
#         prj.export_aixlib(path=PROJECT.root / 'export' / 'TEASEROutput')
#         print()
#


class ExportEP(ITask):
    """Exports an EnergyPlus model based on IFC information"""

    ENERGYPLUS_VERSION = "9-4-0"

    reads = ('instances', 'ifc')
    final = True

    @Task.log
    def run(self, workflow, instances, ifc):
        self.logger.info("Creates python representation of relevant ifc types")
        for inst in list(instances):
            if instances[inst].ifc_type == "IfcSpace":
                for bound in instances[inst].space_boundaries:
                    instances[bound.guid] = bound
        # geometric preprocessing before export
        self.logger.info("Check syntax of IfcRelSpaceBoundary")
        sb_checker = Checker(ifc, self.paths)
        self.logger.info("All tests done!")
        if len(sb_checker.error_summary) == 0:
            self.logger.info(
                "All %d IfcRelSpaceBoundary entities PASSED the syntax validation process." % len(sb_checker.bounds))
        else:
            self.logger.warning("%d out of %d IfcRelSpaceBoundary entities FAILED the syntax validation process. \n"
                                "Occuring sets of errors: %s \n"
                                "See ifc_SB_error_summary.json for further information on the errors."
                                % (len(sb_checker.error_summary),
                                   len(sb_checker.bounds),
                                   set(tuple(s) for s in [vals for key, vals in sb_checker.error_summary.items()])))
        self.logger.info("Geometric preprocessing for EnergyPlus Export started ...")
        self.logger.info("Compute relationships between space boundaries")
        self.logger.info("Compute relationships between openings and their base surfaces")
        instances = self._get_parents_and_children(instances)
        self.logger.info("Move openings to base surface, if needed")
        self._move_children_to_parents(instances)
        self.logger.info("Fix surface orientation")
        self._fix_surface_orientation(instances) # todo: Check if working properly
        self.logger.info("Get neighboring space boundaries")
        # self._get_neighbor_bounds(instances)
        # self._compute_2b_bound_gaps(instances) # todo: fix
        # self._move_bounds_to_centerline(instances)
        # self._fill_2b_gaps(instances)
        # self._vertex_scaled_centerline_bounds(instances)
        # for inst in instances:
        #     if instances[inst].ifc_type == "IfcRelSpaceBoundary":
        #         try:
        #             instances[inst].bound_shape = instances[inst].bound_shape_cl
        #         except:
        #             pass
        # # self._intersect_scaled_centerline_bounds(instances)
        self.logger.info("Geometric preprocessing for EnergyPlus Export finished!")
        self.logger.info("IDF generation started ...")
        idf = self._init_idf(self.paths)
        self._init_zone(instances, idf)
        self._init_zonelist(idf)
        self._init_zonegroups(instances, idf)
        self._get_bs2021_materials_and_constructions(idf)
        for zone in idf.idfobjects["ZONE"]:
            if zone.Name == "All_Zones":
                continue
            room, room_key = self._get_room_from_zone_dict(key=ifc.by_id(zone.Name).LongName)
            self._set_infiltration(idf, name=zone.Name, zone_name=zone.Name, room=room, room_key=room_key)
            self._set_people(idf, name=zone.Name, zone_name=zone.Name, room=room, room_key=room_key)
            self._set_equipment(idf, name=zone.Name, zone_name=zone.Name, room=room, room_key=room_key)
            self._set_lights(idf, name=zone.Name, zone_name=zone.Name, room=room, room_key=room_key)
        # self._set_people(idf, name="all zones")
        # self._set_equipment(idf, name="all zones")
        self._add_shadings(instances, idf)
        self._set_simulation_control(idf)
        idf.set_default_constructions()
        self.logger.info("Export IDF geometry")
        self._export_geom_to_idf(instances, idf)
        self._set_output_variables(idf)
        self._idf_validity_check(idf)
        idf.save()
        subprocess.run(['energyplus', '-x', '-c', '--convert-only', '-d', self.paths.export, idf.idfname])
        self._export_surface_areas(instances, idf) # todo: fix
        self._export_space_info(instances, idf)
        self._export_boundary_report(instances, idf, ifc)
        self.logger.info("IDF generation finished!")

        Element.finder.load(self.paths.finder)
        # idf.view_model()
        # self._export_to_stl_for_cfd(instances, idf)
        # self._display_shape_of_space_boundaries(instances)
        run_decision = BoolDecision(question="Do you want to run the full energyplus simulation (annual, readvars)?",
                                    global_key='EnergyPlus.FullRun', allow_load=True, allow_save=True, collect=False)
        ep_full = run_decision.decide()
        design_day = False
        if not ep_full:
            design_day = True
        output_string = str(self.paths.export / 'EP-results/')
        idf.run(output_directory=output_string, readvars=ep_full, annual=ep_full, design_day=design_day)
        # self._visualize_results(
        #     csv_name=paths.export / 'EP-results/eplusout.csv')

    def _string_to_datetime(self, date_str):
        """
        Converts a date string in the format MM:DD hh:mm:ss into a datetime object.
        :param date_str: A date string in the specified format.
        :return: The converted datetime object.
        """
        date_str = date_str.strip()

        if date_str[7:9] != '24':
            return pd.to_datetime(date_str, format=' %m/%d  %H:%M:%S')

        # If the time is 24, set it to 0 and increment day by 1
        date_str = date_str[0:7] + '00' + date_str[9:]
        return pd.to_datetime(date_str, format=' %m/%d  %H:%M:%S') + pd.Timedelta(days=1)

    @staticmethod
    def _extract_cols_from_df(df, col_name_part):
        col = [col for col in df.columns if col_name_part in col]
        return_df = df[col].copy()
        return_df["Date/Time"] = df["Date/Time"].copy()
        return_df = return_df.set_index("Date/Time", drop=True).dropna()
        return return_df

    def _visualize_results(self, csv_name, period="week",
                           number=28, date=False):
        """
        Plot Zone Mean Air Temperature (Hourly) vs Outdoor Temperature per zone and as an overview on all zones.
        :param csv_name: path to energyplus outputs (eplusout.csv)
        :param period: choose plotting period ("year"/"month"/"week"/"day"/"date")
        :param number: choose number of day or week (0...365 (day) or 0...52 (week))
        :param date: only required if period == date. enter date in format date=[int(month), int(day)]
        :return:
        """
        res_df = pd.read_csv(csv_name)
        res_df["Date/Time"] = res_df["Date/Time"].apply(self._string_to_datetime)
        # df = res_df.loc[:, ~res_df.columns.str.contains('Surface Inside Face Temperature']
        zone_mean_air = self._extract_cols_from_df(res_df, "Zone Mean Air Temperature")
        ideal_loads = self._extract_cols_from_df(res_df, "IDEAL LOADS AIR SYSTEM:Zone Ideal Loads Zone Sensible")
        equip_rate = self._extract_cols_from_df(res_df, "Zone Electric Equipment Convective Heating Rate")
        people_rate = self._extract_cols_from_df(res_df, "Zone People Convective Heating Rate")
        rad_dir = self._extract_cols_from_df(res_df, "Site Direct Solar Radiation Rate per Area")
        # rad_dir_h = rad_dir.resample('1h').mean()
        temp = self._extract_cols_from_df(res_df, "Outdoor Air Drybulb Temperature [C](Hourly)")
        t_mean = temp.resample('24h').mean()
        zone_id_list = []
        for col in zone_mean_air.columns:
            z_id = col.partition(':')
            if z_id[0] not in zone_id_list:
                zone_id_list.append(z_id[0])
        if period == "year":
            for col in zone_mean_air.columns:
                ax = zone_mean_air.plot(y=[col], figsize=(10, 5), grid=True)
                # temp.plot(ax=ax)
                t_mean.plot(ax=ax)
                plt.show()
            axc = zone_mean_air.iloc[:].plot(figsize=(10, 5), grid=True)
            t_mean.iloc[:].plot(ax=axc)
            plt.show()
            return
        elif period == "month":
            for col in zone_mean_air.columns:
                ax = zone_mean_air[zone_mean_air.index.month == number].plot(y=[col], figsize=(10, 5), grid=True)
                # temp.plot(ax=ax)
                temp[temp.index.month == number].plot(ax=ax)
                plt.show()
            axc = zone_mean_air[zone_mean_air.index.month == number].plot(figsize=(10, 5), grid=True)
            temp[temp.index.month == number].plot(ax=axc)
            plt.show()
            return
        elif period == "date":
            month = date[0]
            day = date[1]
            for col in zone_mean_air.columns:
                ax = zone_mean_air.loc[((zone_mean_air.index.month == month) & (zone_mean_air.index.day == day))] \
                    .plot(y=[col], figsize=(10, 5), grid=True)
                # temp.plot(ax=ax)
                temp.loc[((temp.index.month == month) & (temp.index.day == day))].plot(ax=ax)
                plt.show()
            axc = zone_mean_air.loc[((zone_mean_air.index.month == month) & (zone_mean_air.index.day == day))] \
                .plot(figsize=(10, 5), grid=True)
            temp.loc[((temp.index.month == month) & (temp.index.day == day))].plot(ax=axc)
            plt.show()
            return
        elif period == "week":
            min = number * 168
            max = (number + 1) * 168
        elif period == "day":
            min = number * 24
            max = (number + 1) * 24
        for col in zone_mean_air.columns:
            ax = zone_mean_air.iloc[min:max].plot(y=[col], figsize=(10, 5), grid=True)
            # temp.plot(ax=ax)
            temp.iloc[min:max].plot(ax=ax)
            plt.show()
        axc = zone_mean_air.iloc[min:max].plot(figsize=(10, 5), grid=True)
        temp.iloc[min:max].plot(ax=axc)
        plt.show()

        for zid in zone_id_list:
            fig, (ax1, ax2) = plt.subplots(2, sharex=True, figsize=(10, 8))
            fig.suptitle("Zone " + zid, y=1.00)
            z_col = [col for col in ideal_loads.columns if zid in col]
            zma_col = [col for col in zone_mean_air.columns if zid in col]
            ideal_loads[z_col].iloc[min:max].plot(ax=ax1, grid=True)
            # ax1b = ax1.twinx()
            # rad_dir_h.iloc[min:max].plot(ax=ax1b)
            zone_mean_air[zma_col].iloc[min:max].plot(ax=ax2, grid=True, color='green')
            temp.iloc[min:max].plot(ax=ax2, color='black')
            ax1.set_title("Loads")
            ax2.set_title("Temperatures")
            ax1.autoscale()
            ax2.autoscale()
            fig.tight_layout(rect=[0, 0.03, 1, 0.8])
            plt.show()

    @staticmethod
    def get_center_of_face(face):
        """
        Calculates the center of the given face. The center point is the center of mass.
        """
        prop = GProp_GProps()
        brepgprop_SurfaceProperties(face, prop)
        return prop.CentreOfMass()

    @staticmethod
    def get_center_of_edge(edge):
        """
        Calculates the center of the given edge. The center point is the center of mass.
        """
        prop = GProp_GProps()
        brepgprop_LinearProperties(edge, prop)
        return prop.CentreOfMass()

    def scale_face(self, face, factor):
        """
        Scales the given face by the given factor, using the center of mass of the face as origin of the transformation.
        """
        center = self.get_center_of_face(face)
        trsf = gp_Trsf()
        trsf.SetScale(center, factor)
        return BRepBuilderAPI_Transform(face, trsf).Shape()

    def scale_edge(self, edge, factor):
        """
        Scales the given edge by the given factor, using the center of mass of the edge as origin of the transformation.
        """
        center = self.get_center_of_edge(edge)
        trsf = gp_Trsf()
        trsf.SetScale(center, factor)
        return BRepBuilderAPI_Transform(edge, trsf).Shape()

    def _intersect_scaled_centerline_bounds(self, instances):
        for inst in instances:
            if instances[inst].ifc_type != "IfcSpace":
                continue
            space_obj = instances[inst]
            bbox = Bnd_Box()
            halfspaces = []
            for bound in space_obj.space_boundaries:
                if hasattr(bound, 'related_parent_bound'):
                    continue
                if not hasattr(bound, 'bound_shape_cl'):
                    continue
                if not hasattr(bound, 'scaled_bound_cl'):
                    bound.scaled_bound_cl = self.scale_face(bound.bound_shape_cl, 1.3)
                halfspace = self._create_halfspaces(bound.scaled_bound_cl, space_obj)
                halfspaces.append(halfspace)
                brepbndlib_Add(bound.bound_shape_cl, bbox)
            if hasattr(space_obj, 'space_boundaries_2B'):
                for bound_b in space_obj.space_boundaries_2B:
                    if not hasattr(bound_b, 'bound_shape_cl'):
                        print("no bound shape 2b")
                        continue
                    bound.scaled_bound_cl = self.scale_face(bound_b.bound_shape_cl, 1.3)
                    halfspace = self._create_halfspaces(bound.scaled_bound_cl, space_obj)
                    halfspaces.append(halfspace)
                    brepbndlib_Add(bound_b.bound_shape, bbox)
            common_shape = BRepPrimAPI_MakeBox(bbox.CornerMin(), bbox.CornerMax()).Solid()
            for halfspace in halfspaces:
                bound_prop = GProp_GProps()
                brepgprop_SurfaceProperties(halfspace, bound_prop)
                area = bound_prop.Mass()
                if area == 0:
                    continue
                # todo: fix common_shape no longer returns zero-area compound
                temp_comm = BRepAlgoAPI_Common(common_shape, halfspace).Shape()
                comm_prop = GProp_GProps()
                brepgprop_SurfaceProperties(temp_comm, comm_prop)
                temp_area = comm_prop.Mass()
                if temp_area == 0:
                    temp_comm = BRepAlgoAPI_Common(common_shape, halfspace).Shape()
                    comm_prop = GProp_GProps()
                    brepgprop_SurfaceProperties(temp_comm, comm_prop)
                    temp_area = comm_prop.Mass()
                    if temp_area == 0:
                        continue
                common_shape = temp_comm
            space_obj.space_shape_cl = common_shape
            faces = self.get_faces_from_shape(space_obj.space_shape_cl)
            for bound in space_obj.space_boundaries:
                if hasattr(bound, 'related_parent_bound'):
                    continue
                if not hasattr(bound, 'bound_shape_cl'):
                    continue
                if hasattr(bound, 'bound_neighbors_2b'):
                    continue
                bound_cl_prop = GProp_GProps()
                brepgprop_SurfaceProperties(bound.bound_shape_cl, bound_cl_prop)
                for face in faces:
                    distance = BRepExtrema_DistShapeShape(face, bound.bound_shape_cl, Extrema_ExtFlag_MIN).Value()
                    if distance < 1e-3:
                        max_area = bound_cl_prop.Mass()
                        face_prop = GProp_GProps()
                        brepgprop_SurfaceProperties(face, face_prop)
                        face_center = face_prop.CentreOfMass()

                        cl_center = bound_cl_prop.CentreOfMass()
                        center_dist = face_center.Distance(cl_center) ** 2
                        if center_dist < 0.5:
                            this_area = face_prop.Mass()
                            # only apply for rectangular shapes
                            nb_vertices = SpaceBoundary._get_number_of_vertices(bound.bound_shape)
                            if nb_vertices > 8:
                                continue
                            if this_area > max_area:
                                bound.bound_shape_cl = face
                                print("newShape", bound_cl_prop.Mass(), face_prop.Mass())
                                if not hasattr(bound, 'related_bound'):
                                    continue
                                rel_bound = bound.related_bound
                                if not hasattr(rel_bound, 'bound_neighbors_2b'):
                                    continue
                                rel_bound.bound_shape_cl = face.Reversed()
            print('WAIT')

    @staticmethod
    def _make_solid_box_shape(shape):
        box = Bnd_Box()
        brepbndlib_Add(shape, box)
        solid_box = BRepPrimAPI_MakeBox(box.CornerMin(), box.CornerMax()).Solid()
        return solid_box

    def _vertex_scaled_centerline_bounds(self, instances):
        sec_shapes = []
        for inst in instances:
            if instances[inst].ifc_type != "IfcSpace":
                continue
            space_obj = instances[inst]
            bbox = Bnd_Box()
            shapeBuild = TopoDS_Builder()
            bound_compound = TopoDS_Compound()
            scaled_compound = TopoDS_Compound()
            shapeBuild.MakeCompound(bound_compound)
            shapeBuild.MakeCompound(scaled_compound)
            halfspaces = []
            for i, bound in enumerate(space_obj.space_boundaries[:]):
                if hasattr(bound, 'related_parent_bound'):
                    continue
                if not hasattr(bound, 'bound_shape_cl'):
                    continue
                if not hasattr(bound, 'scaled_bound_cl'):
                    bound.scaled_bound_cl = self.scale_face(bound.bound_shape_cl, 1.5)
                halfspace = self._create_halfspaces(bound.scaled_bound_cl, space_obj)
                halfspaces.append(halfspace)
                brepbndlib_Add(bound.bound_shape_cl, bbox)
                shapeBuild.Add(bound_compound, bound.bound_shape_cl)
                shapeBuild.Add(scaled_compound, bound.scaled_bound_cl)
                sections = []
                b_processed = []
                for j, other_bound in enumerate(space_obj.space_boundaries):
                    if (other_bound in b_processed):
                        continue
                    b_processed.append(other_bound)
                    if other_bound == bound:
                        continue
                        # todo: should no longer be necessary (
                        if not hasattr(other_bound, 'bound_neighbors_2b'):
                            continue
                        for b_bound in other_bound.bound_neighbors_2b:
                            # take into account 2b space boundaries with different surface normals
                            check1 = IdfObject._compare_direction_of_normals(bound.bound_normal, b_bound.bound_normal)
                            if (check1):
                                continue
                            if not hasattr(bound, 'scaled_bound_cl'):
                                bound.scaled_bound_cl = self.scale_face(bound.bound_shape_cl, 1.5)
                            if not hasattr(b_bound, 'bound_shape_cl'):
                                if b_bound.bound_instance is None:
                                    b_bound.bound_shape_cl = b_bound.bound_shape
                            if not hasattr(b_bound, 'scaled_bound_cl'):
                                b_bound.scaled_bound_cl = self.scale_face(b_bound.bound_shape_cl, 2)
                            sec = BRepAlgoAPI_Section(bound.scaled_bound_cl, b_bound.scaled_bound_cl)
                            sections.append(sec)
                        if other_bound == bound:
                            continue
                    if hasattr(other_bound, 'related_parent_bound'):
                        continue
                    if not hasattr(other_bound, 'bound_shape_cl'):
                        continue
                    if not hasattr(other_bound, 'scaled_bound_cl'):
                        other_bound.scaled_bound_cl = self.scale_face(other_bound.bound_shape_cl, 1.5)
                    unscaled_dist = BRepExtrema_DistShapeShape(bound.bound_shape_cl, other_bound.bound_shape_cl,
                                                               Extrema_ExtFlag_MIN).Value()
                    if unscaled_dist < 0.3:
                        scaled_dist = BRepExtrema_DistShapeShape(bound.scaled_bound_cl, other_bound.scaled_bound_cl,
                                                                 Extrema_ExtFlag_MIN).Value()
                        if scaled_dist > 1e-4:
                            continue
                    # todo: loop over neighbors of other_bound. if there are neighbors with the same surface normal
                    # other_bound, check, if this neighbors scaled bound also intersects with curr bounds scaled bound.
                    # if true, add scaled bound to a bounding box and intersect curr bound with this bounding box
                    # todo: how to ensure that not multiple bounding boxes occur? append these bounds to a list
                    # and check, if this bound has already been processed?
                    # take also into account, that 2b bounds may already have been removed

                    # deal with bounds of the same orientation. Compute intersection edge and scale edge
                    if IdfObject._compare_direction_of_normals(bound.bound_normal, other_bound.bound_normal):
                        or_distance = BRepExtrema_DistShapeShape(bound.bound_shape_cl, other_bound.bound_shape_cl,
                                                                 Extrema_ExtFlag_MIN).Value()
                        if or_distance > 1e-6:
                            continue
                        sec = BRepAlgoAPI_Section(bound.bound_shape_cl, other_bound.bound_shape_cl)
                        sec_shape = self.scale_edge(sec.Shape(), 2)
                        sec = BRepAlgoAPI_Section(bound.scaled_bound_cl, sec_shape)
                        sections.append(sec)
                        continue

                    neighbor_box = Bnd_Box()
                    brepbndlib_Add(other_bound.scaled_bound_cl, neighbor_box)
                    neighbor_count = 0
                    for neighbor in space_obj.space_boundaries:
                        if (neighbor in b_processed):
                            continue
                        if hasattr(neighbor, 'related_parent_bound'):
                            continue
                        if not hasattr(neighbor, 'bound_shape_cl'):
                            continue
                        if neighbor == other_bound:
                            continue

                        if not IdfObject._compare_direction_of_normals(other_bound.bound_normal, neighbor.bound_normal):
                            continue
                        if not hasattr(neighbor, 'scaled_bound_cl'):
                            neighbor.scaled_bound_cl = self.scale_face(neighbor.bound_shape_cl, 1.5)
                        no_dist = BRepExtrema_DistShapeShape(neighbor.scaled_bound_cl, other_bound.scaled_bound_cl,
                                                             Extrema_ExtFlag_MIN).Value()
                        if no_dist > 1e-6:
                            continue
                        if not (neighbor in bound.bound_neighbors):
                            nb_dist = BRepExtrema_DistShapeShape(neighbor.scaled_bound_cl, bound.scaled_bound_cl,
                                                                 Extrema_ExtFlag_MIN).Value()
                            if nb_dist > 1e-6:
                                continue
                        brepbndlib_Add(neighbor.scaled_bound_cl, neighbor_box)
                        neighbor_count += 1
                        b_processed.append(neighbor)
                    if neighbor_count > 0:
                        neighbor_shape = BRepPrimAPI_MakeBox(neighbor_box.CornerMin(), neighbor_box.CornerMax()).Shape()
                        sec = BRepAlgoAPI_Section(bound.scaled_bound_cl, neighbor_shape)
                        sections.append(sec)
                        continue

                    # get bounding box for sectioning face
                    sec = BRepAlgoAPI_Section(bound.scaled_bound_cl, other_bound.scaled_bound_cl)
                    distance = BRepExtrema_DistShapeShape(bound.bound_shape_cl, other_bound.bound_shape_cl,
                                                          Extrema_ExtFlag_MIN).Value()
                    # if distance < 1e-6:
                    #     # if centerline bounds are direct neighbors, compute section of unscaled bounds
                    #     # and scale resulting edge
                    #     sec = BRepAlgoAPI_Section(bound.bound_shape_cl, other_bound.bound_shape_cl)
                    #     sec_shape = self.scale_edge(sec.Shape(), 2)
                    #     sec = BRepAlgoAPI_Section(bound.scaled_bound_cl, sec_shape)
                    if SpaceBoundary._get_number_of_vertices(sec.Shape()) < 2:
                        sec_solid = self._make_solid_box_shape(other_bound.scaled_bound_cl)
                        sec = BRepAlgoAPI_Section(bound.scaled_bound_cl, sec_solid)

                    sections.append(sec)
                sections2 = []
                for sec in sections:
                    sec.neighbors = []
                    sec_bbox = Bnd_Box()
                    brepbndlib_Add(sec.Shape(), sec_bbox)
                    try:
                        sec.center = ifcopenshell.geom.utils.get_bounding_box_center(sec_bbox).XYZ()
                        sections2.append(sec)
                    except:
                        continue
                    for sec2 in sections:
                        if sec == sec2:
                            continue
                        if not hasattr(sec2, 'center'):
                            try:
                                sec2_bbox = Bnd_Box()
                                brepbndlib_Add(sec2.Shape(), sec2_bbox)
                                sec2.center = ifcopenshell.geom.utils.get_bounding_box_center(sec2_bbox)
                            except:
                                continue
                        distance = BRepExtrema_DistShapeShape(sec.Shape(), sec2.Shape()).Value()
                        if distance < 1e-6:
                            sec.neighbors.append(sec2)
                if len(sections2) == 0:
                    continue
                first_sec = sections2[0]
                if not hasattr(sections2[0], 'neighbors'):
                    continue
                if len(sections2[0].neighbors) < 2:
                    continue
                prev = sections2[0].neighbors[-1]
                vertex_list = []
                sec = sections2[0]
                for sec in sections2:
                    sec.next_neighbor = True
                while_counter = 0
                # while sec.next_neighbor:
                while while_counter < len(sections2):
                    if sec == first_sec:
                        sec.next_neighbor = False
                    for ne in sec.neighbors:
                        if ne == prev:
                            continue
                        next = ne
                    vert = BRepAlgoAPI_Section(sec.Shape(), next.Shape())
                    vertex_list.append(vert)
                    prev = sec
                    sec = next
                    while_counter += 1
                    if while_counter == 100:
                        print("BROKE WHILE")
                        break
                if while_counter == 100:
                    continue
                vert_list2 = []
                for vert in vertex_list:
                    an_exp = TopExp_Explorer(vert.Shape(), TopAbs_VERTEX)
                    while an_exp.More():
                        vertex = topods_Vertex(an_exp.Current())
                        vert_list2.append(vertex)
                        an_exp.Next()
                if len(vert_list2) == 0:
                    continue
                vert_list2.append(vert_list2[0])
                if len(vert_list2) < 4:
                    continue
                if len(vert_list2) > 12:
                    continue
                # todo: check if all 2B bounds have been fixed yet
                # bound.bound_shape_cl = SpaceBoundary._make_face_from_vertex_list(vert_list2)

                try:
                    bound.bound_shape_cl = SpaceBoundary._make_face_from_vertex_list(vert_list2)
                except:
                    continue
                # bound.bound_shape_cl = self.fix_face(bound.bound_shape_cl)
                bound.bound_shape_cl = self.fix_shape(bound.bound_shape_cl)
                if bound.related_bound == None:
                    continue
                rel_bound = bound.related_bound
                area_bound = SpaceBoundary.get_bound_area(bound.bound_shape_cl)
                area_related = SpaceBoundary.get_bound_area(rel_bound.bound_shape_cl)
                if area_bound > area_related:
                    rel_bound.bound_shape_cl = bound.bound_shape_cl.Reversed()

                # if not hasattr(rel_bound, 'bound_neighbors_2b'):
                #   continue
            print('WAIT')

    @staticmethod
    def fix_face(face, tolerance=1e-3):
        fix = ShapeFix_Face(face)
        fix.SetMaxTolerance(tolerance)
        fix.Perform()
        return fix.Face()

    @staticmethod
    def fix_shape(shape, tolerance=1e-3):
        fix = ShapeFix_Shape(shape)
        fix.SetFixFreeShellMode(True)
        sf = fix.FixShellTool()
        fix.LimitTolerance(tolerance)
        fix.Perform()
        return fix.Shape()

    @staticmethod
    def _create_halfspaces(bound_shape, space_obj):
        try:
            halfspace = BRepPrimAPI_MakeHalfSpace(bound_shape, space_obj.space_center).Solid()
            print("Not a compound")
        except:
            an_exp = TopExp_Explorer(bound_shape, TopAbs_FACE)
            while an_exp.More():
                shape = topods_Face(an_exp.Current())
                an_exp.Next()
            halfspace = BRepPrimAPI_MakeHalfSpace(shape, space_obj.space_center).Solid()
        return halfspace

    def _move_bound_in_direction_of_normal(self, bound, move_dist, reversed=False):
        prod_vec = []
        move_dir = bound.bound_normal.Coord()
        if reversed:
            move_dir = bound.bound_normal.Reversed().Coord()
        for i in move_dir:
            prod_vec.append(move_dist * i)

        # move bound in direction of bound normal by move_dist
        trsf = gp_Trsf()
        coord = gp_XYZ(*prod_vec)
        vec = gp_Vec(coord)
        trsf.SetTranslation(vec)
        bound.bound_shape_cl = BRepBuilderAPI_Transform(bound.bound_shape, trsf).Shape()
        return trsf

    def _move_2b_bounds_to_centerline(self, inst_obj, trsf):
        """
        Moves neighbors (type 2b) of a space boundary to the centerline of the space boundary.
        Only moves the 2b neighbor, if the 2b boundary has the same orientation as the related bound.
        """
        if hasattr(inst_obj, 'bound_neighbors_2b'):
            for b_bound in inst_obj.bound_neighbors_2b:
                if not IdfObject._compare_direction_of_normals(inst_obj.bound_normal, b_bound.bound_normal):
                    continue
                if b_bound.thermal_zones[0] != inst_obj.thermal_zones[0]:
                    continue
                b_bound.bound_shape_cl = BRepBuilderAPI_Transform(b_bound.bound_shape, trsf).Shape()

    def _move_neighbors_to_centerline(self, inst_obj, trsf, first=False):
        """
        Moves virtual neighbors to centerline of this boundary, if virtual bound has same orientation as this boundary.
        """
        if hasattr(inst_obj, 'bound_neighbors'):
            for neighbor in inst_obj.bound_neighbors:
                if neighbor.bound_instance != None:
                    continue
                if not IdfObject._compare_direction_of_normals(inst_obj.bound_normal, neighbor.bound_normal):
                    continue
                if first:
                    if hasattr(neighbor, 'bound_shape_cl'):
                        continue
                neighbor.bound_shape_cl = BRepBuilderAPI_Transform(neighbor.bound_shape, trsf).Shape()
                if neighbor.related_bound is not None:
                    rel_dist = BRepExtrema_DistShapeShape(neighbor.bound_shape,
                                                          neighbor.related_bound.bound_shape,
                                                          Extrema_ExtFlag_MIN).Value()
                    if rel_dist > 1e-6:
                        continue
                    neighbor.related_bound.bound_shape_cl = neighbor.bound_shape_cl.Reversed()

    def _move_2b_neighbors_to_centerline(self, inst_obj, trsf, first=False):
        if inst_obj.bound_instance == None:
            return
        if hasattr(inst_obj, 'bound_neighbors_2b'):
            for b_bound in inst_obj.bound_neighbors_2b:
                for neighbor2 in b_bound.bound_neighbors:
                    if neighbor2.bound_instance != None:
                        continue
                    if neighbor2 == inst_obj:
                        continue
                    if first:
                        if hasattr(neighbor2, 'bound_shape_cl'):
                            continue
                    check2 = IdfObject._compare_direction_of_normals(inst_obj.bound_normal,
                                                                     neighbor2.bound_normal)
                    if not check2:
                        continue
                    neighbor2.bound_shape_cl = BRepBuilderAPI_Transform(neighbor2.bound_shape, trsf).Shape()
                    if neighbor2.related_bound is not None:
                        neighbor2.related_bound.bound_shape_cl = neighbor2.bound_shape_cl.Reversed()
                    return

    def _move_external_bounds_to_centerline(self, inst_obj):
        """
        Move external space boundaries (non-virtual) to outer face of bound_instance.
        """
        continue_flag = True
        if (inst_obj.is_external and inst_obj.physical):
            if hasattr(inst_obj, 'related_parent_bound'):
                return continue_flag
            center_shape = BRepBuilderAPI_MakeVertex(inst_obj.thermal_zones[0].space_center).Shape()
            center_dist = BRepExtrema_DistShapeShape(
                inst_obj.bound_shape,
                center_shape,
                Extrema_ExtFlag_MIN
            ).Value()
            if hasattr(inst_obj.bound_instance, 'thickness'):
                thickness = inst_obj.bound_instance.thickness
            elif hasattr(inst_obj.bound_instance, 'layers') \
                    and inst_obj.bound_instance.layers is not None \
                    and hasattr(inst_obj.bound_instance.layers[0], 'thickness'):
                thickness = inst_obj.bound_instance.layers[0].thickness
            else:
                thickness = 0.2
            self._move_bound_in_direction_of_normal(inst_obj, thickness)

            # check if boundary has been moved correctly
            # and otherwise move again in reversed direction
            new_distance = BRepExtrema_DistShapeShape(
                inst_obj.bound_shape_cl,
                center_shape,
                Extrema_ExtFlag_MIN
            ).Value()
            if new_distance > center_dist:
                return continue_flag
            else:
                self._move_bound_in_direction_of_normal(inst_obj, thickness, reversed=True)
            return continue_flag

    def _move_bounds_to_centerline(self, instances):
        for inst in instances:
            if instances[inst].ifc_type != "IfcRelSpaceBoundary":
                continue
            inst_obj = instances[inst]
            continue_flag = self._move_external_bounds_to_centerline(inst_obj)
            if continue_flag:
                continue

            if not hasattr(inst_obj, 'related_bound'):
                continue
            if inst_obj.related_bound is None:
                continue

            distance = BRepExtrema_DistShapeShape(inst_obj.bound_shape, inst_obj.related_bound.bound_shape,
                                                  Extrema_ExtFlag_MIN).Value()

            if hasattr(inst_obj, 'bound_shape_cl'):
                continue

            half_dist = distance / 2
            trsf = self._move_bound_in_direction_of_normal(inst_obj, half_dist)
            self._move_2b_bounds_to_centerline(inst_obj, trsf)
            self._move_neighbors_to_centerline(inst_obj, trsf, first=False)
            self._move_2b_neighbors_to_centerline(inst_obj, trsf, first=False)

            # check if boundary has been moved correctly
            # and otherwise move again in reversed direction
            new_distance = BRepExtrema_DistShapeShape(
                inst_obj.bound_shape_cl,
                inst_obj.related_bound.bound_shape,
                Extrema_ExtFlag_MIN
            ).Value()
            if new_distance < distance:
                continue
            else:
                trsf = self._move_bound_in_direction_of_normal(inst_obj, half_dist, reversed=True)
                self._move_2b_bounds_to_centerline(inst_obj, trsf)
                self._move_neighbors_to_centerline(inst_obj, trsf, first=False)
                self._move_2b_neighbors_to_centerline(inst_obj, trsf, first=False)

    def _fill_2b_gaps(self, instances):
        for inst in instances:
            if instances[inst].ifc_type != "IfcRelSpaceBoundary":
                continue
            bound = instances[inst]
            if not hasattr(bound, 'bound_shape_cl'):
                continue
            if not hasattr(bound, 'bound_neighbors_2b'):
                continue
            for b_bound in bound.bound_neighbors_2b:
                check2 = IdfObject._compare_direction_of_normals(bound.bound_normal, b_bound.bound_normal)
                if not check2:
                    continue
                for neighbor in b_bound.bound_neighbors:
                    if neighbor == bound:
                        continue
                    if not hasattr(neighbor, 'bound_shape_cl'):
                        continue
                    # if not bound.bound_instance == neighbor.bound_instance:
                    #     continue
                    sb_neighbor = neighbor
                    check1 = IdfObject._compare_direction_of_normals(bound.bound_normal, sb_neighbor.bound_normal)
                    if not (check1):
                        continue
                    distance = BRepExtrema_DistShapeShape(bound.bound_shape_cl, sb_neighbor.bound_shape_cl,
                                                          Extrema_ExtFlag_MIN).Value()
                    if distance < 1e-3:
                        continue
                    if distance > 0.4:
                        continue

                    neigh_normal = (sb_neighbor.bound_center - bound.bound_center)
                    neigh_normal.Normalize()
                    anExp = TopExp_Explorer(bound.bound_shape_cl, TopAbs_VERTEX)
                    result_vert = []
                    moved_vert_count = 0
                    while anExp.More():
                        prod_vec = []
                        vert = anExp.Current()
                        vertex = topods_Vertex(vert)
                        pnt_v1 = BRep_Tool.Pnt(vertex)
                        dist = BRepExtrema_DistShapeShape(vertex, sb_neighbor.bound_shape_cl,
                                                          Extrema_ExtFlag_MIN).Value()

                        if (dist - distance) ** 2 < 1e-2:
                            for i in neigh_normal.Coord():
                                prod_vec.append(i * dist / 2)
                            trsf = gp_Trsf()
                            coord = gp_XYZ(*prod_vec)
                            vec = gp_Vec(coord)
                            trsf.SetTranslation(vec)
                            pnt_v1.Transform(trsf)

                            result_vert.append(pnt_v1)
                            moved_vert_count += 1
                        else:
                            result_vert.append(pnt_v1)
                        anExp.Next()
                        anExp.Next()
                    result_vert.append(result_vert[0])
                    new_face1 = SpaceBoundary._make_faces_from_pnts(result_vert)

                    neigh_normal = neigh_normal.Reversed()
                    anExp = TopExp_Explorer(sb_neighbor.bound_shape_cl, TopAbs_VERTEX)
                    result_vert = []
                    while anExp.More():
                        prod_vec = []
                        vert = anExp.Current()
                        vertex = topods_Vertex(vert)
                        pnt_v1 = BRep_Tool.Pnt(vertex)
                        dist = BRepExtrema_DistShapeShape(vertex, bound.bound_shape_cl, Extrema_ExtFlag_MIN).Value()

                        if (dist - distance) ** 2 < 1e-2:
                            for i in neigh_normal.Coord():
                                prod_vec.append(i * dist / 2)
                            trsf = gp_Trsf()
                            coord = gp_XYZ(*prod_vec)
                            vec = gp_Vec(coord)
                            trsf.SetTranslation(vec)
                            pnt_v1.Transform(trsf)

                            result_vert.append(pnt_v1)
                            moved_vert_count += 1
                        else:
                            result_vert.append(pnt_v1)
                        anExp.Next()
                        anExp.Next()
                    result_vert.append(result_vert[0])
                    new_face2 = SpaceBoundary._make_faces_from_pnts(result_vert)
                    new_dist = BRepExtrema_DistShapeShape(new_face1, new_face2, Extrema_ExtFlag_MIN).Value()
                    if new_dist > 1e-3:
                        continue
                    bound.bound_shape_cl = new_face1
                    sb_neighbor.bound_shape_cl = new_face2

                    if bound.related_bound is not None:
                        if not hasattr(bound.related_bound, 'bound_shape_cl'):
                            bound.related_bound.bound_shape_cl = bound.bound_shape_cl.Reversed()
                        area_bound = SpaceBoundary.get_bound_area(bound.bound_shape_cl)
                        area_related = SpaceBoundary.get_bound_area(bound.related_bound.bound_shape_cl)
                        if area_bound > area_related:
                            bound.related_bound.bound_shape_cl = bound.bound_shape_cl.Reversed()
                    if sb_neighbor.related_bound is not None:
                        if not hasattr(sb_neighbor.related_bound, 'bound_shape_cl'):
                            sb_neighbor.related_bound.bound_shape_cl = sb_neighbor.bound_shape_cl.Reversed()
                            continue
                        area_bound = SpaceBoundary.get_bound_area(sb_neighbor.bound_shape_cl)
                        area_related = SpaceBoundary.get_bound_area(sb_neighbor.related_bound.bound_shape_cl)
                        if area_bound > area_related:
                            sb_neighbor.related_bound.bound_shape_cl = sb_neighbor.bound_shape_cl.Reversed()
                            continue
                    # todo: compute new area for bound_shape_cl and compare to area of related bound
                    # todo: assign reversed bound_shape_cl to related bound if area of related bound is smaller

    def _export_geom_to_idf(self, instances, idf):
        for inst in instances:
            if instances[inst].ifc_type != "IfcRelSpaceBoundary":
                continue
            inst_obj = instances[inst]
            idfp = IdfObject(inst_obj, idf)
            if idfp.skip_bound:
                # idf.popidfobject(idfp.key, -1)
                self.logger.warning("Boundary with the GUID %s (%s) is skipped (due to missing boundary conditions)!",
                                    idfp.name, idfp.surface_type)
                continue
        for inst in instances:
            if instances[inst].ifc_type != "IfcSpace":
                continue
            bound_obj = instances[inst]
            if not hasattr(bound_obj, "space_boundaries_2B"):
                continue
            for b_bound in bound_obj.space_boundaries_2B:
                idfp = IdfObject(b_bound, idf)
                if idfp.skip_bound:
                    # idf.popidfobject(idfp.key, -1)
                    self.logger.warning(
                        "Boundary with the GUID %s (%s) is skipped (due to missing boundary conditions)!", idfp.name,
                        idfp.surface_type)
                    continue

    def _export_to_stl_for_cfd(self, instances, idf):
        self.logger.info("Export STL for CFD")
        stl_name = idf.idfname.replace('.idf', '')
        stl_name = stl_name.replace(str(self.paths.export), '')
        self.export_bounds_to_stl(instances, stl_name)
        self.export_bounds_per_space_to_stl(instances, stl_name)
        self.export_2B_bounds_to_stl(instances, stl_name)
        self.combine_stl_files(stl_name)
        self.export_space_bound_list(instances)

    @staticmethod
    def export_space_bound_list(instances, paths):
        stl_dir = str(paths.export)
        space_bound_df = pd.DataFrame(columns=["space_id", "bound_ids"])
        for inst in instances:
            if instances[inst].ifc_type != "IfcSpace":
                continue
            space = instances[inst]
            bound_names = []
            for bound in space.space_boundaries:
                bound_names.append(bound.guid)
            space_bound_df = space_bound_df.append({'space_id': space.guid, 'bound_ids': bound_names},
                                                   ignore_index=True)
        space_bound_df.to_csv(stl_dir + "space_bound_list.csv")

    @staticmethod
    def combine_stl_files(stl_name, paths):
        stl_dir = str(paths.export)
        with open(stl_dir + stl_name + "_combined_STL.stl", 'wb+') as output_file:
            for i in os.listdir(stl_dir + 'STL/'):
                if os.path.isfile(os.path.join(stl_dir + 'STL/', i)) and (stl_name + "_cfd_") in i:
                    sb_mesh = mesh.Mesh.from_file(stl_dir + 'STL/' + i)
                    mesh_name = i.split("_", 1)[-1]
                    mesh_name = mesh_name.replace(".stl", "")
                    mesh_name = mesh_name.replace("$", "___")
                    sb_mesh.save(mesh_name, output_file, mode=stl.Mode.ASCII)

    @staticmethod
    def combine_space_stl_files(stl_name, space_name, paths):
        stl_dir = str(paths.export)
        os.makedirs(os.path.dirname(stl_dir + "space_stl/"), exist_ok=True)

        with open(stl_dir + "space_stl/" + "space_" + space_name + ".stl", 'wb+') as output_file:
            for i in os.listdir(stl_dir + 'STL/' + space_name + "/"):
                if os.path.isfile(os.path.join(stl_dir + 'STL/' + space_name + "/", i)) and (stl_name + "_cfd_") in i:
                    sb_mesh = mesh.Mesh.from_file(stl_dir + 'STL/' + i)
                    mesh_name = i.split("_", 1)[-1]
                    mesh_name = mesh_name.replace(".stl", "")
                    mesh_name = mesh_name.replace("$", "___")
                    sb_mesh.save(mesh_name, output_file, mode=stl.Mode.ASCII)

    @staticmethod
    def _init_idf(paths):
        """
        Initialize the idf with general idf settings and set default weather data.
        :return:
        """
        # path = '/usr/local/EnergyPlus-9-2-0/'
        # path = '/usr/local/EnergyPlus-9-3-0/'
        path = f'/usr/local/EnergyPlus-{ExportEP.ENERGYPLUS_VERSION}/'
        # path = f'D:/04_Programme/EnergyPlus-{ExportEP.ENERGYPLUS_VERSION}/'
        plugin_ep_path = str(Path(__file__).parent.parent.parent.parent.parent / 'PluginEnergyPlus')
        IDF.setiddname(path + 'Energy+.idd')
        idf = IDF(plugin_ep_path + '/data/Minimal.idf')
        ifc_name = os.listdir(paths.ifc)[0].strip('.ifc')
        idf.idfname = str(paths.export) + '/' + ifc_name + '.idf'
        schedules_idf = IDF(plugin_ep_path + '/data/Schedules.idf')
        schedules = schedules_idf.idfobjects["Schedule:Compact".upper()]
        sch_typelim = schedules_idf.idfobjects["ScheduleTypeLimits".upper()]
        for s in schedules:
            idf.copyidfobject(s)
        for t in sch_typelim:
            idf.copyidfobject(t)
        idf.epw = str(paths.root / 'resources/DEU_NW_Aachen.105010_TMYx.epw')
        return idf

    def _get_ifc_spaces(self, instances):
        """
        Extracts ifc spaces from an instance dictionary while also unpacking spaces from aggregated thermal zones.
        :param instances: The instance dictionary
        :return: A list of ifc spaces
        """
        unpacked_instances = []
        for instance in instances.values():
            if isinstance(instance, AggregatedThermalZone):
                unpacked_instances.extend(instance.elements)
            elif instance.ifc_type == "IfcSpace":
                unpacked_instances.append(instance)
        return unpacked_instances

    def _init_zone(self, instances, idf):
        """
        Creates one idf zone per space and initializes with default HVAC Template
        :param idf: idf file object
        :param stat: HVAC Template
        :param space: Space (created from IfcSpace)
        :return: idf file object, idf zone object
        """
        stat_name = "default"
        stat_default = self._set_hvac_template(idf, name=stat_name, heating_sp=20, cooling_sp=25)
        for instance in self._get_ifc_spaces(instances):
            space = instance
            space.storey = bps.Storey(space.get_storey())
            room, room_key = self._get_room_from_zone_dict(key=space.ifc.LongName)
            stat_name = "STATS " + room_key[0].replace(",", "")
            if idf.getobject("HVACTEMPLATE:THERMOSTAT", stat_name) is None:
                stat = self._set_day_hvac_template(idf, stat_name, room, room_key)
            else:
                stat = idf.getobject("HVACTEMPLATE:THERMOSTAT", stat_name)
                # stat_name = "Heat_" + str(space.t_set_heat) + "_Cool_" + str(space.t_set_cool)
                # if idf.getobject("HVACTEMPLATE:THERMOSTAT", "STAT_"+stat_name) is None:
                #     stat = self._set_hvac_template(idf, name=stat_name, heating_sp=space.t_set_heat, cooling_sp=space.t_set_cool)
                # else:
                #     stat = idf.getobject("HVACTEMPLATE:THERMOSTAT", "STAT_"+stat_name)
                # else:
                #     stat = stat_default

            zone = idf.newidfobject(
                'ZONE',
                Name=space.ifc.GlobalId,
                Volume=space.space_volume
            )
            cooling_availability = "On"
            heating_availability = "On"

            # if room['with_heating']:
            #     heating_availability = "On"
            # else:
            #     heating_availability = "Off"
            # if room['with_cooling']:
            #     cooling_availability = "On"
            # else:
            #     cooling_availability = "Off"

            idf.newidfobject(
                "HVACTEMPLATE:ZONE:IDEALLOADSAIRSYSTEM",
                Zone_Name=zone.Name,
                Template_Thermostat_Name=stat.Name,
                Heating_Availability_Schedule_Name=heating_availability,
                Cooling_Availability_Schedule_Name=cooling_availability
            )

    @staticmethod
    def _init_zonelist(idf, name=None, zones_in_list=None):
        if zones_in_list is None:
            idf_zones = idf.idfobjects["ZONE"]
            if len(idf_zones) > 20:
                return
        else:
            all_idf_zones = idf.idfobjects["ZONE"]
            idf_zones = [zone for zone in all_idf_zones if zone.Name in zones_in_list]
            if len(idf_zones) == 0:
                return
        if name is None:
            name = "All_Zones"
        zs = {}
        for i, z in enumerate(idf_zones):
            zs.update({"Zone_" + str(i + 1) + "_Name": z.Name})
        idf.newidfobject("ZONELIST", Name=name, **zs)

    def _init_zonegroups(self, instances, idf):
        """
        Assign a zonegroup per storey
        :param instances:
        :param idf:
        :return:
        """
        storeys = []
        for inst in instances:
            if instances[inst].ifc_type == "IfcBuildingStorey":
                storeys.append(instances[inst])
                instances[inst].spaces = []
        for inst in instances:
            if instances[inst].ifc_type != "IfcSpace":
                continue
            space = instances[inst]
            for st in storeys:
                if st.guid == space.storey.guid:
                    st.spaces.append(space)
        for st in storeys:
            space_ids = []
            for space in st.spaces:
                space_ids.append(space.guid)
            self._init_zonelist(idf, name=st.name, zones_in_list=space_ids)
            # print(st.name, space_ids)
        zonelists = [zlist for zlist in idf.idfobjects["ZONELIST"] if zlist.Name != "All_Zones"]

        for zlist in zonelists:
            idf.newidfobject("ZONEGROUP",
                             Name=zlist.Name,
                             Zone_List_Name=zlist.Name,
                             Zone_List_Multiplier=1
                             )

    def _get_bs2021_materials_and_constructions(self, idf, year=2008, ctype="heavy", wtype=["Alu", "Waermeschutz", "zwei"]):
        materials = []
        mt_path = self.paths.root / 'MaterialTemplates/MaterialTemplates.json'
        be_path = self.paths.root / 'MaterialTemplates/TypeBuildingElements.json'
        with open(mt_path) as json_file:
            mt_file = json.load(json_file)
        with open(be_path) as json_file:
            be_file = json.load(json_file)

        be_dict = dict([k for k in be_file.items() if type(k[1]) == dict])
        applicable_dict = {k: v for k, v in be_dict.items() if
                           (v['construction_type'] == ctype and v['building_age_group'][0] <= year <=
                            v['building_age_group'][1])}
        window_dict = {k: v for k, v in be_dict.items() if
                       (all(p in v['construction_type'] for p in wtype) and
                        v['building_age_group'][0] <= year <= v['building_age_group'][1])}
        window = window_dict.get(list(window_dict)[0])
        window_materials = [*list(*self._set_construction_elem(window, "BS Exterior Window", idf)), window['g_value']]
        door = list({k: v for k, v in [k for k in mt_file.items() if type(k[1]) == dict] if (v['name'] == 'hardwood')})[
            0]
        idf.newidfobject("CONSTRUCTION",
                         Name="BS Door",
                         Outside_Layer=mt_file[door]['name']+"_"+str(0.04)
                         )
        materials.extend([(door, 0.04)])
        outer_wall = applicable_dict.get([k for k in applicable_dict.keys() if "OuterWall" in k][0])
        materials.extend(self._set_construction_elem(outer_wall, "BS Exterior Wall", idf))
        inner_wall = applicable_dict.get([k for k in applicable_dict.keys() if "InnerWall" in k][0])
        materials.extend(self._set_construction_elem(inner_wall, "BS Interior Wall", idf))
        ground_floor = applicable_dict.get([k for k in applicable_dict.keys() if "GroundFloor" in k][0])
        materials.extend(self._set_construction_elem(ground_floor, "BS Ground Floor", idf))
        floor = applicable_dict.get([k for k in applicable_dict.keys() if "Floor" in k][0])
        materials.extend(self._set_construction_elem(floor, "BS Interior Floor", idf))
        ceiling = applicable_dict.get([k for k in applicable_dict.keys() if "Ceiling" in k][0])
        materials.extend(self._set_construction_elem(ceiling, "BS Ceiling", idf))
        roof = applicable_dict.get([k for k in applicable_dict.keys() if "Roof" in k][0])
        materials.extend(self._set_construction_elem(roof, "BS Flat Roof", idf))
        for mat in materials:
            self._set_material_elem(mt_file[mat[0]], mat[1], idf)
        self._set_window_material_elem(mt_file[window_materials[0]], window_materials[1], window_materials[2], idf)
        idf.newidfobject("CONSTRUCTION:AIRBOUNDARY",
                         Name='Air Wall',
                         Solar_and_Daylighting_Method='GroupedZones',
                         Radiant_Exchange_Method='GroupedZones',
                         Air_Exchange_Method='SimpleMixing',
                         Simple_Mixing_Air_Changes_per_Hour=0.5,
                         )
        idf.newidfobject("WINDOWPROPERTY:FRAMEANDDIVIDER",
                         Name="Default",
                         # Frame_Width=0.095,
                         # Frame_Conductance=3,
                         Outside_Reveal_Solar_Absorptance=0.7,
                         Inside_Reveal_Solar_Absorptance=0.7,
                         Divider_Width=0.1,
                         Number_of_Horizontal_Dividers=2,
                         Number_of_Vertical_Dividers=2,
                         Divider_Conductance=3
                         )

    def _set_construction_elem(self, elem, name, idf):
        layer = elem.get('layer')
        outer_layer = layer.get(list(layer)[-1])
        other_layer_list = list(layer)[:-1]
        other_layer_list.reverse()
        other_layers = {}
        for i, l in enumerate(other_layer_list):
            lay = layer.get(l)
            other_layers.update({'Layer_' + str(i + 2): lay['material']['name']+"_"+str(lay['thickness'])})

        idf.newidfobject("CONSTRUCTION",
                         Name=name,
                         Outside_Layer=outer_layer['material']['name']+"_"+str(outer_layer['thickness']),
                         **other_layers
                         )
        materials = [(layer.get(k)['material']['material_id'], layer.get(k)['thickness']) for k in layer.keys()]
        return materials

    def _set_material_elem(self, mat_dict, thickness, idf):
        if idf.getobject("MATERIAL", mat_dict['name']+"_"+str(thickness)) != None:
            return
        specific_heat = mat_dict['heat_capac'] * 1000  # *mat_dict['density']*thickness
        if specific_heat < 100:
            specific_heat = 100
        idf.newidfobject("MATERIAL",
                         Name=mat_dict['name']+"_"+str(thickness),
                         Roughness="MediumRough",
                         Thickness=thickness,
                         Conductivity=mat_dict['thermal_conduc'],
                         Density=mat_dict['density'],
                         Specific_Heat=specific_heat
                         )

    def _set_window_material_elem(self, mat_dict, thickness, g_value, idf):
        if idf.getobject("WINDOWMATERIAL:SIMPLEGLAZINGSYSTEM", mat_dict['name']+"_"+str(thickness)) != None:
            return
        idf.newidfobject("WINDOWMATERIAL:SIMPLEGLAZINGSYSTEM",
                         Name=mat_dict['name']+"_"+str(thickness),
                         UFactor=1 / (0.04 + thickness / mat_dict['thermal_conduc'] + 0.13),
                         Solar_Heat_Gain_Coefficient=g_value,
                         # Visible_Transmittance=0.8    # optional
                         )

    def _get_room_from_zone_dict(self, key):
        zone_dict = {
            "Schlafzimmer": "Bed room",
            "Wohnen": "Living",
            "Galerie": "Living",
            "Küche": "Living",
            "Flur": "Traffic area",
            "Buero": "Single office",
            "Besprechungsraum": 'Meeting, Conference, seminar',
            "Seminarraum": 'Meeting, Conference, seminar',
            "Technikraum": "Stock, technical equipment, archives",
            "Dachboden": "Traffic area",
            "WC": "WC and sanitary rooms in non-residential buildings",
            "Bad": "WC and sanitary rooms in non-residential buildings",
            "Labor": "Laboratory"
        }
        uc_path = Path(bim2sim.__file__).parent.parent.parent / 'PluginEnergyPlus' / 'data' / 'UseConditions.json'
        # uc_path = self.paths.root / 'MaterialTemplates/UseConditions.json' #todo: use this file (error in people?)
        with open(uc_path) as json_file:
            uc_file = json.load(json_file)
        room_key = []
        if key is not None:
            room_key = [v for k, v in zone_dict.items() if k in key]
        if not room_key:
            room_key = ['Single office']
        room = dict([k for k in uc_file.items() if type(k[1]) == dict])[room_key[0]]
        return room, room_key

    def _set_people(self, idf, name, zone_name, room, room_key, method='area'):
        schedule_name = "Schedule " + "People " + room_key[0].replace(',', '')
        profile_name = 'persons_profile'
        self._set_day_week_year_schedule(idf, room, profile_name, schedule_name)
        # set default activity schedule
        if idf.getobject("SCHEDULETYPELIMITS", "Any Number") is None:
            idf.newidfobject("SCHEDULETYPELIMITS", Name="Any Number")
        activity_schedule_name = "Schedule Activity " + str(room['fixed_heat_flow_rate_persons'])
        if idf.getobject("SCHEDULE:COMPACT", activity_schedule_name) is None:
            idf.newidfobject("SCHEDULE:COMPACT",
                             Name=activity_schedule_name,
                             Schedule_Type_Limits_Name="Any Number",
                             Field_1="Through: 12/31",
                             Field_2="For: Alldays",
                             Field_3="Until: 24:00",
                             Field_4=room['fixed_heat_flow_rate_persons']  # in W/Person
                             )  # other method for Field_4 (not used here) ="persons_profile"*"activity_degree_persons"*58,1*1,8 (58.1 W/(m2*met), 1.8m2/Person)

        if type(room['persons']) == dict:
            num_people = room['persons']['/'][0] / room['persons']['/'][1]
        else:
            num_people = room['persons']
        people = idf.newidfobject(
            "PEOPLE",
            Name=name,
            Zone_or_ZoneList_Name=zone_name,
            Number_of_People_Calculation_Method="People/Area",
            People_per_Zone_Floor_Area=num_people,
            Activity_Level_Schedule_Name=activity_schedule_name,
            Number_of_People_Schedule_Name=schedule_name,
            Fraction_Radiant=room['ratio_conv_rad_persons']
        )

    def _set_day_week_year_schedule(self, idf, room, profile_name, schedule_name):
        if idf.getobject("SCHEDULE:DAY:HOURLY", name=schedule_name) == None:
            limits_name = 'Fraction'
            hours = {}
            if profile_name in {'heating_profile', 'cooling_profile'}:
                limits_name = 'Temperature'
            for i, l in enumerate(room[profile_name][:24]):
                if profile_name in {'heating_profile', 'cooling_profile'}:
                    if room[profile_name][i] > 270:
                        room[profile_name][i] = room[profile_name][i] - 273.15
                    # set cooling profile manually to 25°C, #bs2021
                    if profile_name == 'cooling_profile':
                        room[profile_name][i] = 25
                hours.update({'Hour_' + str(i + 1): room[profile_name][i]})
            idf.newidfobject("SCHEDULE:DAY:HOURLY", Name=schedule_name, Schedule_Type_Limits_Name=limits_name, **hours)
        if idf.getobject("SCHEDULE:WEEK:COMPACT", name=schedule_name) == None:
            idf.newidfobject("SCHEDULE:WEEK:COMPACT", Name=schedule_name, DayType_List_1="AllDays",
                             ScheduleDay_Name_1=schedule_name)
        if idf.getobject("SCHEDULE:YEAR", name=schedule_name) == None:
            idf.newidfobject("SCHEDULE:YEAR", Name=schedule_name,
                             Schedule_Type_Limits_Name=limits_name,
                             ScheduleWeek_Name_1=schedule_name,
                             Start_Month_1=1,
                             Start_Day_1=1,
                             End_Month_1=12,
                             End_Day_1=31)

    def _set_equipment(self, idf, name, zone_name, room, room_key, method='area'):
        schedule_name = "Schedule " + "Equipment " + room_key[0].replace(',', '')
        profile_name = 'machines_profile'
        self._set_day_week_year_schedule(idf, room, profile_name, schedule_name)
        idf.newidfobject(
            "ELECTRICEQUIPMENT",
            Name=name,
            Zone_or_ZoneList_Name=zone_name,
            Schedule_Name=schedule_name,  # Max: Define new Schedule:Compact based on "machines_profile"
            Design_Level_Calculation_Method="Watts/Area",
            Watts_per_Zone_Floor_Area=room['machines']  # Max: "machines"
            # Max: add "Fraction_Radiant" = "ratio_conv_rad_machines"
        )

    def _set_lights(self, idf, name, zone_name, room, room_key, method='area'):
        # TODO: Define lighting parameters based on IFC (and User-Input otherwise)
        schedule_name = "Schedule " + "Lighting " + room_key[0].replace(',', '')
        profile_name = 'lighting_profile'
        self._set_day_week_year_schedule(idf, room, profile_name, schedule_name)
        mode = "Watts/Area"
        watts_per_zone_floor_area = room['lighting_power']  # Max: "lighting_power"
        return_air_fraction = 0.0
        fraction_radiant = 0.42  # cf. Table 1.28 in InputOutputReference EnergyPlus (Version 9.4.0), p. 506
        fraction_visible = 0.18  # Max: fractions do not match with .json Data. Maybe set by user-input later

        idf.newidfobject(
            "LIGHTS",
            Name=name,
            Zone_or_ZoneList_Name=zone_name,
            Schedule_Name=schedule_name,
            Design_Level_Calculation_Method=mode,
            Watts_per_Zone_Floor_Area=watts_per_zone_floor_area,
            Return_Air_Fraction=return_air_fraction,
            Fraction_Radiant=fraction_radiant,
            Fraction_Visible=fraction_visible
        )

    @staticmethod
    def _set_infiltration(idf, name, zone_name, room, room_key):
        idf.newidfobject(
            "ZONEINFILTRATION:DESIGNFLOWRATE",
            Name=name,
            Zone_or_ZoneList_Name=zone_name,
            Schedule_Name="Continuous",
            # Max: if "use_constant_infiltration"==True (this default continuous schedule seems to be constant anyways")
            Design_Flow_Rate_Calculation_Method="AirChanges/Hour",
            Air_Changes_per_Hour=room['infiltration_rate']  # Max: infiltration_rate
        )

    def _set_day_hvac_template(self, idf, name, room, room_key):
        clg_schedule_name = ''
        htg_schedule_name = "Schedule " + "Heating " + room_key[0].replace(',', '')
        self._set_day_week_year_schedule(idf, room, 'heating_profile', htg_schedule_name)

        # if room['with_cooling']:
        clg_schedule_name = "Schedule " + "Cooling " + room_key[0].replace(',', '')
        self._set_day_week_year_schedule(idf, room, 'cooling_profile', clg_schedule_name)
        stat = idf.newidfobject(
            "HVACTEMPLATE:THERMOSTAT",
            Name=name,
            Heating_Setpoint_Schedule_Name=htg_schedule_name,
            Cooling_Setpoint_Schedule_Name=clg_schedule_name  # Max: only if "with_cooling"==True
        )
        return stat

    def _set_hvac_template(self, idf, name, heating_sp, cooling_sp, mode='setback'):
        """
        Set default HVAC Template
        :param idf: idf file object
        :return: stat (HVAC Template)
        """
        if cooling_sp < 20:
            cooling_sp = 26
        elif cooling_sp < 24:
            cooling_sp = 23

        setback_htg = 18  # Max: "T_threshold_heating"
        setback_clg = 26  # Max: "T_threshold_cooling"

        # ensure setback temperature actually performs a setback on temperature
        if setback_htg > heating_sp:
            setback_htg = heating_sp
        if setback_clg < cooling_sp:
            setback_clg = cooling_sp

        if mode == "setback":
            htg_alldays = self._define_schedule_part('Alldays', [('5:00', setback_htg), ('21:00', heating_sp),
                                                                 ('24:00', setback_htg)])
            clg_alldays = self._define_schedule_part('Alldays', [('5:00', setback_clg), ('21:00', cooling_sp),
                                                                 ('24:00', setback_clg)])
            htg_name = "H_SetBack_" + str(heating_sp)
            clg_name = "C_SetBack_" + str(cooling_sp)
            if idf.getobject("SCHEDULE:COMPACT", htg_name) is None:
                htg_sched = self._write_schedule(idf, htg_name, [htg_alldays, ])
            else:
                htg_sched = idf.getobject("SCHEDULE:COMPACT", htg_name)
            if idf.getobject("SCHEDULE:COMPACT", clg_name) is None:  # Max: only if "with_cooling"==True
                clg_sched = self._write_schedule(idf, clg_name, [clg_alldays, ])
            else:
                clg_sched = idf.getobject("SCHEDULE:COMPACT", clg_name)
            stat = idf.newidfobject(
                "HVACTEMPLATE:THERMOSTAT",
                Name="STAT_" + name,
                Heating_Setpoint_Schedule_Name=htg_name,
                Cooling_Setpoint_Schedule_Name=clg_name,  # Max: only if "with_cooling"==True
            )

        if mode == "constant":
            stat = idf.newidfobject(
                "HVACTEMPLATE:THERMOSTAT",
                Name="STAT_" + name,
                Constant_Heating_Setpoint=heating_sp,
                Constant_Cooling_Setpoint=cooling_sp,
            )
        return stat

    @staticmethod
    def _write_schedule(idf, sched_name, sched_part_list):
        """
        Write schedule from list of schedule parts
        :param name: Name of the schedule
        :param sched_part_list: List of schedule parts
        :return:
        """
        sched_list = {}
        field_count = 1
        for parts in sched_part_list:
            field_count += 1
            sched_list.update({'Field_' + str(field_count): 'For: ' + parts[0]})
            part = parts[1]
            for set in part:
                field_count += 1
                sched_list.update({'Field_' + str(field_count): 'Until: ' + str(set[0])})
                field_count += 1
                sched_list.update({'Field_' + str(field_count): str(set[1])})
        if idf.getobject("SCHEDULETYPELIMITS", "Temperature") is None:
            idf.newidfobject("SCHEDULETYPELIMITS", Name="Temperature")

        sched = idf.newidfobject(
            "SCHEDULE:COMPACT",
            Name=sched_name,
            Schedule_Type_Limits_Name="Temperature",
            Field_1="Through: 12/31",
            **sched_list
        )
        return sched

    @staticmethod
    def _define_schedule_part(days, til_time_temp):
        """
        Define part of a schedule
        :param days: string: Weekdays, Weekends, Alldays, AllOtherDays, Saturdays, Sundays, ...
        :param til_time_temp: List of tuples (until-time format 'h:mm' (24h) as str), temperature until this time in Celsius), e.g. (05:00, 18)
        :return:
        """
        return [days, til_time_temp]

    def _add_shadings(self, instances, idf):
        spatials = []
        for inst in instances:
            if instances[inst].ifc_type == None:
                spatials.append(instances[inst])

        pure_spatials = []
        for s in spatials:
            if hasattr(s, 'ifc'):
                if not hasattr(s.ifc, 'CorrespondingBoundary'):
                    continue
                if s.ifc.CorrespondingBoundary == None:
                    continue
                if s.ifc.CorrespondingBoundary.RelatingSpace.is_a('IfcSpace'):
                    continue
                pure_spatials.append(s)

        settings = ifcopenshell.geom.main.settings()
        settings.set(settings.USE_PYTHON_OPENCASCADE, True)
        settings.set(settings.USE_WORLD_COORDS, True)
        settings.set(settings.EXCLUDE_SOLIDS_AND_SURFACES, False)
        settings.set(settings.INCLUDE_CURVES, True)
        for s in pure_spatials:
            obj = idf.newidfobject('SHADING:BUILDING:DETAILED',
                                   Name=s.ifc.GlobalId,
                                   )
            shape = ifcopenshell.geom.create_shape(settings, s.ifc.ConnectionGeometry.SurfaceOnRelatingElement)
            space_shape = ifcopenshell.geom.create_shape(settings, s.ifc.RelatingSpace).geometry
            shape_val = TopoDS_Iterator(space_shape).Value()
            loc = shape_val.Location()
            shape.Move(loc)
            obj_pnts = IdfObject._get_points_of_face(shape)
            obj_coords = []
            for pnt in obj_pnts:
                co = tuple(round(p, 3) for p in pnt.Coord())
                obj_coords.append(co)
            obj.setcoords(obj_coords)
            # print("HOLD")
        # print("HOLD")

    @staticmethod
    def _set_simulation_control(idf):
        """
        Set simulation control parameters.
        :param idf: idf file object
        :return: idf file object
        """
        for sim_control in idf.idfobjects["SIMULATIONCONTROL"]:
            print("")
            # sim_control.Do_Zone_Sizing_Calculation = "Yes"
            sim_control.Do_System_Sizing_Calculation = "Yes"
            # sim_control.Do_Plant_Sizing_Calculation = "Yes"
            sim_control.Run_Simulation_for_Sizing_Periods = "No"
            sim_control.Run_Simulation_for_Weather_File_Run_Periods = "Yes"
        # return idf

    @staticmethod
    def _set_output_variables(idf):
        """
        Adds userdefined output variables to the idf file
        :param idf: idf file object
        :return: idf file object
        """
        out_control = idf.idfobjects['OUTPUTCONTROL:TABLE:STYLE']
        out_control[0].Column_Separator = 'CommaAndHTML'

        # remove all existing output variables with reporting frequency "Timestep"
        out_var = [v for v in idf.idfobjects['OUTPUT:VARIABLE']
                   if v.Reporting_Frequency.upper() == "TIMESTEP"]
        for var in out_var:
            idf.removeidfobject(var)

        idf.newidfobject(
            "OUTPUT:VARIABLE",
            Variable_Name="Zone Ideal Loads Supply Air Total Heating Energy",
            Reporting_Frequency="Hourly",
        )
        idf.newidfobject(
            "OUTPUT:VARIABLE",
            Variable_Name="Zone Ideal Loads Supply Air Total Cooling Energy",
            Reporting_Frequency="Hourly",
        )
        idf.newidfobject(
            "OUTPUT:VARIABLE",
            Variable_Name="Site Outdoor Air Drybulb Temperature",
            Reporting_Frequency="Hourly",
        )
        idf.newidfobject(
            "OUTPUT:VARIABLE",
            Variable_Name="Zone Mean Air Temperature",
            Reporting_Frequency="Hourly",
        )
        idf.newidfobject(
            "OUTPUT:VARIABLE",
            Variable_Name="Zone Operative Temperature",
            Reporting_Frequency="Hourly",
        )
        idf.newidfobject(
            "OUTPUT:VARIABLE",
            Variable_Name="Zone Infiltration Mass Flow Rate",
            Reporting_Frequency="Hourly",
        )
        idf.newidfobject(
            "OUTPUT:VARIABLE",
            Variable_Name="Zone People Occupant Count",
            Reporting_Frequency="Hourly",
        )
        idf.newidfobject(
            "OUTPUT:VARIABLE",
            Variable_Name="Zone People Convective Heating Rate",
            Reporting_Frequency="Hourly",
        )
        idf.newidfobject(
            "OUTPUT:VARIABLE",
            Variable_Name="Zone Electric Equipment Convective Heating Rate",
            Reporting_Frequency="Hourly",
        )
        idf.newidfobject(
            "OUTPUT:VARIABLE",
            Variable_Name="Zone Lights Convective Heating Rate",
            Reporting_Frequency="Hourly",
        )
        idf.newidfobject(
            "OUTPUT:VARIABLE",
            Variable_Name="Zone Ideal Loads Zone Sensible Cooling Rate",
            Reporting_Frequency="Hourly",
        )
        idf.newidfobject(
            "OUTPUT:VARIABLE",
            Variable_Name="Zone Ideal Loads Zone Sensible Heating Rate",
            Reporting_Frequency="Hourly",
        )
        idf.newidfobject(
            "OUTPUT:VARIABLE",
            Variable_Name="Zone Windows Total Heat Gain Rate",
            Reporting_Frequency="Hourly",
        )
        idf.newidfobject(
            "OUTPUT:VARIABLE",
            Variable_Name="Zone Windows Total Heat Gain Energy",
            Reporting_Frequency="Hourly",
        )
        idf.newidfobject(
            "OUTPUT:VARIABLE",
            Variable_Name="Zone Air Heat Balance Internal Convective Heat Gain Rate",
            Reporting_Frequency="Hourly",
        )
        idf.newidfobject(
            "OUTPUT:VARIABLE",
            Variable_Name="Zone Air Heat Balance Surface Convection Rate",
            Reporting_Frequency="Hourly",
        )
        idf.newidfobject(
            "OUTPUT:VARIABLE",
            Variable_Name="Zone Air Heat Balance Outdoor Air Transfer Rate",
            Reporting_Frequency="Hourly",
        )
        idf.newidfobject(
            "OUTPUT:VARIABLE",
            Variable_Name="Zone Air Heat Balance Air Energy Storage Rate",
            Reporting_Frequency="Hourly",
        )
        idf.newidfobject(
            "OUTPUT:VARIABLE",
            Variable_Name="Site Outdoor Air Humidity Ratio",
            Reporting_Frequency="Hourly",
        )
        idf.newidfobject(
            "OUTPUT:VARIABLE",
            Variable_Name="Site Outdoor Air Relative Humidity",
            Reporting_Frequency="Hourly",
        )
        idf.newidfobject(
            "OUTPUT:VARIABLE",
            Variable_Name="Site Outdoor Air Barometric Pressure",
            Reporting_Frequency="Hourly",
        )
        idf.newidfobject(
            "OUTPUT:VARIABLE",
            Variable_Name="Zone Mixing Current Density Volume Flow Rate",
            Reporting_Frequency="Hourly",
        )
        idf.newidfobject(
            "OUTPUT:VARIABLE",
            Variable_Name="Zone Mixing Sensible Heat Gain Rate",
            Reporting_Frequency="Hourly",
        )
        idf.newidfobject(
            "OUTPUT:VARIABLE",
            Variable_Name="Zone Air Relative Humidity",
            Reporting_Frequency="Hourly",
        )
        idf.newidfobject(
            "OUTPUT:VARIABLE",
            Variable_Name="Zone Air System Sensible Heating Energy",
            Reporting_Frequency="Hourly",
        )
        idf.newidfobject(
            "OUTPUT:VARIABLE",
            Variable_Name="Zone Air System Sensible Cooling Energy",
            Reporting_Frequency="Hourly",
        )
        idf.newidfobject(
            "OUTPUT:VARIABLE",
            Variable_Name="Zone Windows Total Transmitted Solar Radiation Energy",
            Reporting_Frequency="Hourly",
        )
        idf.newidfobject(
            "OUTPUT:VARIABLE",
            Variable_Name="Surface Window Heat Gain Energy",
            Reporting_Frequency="Hourly",
        )
        idf.newidfobject(
            "OUTPUT:VARIABLE",
            Variable_Name="Surface Inside Face Convection Heat Gain Energy",
            Reporting_Frequency="Hourly",
        )
        idf.newidfobject(
            "OUTPUT:VARIABLE",
            Variable_Name="Surface Outside Face Convection Heat Gain Energy",
            Reporting_Frequency="Hourly",
        )
        idf.newidfobject(
            "OUTPUT:VARIABLE",
            Variable_Name="Zone Opaque Surface Outside Face Conduction",
            Reporting_Frequency="Hourly",
        )
        idf.newidfobject(
            "OUTPUT:VARIABLE",
            Variable_Name="Zone Infiltration Sensible Heat Gain Energy",
            Reporting_Frequency="Hourly",
        )
        idf.newidfobject(
            "OUTPUT:VARIABLE",
            Variable_Name="Zone Infiltration Sensible Heat Loss Energy",
            Reporting_Frequency="Hourly",
        )
        idf.newidfobject(
            "OUTPUT:VARIABLE",
            Variable_Name="Zone Infiltration Standard Density Volume Flow Rate",
            Reporting_Frequency="Hourly",
        )
        idf.newidfobject(
            "OUTPUT:VARIABLE",
            Variable_Name="Zone Air Relative Humidity",
            Reporting_Frequency="Hourly",
        )
        # idf.newidfobject(
        #     "OUTPUT:VARIABLE",
        #     Variable_Name="Surface Inside Face Temperature",
        #     Reporting_Frequency="Hourly",
        # )
        idf.newidfobject(
            "OUTPUT:METER",
            Key_Name="Heating:EnergyTransfer",
            Reporting_Frequency="Hourly",
        )
        idf.newidfobject(
            "OUTPUT:METER",
            Key_Name="Cooling:EnergyTransfer",
            Reporting_Frequency="Hourly",
        )
        idf.newidfobject("OUTPUT:SURFACES:DRAWING",
                         Report_Type="DXF")
        idf.newidfobject("OUTPUT:DIAGNOSTICS",
                         Key_1="DisplayAdvancedReportVariables",
                         Key_2="DisplayExtraWarnings")
        return idf

    def _idf_validity_check(self, idf):
        """basic validity check of idf.
        Remove openings from adiabatic surfaces
        """
        self.logger.info('Start IDF Validity Checker')

        fenestration = idf.idfobjects['FENESTRATIONSURFACE:DETAILED']
        for f in fenestration:
            if not f.Building_Surface_Name:
                self.logger.info('Removed Fenestration: %s' % f.Name)
                idf.removeidfobject(f)
            fbco = f.Building_Surface_Name
            bs = idf.getobject('BUILDINGSURFACE:DETAILED', fbco)
            if bs.Outside_Boundary_Condition == 'Adiabatic':
                self.logger.info('Removed Fenestration: %s' % f.Name)
                idf.removeidfobject(f)
        for f in fenestration:
            fbco = f.Building_Surface_Name
            bs = idf.getobject('BUILDINGSURFACE:DETAILED', fbco)
            if bs.Outside_Boundary_Condition == 'Adiabatic':
                self.logger.info('Removed Fenestration in second try: %s' % f.Name)
                idf.removeidfobject(f)

        sfs = idf.getsurfaces()
        small_area_obj = [sf for sf in sfs if sf.area < 0.0001]

        for obj in small_area_obj:
            self.logger.info('Removed small area: %s' % obj.Name)
            idf.removeidfobject(obj)

        bsd = idf.idfobjects['BUILDINGSURFACE:DETAILED']
        for sf in bsd:
            if sf.Construction_Name == 'BS Exterior Window':
                self.logger.info('Surface due to invalid material: %s' % sf.Name)
                idf.removeidfobject(sf)
        self.logger.info('IDF Validity Checker done')


    def _export_surface_areas(self, instances, idf):
        """ combines sets of area sums and exports to csv """
        area_df = pd.DataFrame(
            columns=["granularity", "ID", "long_name", "out_bound_cond", "area_wall", "area_ceiling", "area_floor",
                     "area_roof", "area_window", "area_door", "total_surface_area", "total_opening_area"])
        surf = [s for s in idf.idfobjects['BuildingSurface:Detailed'.upper()] if s.Construction_Name != 'Air Wall']
        glazing = [g for g in idf.idfobjects['FenestrationSurface:Detailed'.upper()]]
        area_df = self._append_set_of_area_sum(area_df, granularity="GLOBAL", guid="GLOBAL", long_name="GLOBAL",
                                               surface=surf, glazing=glazing)
        zones = [z for z in idf.idfobjects['zone'.upper()]]
        zone_names = [z.Name for z in zones]

        for z_name in zone_names:
            surf_zone = [s for s in surf if s.Zone_Name == z_name]
            surf_names = [s.Name for s in surf_zone]
            long_name = instances[z_name].ifc.LongName
            glazing_zone = [g for g in glazing for s_name in surf_names if g.Building_Surface_Name == s_name]
            area_df = self._append_set_of_area_sum(area_df, granularity="ZONE", guid=z_name, long_name=long_name,
                                                   surface=surf_zone, glazing=glazing_zone)
        area_df.to_csv(path_or_buf=str(self.paths.export) + "/area.csv")

    def _append_set_of_area_sum(self, area_df, granularity, guid, long_name, surface, glazing):
        """ generate set of area sums for a given granularity for outdoor, surface and adiabatic boundary conditions.
        Appends set to a given dataframe.
        """
        surf_outdoors = [s for s in surface if s.Outside_Boundary_Condition == "Outdoors"]
        surf_surface = [s for s in surface if s.Outside_Boundary_Condition == "Surface"]
        surf_adiabatic = [s for s in surface if s.Outside_Boundary_Condition == "Adiabatic"]
        glazing_outdoors = [g for g in glazing if g.Outside_Boundary_Condition_Object == ""]
        glazing_surface = [g for g in glazing if g.Outside_Boundary_Condition_Object != ""]
        glazing_adiabatic = []
        area_df = area_df.append([
            self._sum_of_surface_area(granularity=granularity, guid=guid, long_name=long_name, out_bound_cond="ALL",
                                      surface=surface, glazing=glazing),
            self._sum_of_surface_area(granularity=granularity, guid=guid, long_name=long_name,
                                      out_bound_cond="Outdoors",
                                      surface=surf_outdoors, glazing=glazing_outdoors),
            self._sum_of_surface_area(granularity=granularity, guid=guid, long_name=long_name, out_bound_cond="Surface",
                                      surface=surf_surface, glazing=glazing_surface),
            self._sum_of_surface_area(granularity=granularity, guid=guid, long_name=long_name,
                                      out_bound_cond="Adiabatic",
                                      surface=surf_adiabatic, glazing=glazing_adiabatic)
        ],
            ignore_index=True
        )
        return area_df

    @staticmethod
    def _sum_of_surface_area(granularity, guid, long_name, out_bound_cond, surface, glazing):
        """ generate row with sum of surface and opening areas to be appended to larger dataframe"""
        row = {
            "granularity": granularity,
            "ID": guid,
            "long_name": long_name,
            "out_bound_cond": out_bound_cond,
            "area_wall": sum(s.area for s in surface if s.Surface_Type == "Wall"),
            "area_ceiling": sum(s.area for s in surface if s.Surface_Type == "Ceiling"),
            "area_floor": sum(s.area for s in surface if s.Surface_Type == "Floor"),
            "area_roof": sum(s.area for s in surface if s.Surface_Type == "Roof"),
            "area_window": sum(g.area for g in glazing if g.Surface_Type == "Window"),
            "area_door": sum(g.area for g in glazing if g.Surface_Type == "Door"),
            "total_surface_area": sum(s.area for s in surface),
            "total_opening_area": sum(g.area for g in glazing)
        }
        return row

    def _export_space_info(self, instances, idf):
        space_df = pd.DataFrame(
            columns=["ID", "long_name", "space_center", "space_volume"])
        for inst in instances:
            if instances[inst].ifc_type != "IfcSpace":
                continue
            space = instances[inst]
            space_df = space_df.append([
                {
                    "ID": space.guid,
                    "long_name": space.ifc.LongName,
                    "space_center": space.space_center.XYZ().Coord(),
                    "space_volume": space.space_volume
                }],
                ignore_index=True
            )
        space_df.to_csv(path_or_buf=str(self.paths.export) + "/space.csv")

    def _export_boundary_report(self, instances, idf, ifc):
        bound_count = pd.DataFrame(
            columns=["IFC_SB_all", "IFC_SB_2a", "IFC_SB_2b",
                     "BIM2SIM_SB_2b",
                     "IDF_all", "IDF_all_B", "IDF_ADB", "IDF_SFB", "IDF_ODB", "IDF_GDB", "IDF_VTB", "IDF_all_F",
                     "IDF_ODF", "IDF_INF"])
        ifc_bounds = ifc.by_type('IfcRelSpaceBoundary')
        bounds_2b = [instances[inst] for inst in instances if instances[inst].__class__.__name__ == "SpaceBoundary2B"]
        idf_all_b = [s for s in idf.idfobjects["BUILDINGSURFACE:DETAILED"]]
        idf_adb = [s for s in idf.idfobjects["BUILDINGSURFACE:DETAILED"] if s.Outside_Boundary_Condition == "Adiabatic"]
        idf_sfb = [s for s in idf.idfobjects["BUILDINGSURFACE:DETAILED"] if s.Outside_Boundary_Condition == "Surface"]
        idf_odb = [s for s in idf.idfobjects["BUILDINGSURFACE:DETAILED"] if s.Outside_Boundary_Condition == "Outdoors"]
        idf_gdb = [s for s in idf.idfobjects["BUILDINGSURFACE:DETAILED"] if s.Outside_Boundary_Condition == "Ground"]
        idf_vtb = [s for s in idf.idfobjects["BUILDINGSURFACE:DETAILED"] if s.Construction_Name == "Air Wall"]
        idf_all_f = [f for f in idf.idfobjects["FENESTRATIONSURFACE:DETAILED"]]
        idf_odf = [f for f in idf.idfobjects["FENESTRATIONSURFACE:DETAILED"] if
                   f.Outside_Boundary_Condition_Object == '']
        idf_inf = [f for f in idf.idfobjects["FENESTRATIONSURFACE:DETAILED"] if
                   f.Outside_Boundary_Condition_Object != '']
        bound_count = bound_count.append([
            {
                "IFC_SB_all": len(ifc_bounds),
                "IFC_SB_2a": len([b for b in ifc_bounds if b.Description == "2a"]),
                "IFC_SB_2b": len([b for b in ifc_bounds if b.Description == "2b"]),
                "BIM2SIM_SB_2b": len(bounds_2b),
                "IDF_all": len(idf_all_b) + len(idf_all_f),
                "IDF_all_B": len(idf_all_b),
                "IDF_ADB": len(idf_adb),
                "IDF_SFB": len(idf_sfb),
                "IDF_ODB": len(idf_odb),
                "IDF_GDB": len(idf_gdb),
                "IDF_VTB": len(idf_vtb),
                "IDF_all_F": len(idf_all_f),
                "IDF_ODF": len(idf_odf),
                "IDF_INF": len(idf_inf)
            }],
            ignore_index=True
        )
        bound_count.to_csv(path_or_buf=str(self.paths.export) + "/bound_count.csv")

    @staticmethod
    def _get_neighbor_bounds(instances):
        for inst in instances:
            this_obj = instances[inst]
            if this_obj.ifc_type != 'IfcRelSpaceBoundary':
                continue
            neighbors = this_obj.bound_neighbors

    @staticmethod
    def _move_children_to_parents(instances):
        """move external opening boundaries to related parent boundary (e.g. wall)"""
        for inst in instances:
            if hasattr(instances[inst], 'related_parent_bound'):
                opening_obj = instances[inst]
                # only external openings need to be moved
                # all other are properly placed within parent boundary
                if opening_obj.is_external:
                    distance = BRepExtrema_DistShapeShape(
                        opening_obj.bound_shape,
                        opening_obj.related_parent_bound.bound_shape,
                        Extrema_ExtFlag_MIN
                    ).Value()
                    if distance < 0.001:
                        continue
                    prod_vec = []
                    for i in opening_obj.bound_normal.Coord():
                        prod_vec.append(distance * i)

                    # moves opening to parent boundary
                    trsf = gp_Trsf()
                    coord = gp_XYZ(*prod_vec)
                    vec = gp_Vec(coord)
                    trsf.SetTranslation(vec)

                    opening_obj.bound_shape_org = opening_obj.bound_shape
                    opening_obj.bound_shape = BRepBuilderAPI_Transform(opening_obj.bound_shape, trsf).Shape()

                    # check if opening has been moved to boundary correctly
                    # and otherwise move again in reversed direction
                    new_distance = BRepExtrema_DistShapeShape(
                        opening_obj.bound_shape,
                        opening_obj.related_parent_bound.bound_shape,
                        Extrema_ExtFlag_MIN
                    ).Value()
                    if new_distance > 1e-3:
                        prod_vec = []
                        op_normal = opening_obj.bound_normal.Reversed()
                        for i in op_normal.Coord():
                            prod_vec.append(new_distance * i)
                        trsf = gp_Trsf()
                        coord = gp_XYZ(*prod_vec)
                        vec = gp_Vec(coord)
                        trsf.SetTranslation(vec)
                        opening_obj.bound_shape = BRepBuilderAPI_Transform(opening_obj.bound_shape, trsf).Shape()
                    # update bound center attribute for new shape location
                    opening_obj.bound_center = SpaceBoundary.get_bound_center(opening_obj, 'bound_center')

    @staticmethod
    def _get_parents_and_children(instances):
        """get parent-children relationships between IfcElements (e.g. Windows, Walls)
        and the corresponding relationships of their space boundaries"""
        drop_list = {} # HACK: dictionary for bounds which have to be removed from instances (due to duplications)
        for inst in instances:
            inst_obj = instances[inst]
            inst_type = inst_obj.ifc_type
            if inst_type != 'IfcRelSpaceBoundary':
                continue
            if inst_obj.level_description != "2a":
                continue
            inst_obj_space = inst_obj.ifc.RelatingSpace
            b_inst = inst_obj.bound_instance
            if b_inst is None:
                continue
            # assign opening elems (Windows, Doors) to parents and vice versa
            if not hasattr(b_inst.ifc, 'HasOpenings'):
                continue
            if len(b_inst.ifc.HasOpenings) == 0:
                continue
            for opening in b_inst.ifc.HasOpenings:
                if hasattr(opening.RelatedOpeningElement, 'HasFillings'):
                    for fill in opening.RelatedOpeningElement.HasFillings:
                        opening_obj = b_inst.objects[fill.RelatedBuildingElement.GlobalId]
                        if not hasattr(b_inst, 'related_openings'):
                            setattr(b_inst, 'related_openings', [])
                        if opening_obj in b_inst.related_openings:
                            continue
                        b_inst.related_openings.append(opening_obj)
                        if not hasattr(opening_obj, 'related_parent'):
                            setattr(opening_obj, 'related_parent', [])
                        opening_obj.related_parent = b_inst
            # assign space boundaries of opening elems (Windows, Doors) to parents and vice versa
            if not hasattr(b_inst, 'related_openings'):
                continue
            if not hasattr(inst_obj, 'related_opening_bounds'):
                setattr(inst_obj, 'related_opening_bounds', [])
            for opening in b_inst.related_openings:
                for op_bound in opening.space_boundaries:
                    if op_bound.ifc.RelatingSpace == inst_obj_space:
                        if op_bound in inst_obj.related_opening_bounds:
                            continue
                        distance = BRepExtrema_DistShapeShape(
                            op_bound.bound_shape,
                            inst_obj.bound_shape,
                            Extrema_ExtFlag_MIN
                        ).Value()
                        if distance > 0.3:
                            continue
                        center_shape = BRepBuilderAPI_MakeVertex(gp_Pnt(op_bound.bound_center)).Shape()
                        center_dist = BRepExtrema_DistShapeShape(
                            inst_obj.bound_shape,
                            center_shape,
                            Extrema_ExtFlag_MIN
                        ).Value()
                        if center_dist > 0.3:
                            continue
                        # HACK:
                        # some space boundaries have inner loops which are removed for vertical bounds in
                        # calc_bound_shape (elements.py). Those inner loops contain an additional vertical bound (wall)
                        # which is "parent" of an opening. EnergyPlus does not accept openings having a parent surface
                        # of same size as the opening. Thus, since inner loops are removed from shapes beforehand,
                        # those boundaries are removed from "instances" and the openings are assigned to have the larger
                        # boundary as a parent.
                        #
                        # find cases where opening area matches area of corresponding wall (within inner loop)
                        if (inst_obj.bound_area - op_bound.bound_area).m < 0.01:
<<<<<<< HEAD
=======
                            rel_bound = None
>>>>>>> 168ad63a
                            drop_list[inst] = inst_obj
                            ib = [b for b in b_inst.space_boundaries if
                                  b.ifc.ConnectionGeometry.SurfaceOnRelatingElement.InnerBoundaries if
                                  b.thermal_zones[0] == op_bound.thermal_zones[0]]
                            if len(ib) == 1:
                                rel_bound = ib[0]
                            elif len(ib) > 1:
<<<<<<< HEAD
                                rel_bound = None
=======
>>>>>>> 168ad63a
                                for b in ib:
                                    # check if orientation of possibly related bound is the same as opening
                                    angle = gp_Dir(b.bound_normal).Angle(gp_Dir(op_bound.bound_normal))
                                    if not (angle < 0.1 or angle > 179.9):
                                        continue
                                    distance = BRepExtrema_DistShapeShape(
                                        b.bound_shape,
                                        op_bound.bound_shape,
                                        Extrema_ExtFlag_MIN
                                    ).Value()
<<<<<<< HEAD
                                    if distance > 0.3:
=======
                                    if distance > 0.4:
                                        continue
                                    else:
                                        rel_bound = b
                            elif not rel_bound:
                                tzb = [b for b in op_bound.thermal_zones[0].space_boundaries if
                                       b.ifc.ConnectionGeometry.SurfaceOnRelatingElement.InnerBoundaries]
                                for b in tzb:
                                    # check if orientation of possibly related bound is the same as opening
                                    angle = gp_Dir(b.bound_normal).Angle(gp_Dir(op_bound.bound_normal))
                                    if not (angle < 0.1 or angle > 179.9):
                                        continue
                                    distance = BRepExtrema_DistShapeShape(
                                        b.bound_shape,
                                        op_bound.bound_shape,
                                        Extrema_ExtFlag_MIN
                                    ).Value()
                                    if distance > 0.4:
>>>>>>> 168ad63a
                                        continue
                                    else:
                                        rel_bound = b
                                if not rel_bound:
                                    continue
                            else:
                                continue
                            if not hasattr(rel_bound, 'related_opening_bounds'):
                                setattr(rel_bound, 'related_opening_bounds', [])
                            rel_bound.related_opening_bounds.append(op_bound)
                            if not hasattr(op_bound, 'related_parent_bound'):
                                setattr(op_bound, 'related_parent_bound', [])
                            op_bound.related_parent_bound = rel_bound
                        else:
                            inst_obj.related_opening_bounds.append(op_bound)
                            if not hasattr(op_bound, 'related_parent_bound'):
                                setattr(op_bound, 'related_parent_bound', [])
                            op_bound.related_parent_bound = inst_obj
        # remove boundaries from instances if they are false duplicates of windows in shape of walls
        instances = {k: v for k, v in instances.items() if k not in drop_list}
        return instances

    @staticmethod
    def _display_shape_of_space_boundaries(instances):
        """Display topoDS_shapes of space boundaries"""
        display, start_display, add_menu, add_function_to_menu = init_display()
        colors = ['blue', 'red', 'magenta', 'yellow', 'green', 'white', 'cyan']
        col = 0
        for inst in instances:
            if instances[inst].ifc_type == 'IfcRelSpaceBoundary':
                col += 1
                bound = instances[inst]
                if bound.bound_instance is None:
                    continue
                if bound.bound_instance.ifc_type != "IfcWallStandardCase":
                    pass
                try:
                    display.DisplayShape(bound.bound_shape, color=colors[(col - 1) % len(colors)])
                except:
                    continue
        display.FitAll()
        start_display()

    @staticmethod
    def _display_bound_normal_orientation(instances):
        display, start_display, add_menu, add_function_to_menu = init_display()
        col = 0
        for inst in instances:
            if instances[inst].ifc_type != 'IfcSpace':
                continue
            space = instances[inst]
            for bound in space.space_boundaries:
                face_towards_center = space.space_center.XYZ() - bound.bound_center
                face_towards_center.Normalize()
                dot = face_towards_center.Dot(bound.bound_normal)
                if dot > 0:
                    display.DisplayShape(bound.bound_shape, color="red")
                else:
                    display.DisplayShape(bound.bound_shape, color="green")
        display.FitAll()
        start_display()

    def export_bounds_to_stl(self, instances, stl_name):
        """
        This function exports a space to an idf file.
        :param idf: idf file object
        :param space: Space instance
        :param zone: idf zone object
        :return:
        """
        for inst in instances:
            if instances[inst].ifc_type != "IfcRelSpaceBoundary":
                continue
            inst_obj = instances[inst]
            if inst_obj.physical:
                name = inst_obj.ifc.GlobalId
                stl_dir = str(self.paths.root) + "/export/STL/"
                this_name = stl_dir + str(stl_name) + "_cfd_" + str(name) + ".stl"
                os.makedirs(os.path.dirname(stl_dir), exist_ok=True)

                inst_obj.cfd_face = inst_obj.bound_shape
                if hasattr(inst_obj, 'related_opening_bounds'):
                    for opening in inst_obj.related_opening_bounds:
                        inst_obj.cfd_face = BRepAlgoAPI_Cut(inst_obj.cfd_face, opening.bound_shape).Shape()
                triang_face = BRepMesh_IncrementalMesh(inst_obj.cfd_face, 1)
                # Export to STL
                stl_writer = StlAPI_Writer()
                stl_writer.SetASCIIMode(True)
                stl_writer.Write(triang_face.Shape(), this_name)

    def export_bounds_per_space_to_stl(self, instances, stl_name):
        """
        This function exports a space to an idf file.
        :param idf: idf file object
        :param space: Space instance
        :param zone: idf zone object
        :return:
        """
        for inst in instances:
            if instances[inst].ifc_type != "IfcSpace":
                continue
            space_obj = instances[inst]
            space_name = space_obj.ifc.GlobalId
            stl_dir = str(self.paths.root) + "/export/STL/" + space_name + "/"
            os.makedirs(os.path.dirname(stl_dir), exist_ok=True)
            for inst_obj in space_obj.space_boundaries:
                if not inst_obj.physical:
                    continue
                bound_name = inst_obj.ifc.GlobalId
                this_name = stl_dir + str(stl_name) + "_cfd_" + str(bound_name) + ".stl"
                inst_obj.cfd_face = inst_obj.bound_shape
                if hasattr(inst_obj, 'related_opening_bounds'):
                    for opening in inst_obj.related_opening_bounds:
                        inst_obj.cfd_face = BRepAlgoAPI_Cut(inst_obj.cfd_face, opening.bound_shape).Shape()
                triang_face = BRepMesh_IncrementalMesh(inst_obj.cfd_face, 1)
                # Export to STL
                stl_writer = StlAPI_Writer()
                stl_writer.SetASCIIMode(True)
                stl_writer.Write(triang_face.Shape(), this_name)
            self.combine_space_stl_files(stl_name, space_name)

    def _compute_2b_bound_gaps(self, instances):
        self.logger.info("Generate space boundaries of type 2B")
        inst_2b = dict()
        for inst in instances:
            if instances[inst].ifc_type != "IfcSpace":
                continue
            space_obj = instances[inst]
            space_obj.b_bound_shape = space_obj.space_shape
            for bound in space_obj.space_boundaries:
                if bound.bound_area.m == 0:
                    continue
                bound_prop = GProp_GProps()
                brepgprop_SurfaceProperties(space_obj.b_bound_shape, bound_prop)
                b_bound_area = bound_prop.Mass()
                if b_bound_area == 0:
                    continue
                distance = BRepExtrema_DistShapeShape(
                    space_obj.b_bound_shape,
                    bound.bound_shape,
                    Extrema_ExtFlag_MIN).Value()
                if distance > 1e-6:
                    continue
                space_obj.b_bound_shape = BRepAlgoAPI_Cut(space_obj.b_bound_shape, bound.bound_shape).Shape()
            faces = self.get_faces_from_shape(space_obj.b_bound_shape)
            inst_2b.update(self.create_2B_space_boundaries(faces, space_obj))
        instances.update(inst_2b)

    @staticmethod
    def _fix_surface_orientation(instances):
        """
        Fix orientation of space boundaries.
        Fix orientation of all surfaces but openings by sewing followed by disaggregation.
        Fix orientation of openings afterwards according to orientation of parent bounds.
        """
        for inst in instances:
            if instances[inst].ifc_type != 'IfcSpace':
                continue
            space = instances[inst]
            face_list = []
            for bound in space.space_boundaries:
                if hasattr(bound, 'related_parent_bound'):
                    continue
                exp = TopExp_Explorer(bound.bound_shape, TopAbs_FACE)
                face = exp.Current()
                face = topods_Face(face)
                face_list.append(face)
            if hasattr(space, 'space_boundaries_2B'):
                for bound in space.space_boundaries_2B:
                    exp = TopExp_Explorer(bound.bound_shape, TopAbs_FACE)
                    face = exp.Current()
                    face = topods_Face(face)
                    face_list.append(face)
            sew = BRepBuilderAPI_Sewing(0.0001)
            for fc in face_list:
                sew.Add(fc)
            sew.Perform()
            sewed_shape = sew.SewedShape()
            fixed_shape = sewed_shape
            p = GProp_GProps()
            brepgprop_VolumeProperties(fixed_shape, p)
            if p.Mass() < 0:
                fixed_shape.Complement()
            f_exp = TopExp_Explorer(fixed_shape, TopAbs_FACE)
            fixed_faces = []
            while f_exp.More():
                fixed_faces.append(topods_Face(f_exp.Current()))
                f_exp.Next()
            for fc in fixed_faces:
                an_exp = TopExp_Explorer(fc, TopAbs_FACE)
                a_face = an_exp.Current()
                face = topods_Face(a_face)
                surf = BRep_Tool.Surface(face)
                obj = surf
                assert obj.DynamicType().Name() == "Geom_Plane"
                plane = Handle_Geom_Plane_DownCast(surf)
                face_normal = plane.Axis().Direction().XYZ()
                p = GProp_GProps()
                brepgprop_SurfaceProperties(face, p)
                face_center = p.CentreOfMass().XYZ()
                complemented = False
                for bound in space.space_boundaries:
                    if (gp_Pnt(bound.bound_center).Distance(gp_Pnt(face_center)) > 1e-3):
                        continue
                    if ((bound.bound_area.m - p.Mass()) ** 2 < 0.01):
                        if fc.Orientation() == 1:
                            bound.bound_shape.Complement()
                            complemented = True
                        elif face_normal.Dot(bound.bound_normal) < 0:
                            bound.bound_shape.Complement()
                            complemented = True
                        if not complemented:
                            continue
                        # if hasattr(bound, 'bound_normal'):
                        #     del bound.__dict__['bound_normal']
                        if hasattr(bound, 'related_opening_bounds'):
                            op_bounds = bound.related_opening_bounds
                            for op in op_bounds:
                                op.bound_shape.Complement()
                                # if hasattr(op, 'bound_normal'):
                                #     del op.__dict__['bound_normal']
                        break
                if not hasattr(space, 'space_boundaries_2B'):
                    continue
                for bound in space.space_boundaries_2B:
                    if gp_Pnt(bound.bound_center).Distance(gp_Pnt(face_center)) < 1e-6:
                        bound.bound_shape = face
                        if hasattr(bound, 'bound_normal'):
                            del bound.__dict__['bound_normal']
                        break

    def export_2B_bounds_to_stl(self, instances, stl_name):
        for inst in instances:
            if instances[inst].ifc_type != "IfcSpace":
                continue
            space_obj = instances[inst]
            if not hasattr(space_obj, "b_bound_shape"):
                continue
            bound_prop = GProp_GProps()
            brepgprop_SurfaceProperties(space_obj.b_bound_shape, bound_prop)
            area = bound_prop.Mass()
            if area > 0:
                name = space_obj.ifc.GlobalId + "_2B"
                stl_dir = str(self.paths.root) + "/export/STL/"
                this_name = stl_dir + str(stl_name) + "_cfd_" + str(name) + ".stl"
                os.makedirs(os.path.dirname(stl_dir), exist_ok=True)
                triang_face = BRepMesh_IncrementalMesh(space_obj.b_bound_shape, 1)
                # Export to STL
                stl_writer = StlAPI_Writer()
                stl_writer.SetASCIIMode(True)
                stl_writer.Write(triang_face.Shape(), this_name)

    def create_2B_space_boundaries(self, faces, space_obj):
        settings = ifcopenshell.geom.main.settings()
        settings.set(settings.USE_PYTHON_OPENCASCADE, True)
        settings.set(settings.USE_WORLD_COORDS, True)
        settings.set(settings.EXCLUDE_SOLIDS_AND_SURFACES, False)
        settings.set(settings.INCLUDE_CURVES, True)
        inst_2b = dict()
        space_obj.space_boundaries_2B = []
        bound_obj = []
        for bound in space_obj.space_boundaries:
            if bound.bound_instance is not None:
                bi = bound.bound_instance.ifc
                bound.bound_instance.shape = ifcopenshell.geom.create_shape(settings, bi).geometry
                bound_obj.append(bound.bound_instance)
        for i, face in enumerate(faces):
            b_bound = SpaceBoundary2B()
            b_bound.bound_shape = face
            if b_bound.bound_area.m < 1e-6:
                continue
            b_bound.guid = space_obj.ifc.GlobalId + "_2B_" + str("%003.f" % (i + 1))
            b_bound.thermal_zones.append(space_obj)
            for instance in bound_obj:
                if hasattr(instance, 'related_parent'):
                    continue
                center_shape = BRepBuilderAPI_MakeVertex(gp_Pnt(b_bound.bound_center)).Shape()
                distance = BRepExtrema_DistShapeShape(center_shape, instance.shape, Extrema_ExtFlag_MIN).Value()
                if distance < 1e-3:
                    b_bound.bound_instance = instance
                    break
            space_obj.space_boundaries_2B.append(b_bound)
            inst_2b[b_bound.guid] = b_bound
            for bound in space_obj.space_boundaries:
                distance = BRepExtrema_DistShapeShape(bound.bound_shape, b_bound.bound_shape,
                                                      Extrema_ExtFlag_MIN).Value()
                if distance == 0:
                    b_bound.bound_neighbors.append(bound)
                    if not hasattr(bound, 'bound_neighbors_2b'):
                        bound.bound_neighbors_2b = []
                    bound.bound_neighbors_2b.append(b_bound)
        return inst_2b

    @staticmethod
    def get_faces_from_shape(b_bound_shape):
        faces = []
        an_exp = TopExp_Explorer(b_bound_shape, TopAbs_FACE)
        while an_exp.More():
            face = topods_Face(an_exp.Current())
            faces.append(face)
            an_exp.Next()
        return faces


class IdfObject():
    def __init__(self, inst_obj, idf):
        self.name = inst_obj.guid
        self.building_surface_name = None
        self.key = None
        self.out_bound_cond = ''
        self.out_bound_cond_obj = ''
        self.sun_exposed = ''
        self.wind_exposed = ''
        self.surface_type = None
        self.virtual_physical = None
        self.construction_name = None
        self.related_bound = inst_obj.related_bound
        self.skip_bound = False
        self.bound_shape = inst_obj.bound_shape
        if not hasattr(inst_obj.thermal_zones[0], 'guid'):
            self.skip_bound = True
            return
        self.zone_name = inst_obj.thermal_zones[0].guid
        if hasattr(inst_obj, 'related_parent_bound'):
            self.key = "FENESTRATIONSURFACE:DETAILED"
        else:
            self.key = "BUILDINGSURFACE:DETAILED"
        if hasattr(inst_obj, 'related_parent_bound'):
            self.building_surface_name = inst_obj.related_parent_bound.ifc.GlobalId
        self._map_surface_types(inst_obj)
        self._map_boundary_conditions(inst_obj)
        # todo: fix material definitions!
        # self._define_materials(inst_obj, idf)
        self._set_bs2021_construction_name()
        if self.construction_name == None:
            self._set_construction_name()
        obj = self._set_idfobject_attributes(idf)
        if obj is not None:
            self._set_idfobject_coordinates(obj, idf, inst_obj)

    def _define_materials(self, inst_obj, idf):
        # todo: define default property_sets
        # todo: request missing values from user-inputs
        if inst_obj.bound_instance is None and self.out_bound_cond == "Surface":
            idf_constr = idf.idfobjects['CONSTRUCTION:AIRBOUNDARY'.upper()]
            included = False
            for cons in idf_constr:
                if 'Air Wall' in cons.Name:
                    included = True
            if included == False:
                idf.newidfobject("CONSTRUCTION:AIRBOUNDARY",
                                 Name='Air Wall',
                                 Solar_and_Daylighting_Method='GroupedZones',
                                 Radiant_Exchange_Method='GroupedZones',
                                 Air_Exchange_Method='SimpleMixing',
                                 Simple_Mixing_Air_Changes_per_Hour=0.5,
                                 )
            self.construction_name = 'Air Wall'
        # if inst_obj.bound_instance.ifc_type is ("IfcWindow" or "IfcDoor"):
        #     return
        if hasattr(inst_obj.bound_instance, 'layers'):
            if inst_obj.bound_instance.layers == None or len(inst_obj.bound_instance.layers) == 0:
                return
            if self.surface_type != None:
                construction_name = self.surface_type
            else:
                construction_name = 'Undefined'
            for layer in inst_obj.bound_instance.layers:
                if layer.guid == None:
                    return
                construction_name = construction_name + layer.guid[-4:]
                if inst_obj.bound_instance.ifc_type.upper() not in ("IFCWINDOW"):
                    idf_materials = idf.idfobjects['Material'.upper()]
                    included = False
                    for mat in idf_materials:
                        if layer.guid in mat.Name:
                            included = True
                    if included:
                        continue
                    else:
                        # todo: use thermal transmittance if available (--> finder)
                        if layer.thickness is None:
                            thickness = 0.1
                        else:
                            thickness = layer.thickness
                        if layer.density in {None, 0}:
                            density = 1000
                        else:
                            density = layer.density
                        if layer.thermal_conduc is None:
                            conductivity = 0.1
                        else:
                            conductivity = layer.thermal_conduc
                        if layer.heat_capac is None:
                            heat_capacity = 1000
                        else:
                            heat_capacity = layer.heat_capac

                        idf.newidfobject("MATERIAL",
                                         Name=layer.guid,
                                         Roughness="Rough",
                                         Thickness=thickness,
                                         Conductivity=conductivity,
                                         Density=density,
                                         Specific_Heat=heat_capacity
                                         )
                else:
                    idf_op_materials = idf.idfobjects['WINDOWMATERIAL:SIMPLEGLAZINGSYSTEM'.upper()]
                    included = False
                    for mat in idf_op_materials:
                        if layer.guid in mat.Name:
                            included = True
                    if included:
                        continue
                    else:
                        if layer.thickness is None:
                            thickness = 0.1
                        else:
                            thickness = layer.thickness
                        if layer.thermal_conduc is None:
                            conductivity = 0.1
                        else:
                            conductivity = layer.thermal_conduc

                        if layer.thermal_transmittance is not None:
                            ufactor = layer.thermal_transmittance
                        else:
                            try:
                                # todo: use finder to get transmittance
                                # todo: ensure thermal_transmittance is not applied to multiple layers
                                psw = inst_obj.bound_instance.get_propertyset('Pset_WindowCommon')
                                ufactor = psw['ThermalTransmittance']
                            except:
                                ufactor = 1 / (0.13 + thickness / conductivity + 0.04)
                        # if layer.solar_heat_gain_coefficient is None:
                        #     solar_heat_gain_coefficient = 0.763
                        # else:
                        #     solar_heat_gain_coefficient = layer.solar_heat_gain_coefficient
                        # if layer.visible_transmittance is None:
                        #     visible_transmittance = 0.8
                        # else:
                        #     visible_transmittance = layer.visible_transmittance

                        idf.newidfobject("WINDOWMATERIAL:SIMPLEGLAZINGSYSTEM",
                                         Name=layer.guid,
                                         UFactor=ufactor,
                                         Solar_Heat_Gain_Coefficient=0.763,
                                         Visible_Transmittance=0.8
                                         )
            idf_constr = idf.idfobjects['Construction'.upper()]
            included = False
            self.construction_name = construction_name
            for cons in idf_constr:
                if construction_name in cons.Name:
                    included = True
            if not included:
                if len(inst_obj.bound_instance.layers) == 1:
                    idf.newidfobject("CONSTRUCTION",
                                     Name=construction_name,
                                     Outside_Layer=inst_obj.bound_instance.layers[0].guid)
                if len(inst_obj.bound_instance.layers) > 1:
                    if inst_obj.bound_instance.ifc_type.upper() in ("IFCWINDOW", "IFCDOOR"):
                        # todo: Add construction implementation for openings with >1 layer
                        # todo: required construction: gas needs to be bounded by solid surfaces
                        self.construction_name = None
                        return
                    other_layers = {}
                    for i, layer in enumerate(inst_obj.bound_instance.layers[1:]):
                        other_layers.update({'Layer_' + str(i + 2): layer.guid})
                    idf.newidfobject("CONSTRUCTION",
                                     Name=construction_name,
                                     Outside_Layer=inst_obj.bound_instance.layers[0].guid,
                                     **other_layers
                                     )

    def _set_construction_name(self):
        if self.surface_type == "Wall":
            self.construction_name = "Project Wall"
            # construction_name = "FZK Exterior Wall"
        if self.surface_type == "Roof":
            # construction_name = "Project Flat Roof"
            self.construction_name = "Project Flat Roof"
        if self.surface_type == "Ceiling":
            self.construction_name = "Project Ceiling"
        if self.surface_type == "Floor":
            self.construction_name = "Project Floor"
        if self.surface_type == "Door":
            self.construction_name = "Project Door"
        if self.surface_type == "Window":
            self.construction_name = "Project External Window"

    def _set_bs2021_construction_name(self):
        if self.surface_type == "Wall":
            if self.out_bound_cond == "Outdoors":
                self.construction_name = "BS Exterior Wall"
            elif self.out_bound_cond in {"Surface", "Adiabatic"}:
                self.construction_name = "BS Interior Wall"
            elif self.out_bound_cond == "Ground":
                self.construction_name = "BS Exterior Wall"
        elif self.surface_type == "Roof":
            self.construction_name = "BS Flat Roof"
        elif self.surface_type == "Ceiling":
            self.construction_name = "BS Ceiling"
        elif self.surface_type == "Floor":
            if self.out_bound_cond in {"Surface", "Adiabatic"}:
                self.construction_name = "BS Interior Floor"
            elif self.out_bound_cond == "Ground":
                self.construction_name = "BS Ground Floor"
        elif self.surface_type == "Door":
            self.construction_name = "BS Door"
        elif self.surface_type == "Window":
            self.construction_name = "BS Exterior Window"
        if not hasattr(self.related_bound, 'bound_instance'):
            return
        if self.related_bound.bound_instance is None:
            if self.out_bound_cond == "Surface":
                self.construction_name = "Air Wall"

    def _set_idfobject_coordinates(self, obj, idf, inst_obj):
        # validate bound_shape
        # self._check_for_vertex_duplicates()
        # write validated bound_shape to obj
        obj_pnts = self._get_points_of_face(self.bound_shape)
        obj_coords = []
        for pnt in obj_pnts:
            co = tuple(round(p, 3) for p in pnt.Coord())
            obj_coords.append(co)
        try:
            obj.setcoords(obj_coords)
        except:
            self.skip_bound = True
            return
        circular_shape = self.get_circular_shape(obj_pnts)
        try:
            if (3 <= len(obj_coords) <= 120 and self.key == "BUILDINGSURFACE:DETAILED") \
                    or (3 <= len(obj_coords) <= 4 and self.key == "FENESTRATIONSURFACE:DETAILED"):
                obj.setcoords(obj_coords)
            elif circular_shape is True and self.surface_type != 'Door':
                self._process_circular_shapes(idf, obj_coords, obj, inst_obj)
            else:
                self._process_other_shapes(inst_obj, obj)
        except:
            print("Element", self.name, "NOT EXPORTED")

    # def _check_for_vertex_duplicates(self):
    #     if self.related_bound is not None:
    #         nb_vert_this = self._get_number_of_vertices(self.bound_shape)
    #         nb_vert_other = self._get_number_of_vertices(self.related_bound.bound_shape)
    #         # if nb_vert_this != nb_vert_other:
    #         setattr(self, 'bound_shape_org', self.bound_shape)
    #         vert_list1 = self._get_vertex_list_from_face(self.bound_shape)
    #         vert_list1 = self._remove_vertex_duplicates(vert_list1)
    #         vert_list1.reverse()
    #         vert_list1 = self._remove_vertex_duplicates(vert_list1)
    #
    #         setattr(self.related_bound, 'bound_shape_org', self.related_bound.bound_shape)
    #         vert_list2 = self._get_vertex_list_from_face(self.related_bound.bound_shape)
    #         vert_list2 = self._remove_vertex_duplicates(vert_list2)
    #         vert_list2.reverse()
    #         vert_list2 = self._remove_vertex_duplicates(vert_list2)
    #
    #         if len(vert_list1) == len(vert_list2):
    #             self.bound_shape = self._make_face_from_vertex_list(vert_list1)
    #             self.related_bound.bound_shape = self._make_face_from_vertex_list(vert_list2)

    def _set_idfobject_attributes(self, idf):
        if self.surface_type is not None:
            if self.key == "BUILDINGSURFACE:DETAILED":
                if self.surface_type.lower() in {"DOOR".lower(), "Window".lower()}:
                    self.surface_type = "Wall"
                obj = idf.newidfobject(
                    self.key,
                    Name=self.name,
                    Surface_Type=self.surface_type,
                    Construction_Name=self.construction_name,
                    Outside_Boundary_Condition=self.out_bound_cond,
                    Outside_Boundary_Condition_Object=self.out_bound_cond_obj,
                    Zone_Name=self.zone_name,
                    Sun_Exposure=self.sun_exposed,
                    Wind_Exposure=self.wind_exposed,
                )
            # elif self.building_surface_name is None or self.out_bound_cond_obj is None:
            #     self.skip_bound = True
            #     return
            else:
                obj = idf.newidfobject(
                    self.key,
                    Name=self.name,
                    Surface_Type=self.surface_type,
                    Construction_Name=self.construction_name,
                    Building_Surface_Name=self.building_surface_name,
                    Outside_Boundary_Condition_Object=self.out_bound_cond_obj,
                    # Frame_and_Divider_Name="Default"
                )
            return obj

    def _map_surface_types(self, inst_obj):
        """
        This function maps the attributes of a SpaceBoundary instance to idf surface type
        :param elem: SpaceBoundary instance
        :return: idf surface_type
        """
        elem = inst_obj.bound_instance
        surface_type = None
        if elem != None:
            if elem.ifc_type == "IfcWallStandardCase" or elem.ifc_type == "IfcWall":
                surface_type = 'Wall'
            elif elem.ifc_type == "IfcDoor":
                surface_type = "Door"
            elif elem.ifc_type == "IfcWindow":
                surface_type = "Window"
            elif elem.ifc_type == "IfcRoof":
                surface_type = "Roof"
            elif elem.ifc_type == "IfcSlab":
                if elem.predefined_type.lower() == 'baseslab':
                    surface_type = 'Floor'
                elif elem.predefined_type.lower() == 'roof':
                    surface_type = 'Roof'
                elif elem.predefined_type.lower() == 'floor':
                    if inst_obj.top_bottom == "BOTTOM":
                        surface_type = "Floor"
                    elif inst_obj.top_bottom == "TOP":
                        surface_type = "Ceiling"
                    elif inst_obj.top_bottom == "VERTICAL":
                        surface_type = "Wall"
                    else:
                        surface_type = "Floor"
            elif elem.ifc_type == "IfcBeam":
                if not self._compare_direction_of_normals(inst_obj.bound_normal, gp_XYZ(0, 0, 1)):
                    surface_type = 'Wall'
                else:
                    surface_type = 'Ceiling'
            elif elem.ifc_type == 'IfcColumn':
                surface_type == 'Wall'
            elif inst_obj.top_bottom == "BOTTOM":
                surface_type = "Floor"
            elif inst_obj.top_bottom == "TOP":
                surface_type = "Ceiling"
                if inst_obj.related_bound is None or inst_obj.is_external:
                    surface_type = "Roof"
            elif inst_obj.top_bottom == "VERTICAL":
                surface_type = "Wall"
            else:
                if not self._compare_direction_of_normals(inst_obj.bound_normal, gp_XYZ(0, 0, 1)):
                    surface_type = 'Wall'
                elif inst_obj.top_bottom == "BOTTOM":
                    surface_type = "Floor"
                elif inst_obj.top_bottom == "TOP":
                    surface_type = "Ceiling"
                    if inst_obj.related_bound is None or inst_obj.is_external:
                        surface_type = "Roof"
        elif inst_obj.physical == False:
            if not self._compare_direction_of_normals(inst_obj.bound_normal, gp_XYZ(0, 0, 1)):
                surface_type = 'Wall'
            else:
                if inst_obj.top_bottom == "BOTTOM":
                    surface_type = "Floor"
                elif inst_obj.top_bottom == "TOP":
                    surface_type = "Ceiling"
        self.surface_type = surface_type

    def _map_boundary_conditions(self, inst_obj):
        """
        This function maps the boundary conditions of a SpaceBoundary instance
        to the idf space boundary conditions
        :return:
        """
        if inst_obj.level_description == '2b' or inst_obj.related_adb_bound is not None:
            self.out_bound_cond = 'Adiabatic'
            self.sun_exposed = 'NoSun'
            self.wind_exposed = 'NoWind'
        elif (hasattr(inst_obj.ifc, 'CorrespondingBoundary')
              and ((inst_obj.ifc.CorrespondingBoundary is not None)
                   and (inst_obj.ifc.CorrespondingBoundary.InternalOrExternalBoundary.upper() == 'EXTERNAL_EARTH'))
              and (self.key == "BUILDINGSURFACE:DETAILED")
              and not (hasattr(inst_obj, 'related_opening_bounds') and (len(inst_obj.related_opening_bounds) > 0))):
            self.out_bound_cond = "Ground"
            self.sun_exposed = 'NoSun'
            self.wind_exposed = 'NoWind'
        elif inst_obj.is_external and inst_obj.physical and not self.surface_type == 'Floor':
            self.out_bound_cond = 'Outdoors'
            self.sun_exposed = 'SunExposed'
            self.wind_exposed = 'WindExposed'
            self.out_bound_cond_obj = ''
        elif self.surface_type == "Floor" and inst_obj.related_bound is None:
            self.out_bound_cond = "Ground"
            self.sun_exposed = 'NoSun'
            self.wind_exposed = 'NoWind'
        elif inst_obj.related_bound is not None:  # or elem.virtual_physical == "VIRTUAL": # elem.internal_external == "INTERNAL"
            self.out_bound_cond = 'Surface'
            self.out_bound_cond_obj = inst_obj.related_bound.ifc.GlobalId
            self.sun_exposed = 'NoSun'
            self.wind_exposed = 'NoWind'
        # elif inst_obj.bound_instance is not None and inst_obj.bound_instance.ifc_type == "IfcWindow":
        elif self.key == "FENESTRATIONSURFACE:DETAILED":
            # if elem.rel_elem.type == "IfcWindow":
            self.out_bound_cond = 'Outdoors'
            self.sun_exposed = 'SunExposed'
            self.wind_exposed = 'WindExposed'
            self.out_bound_cond_obj = ''
        elif self.related_bound is None:
            self.out_bound_cond = 'Outdoors'
            self.sun_exposed = 'SunExposed'
            self.wind_exposed = 'WindExposed'
            self.out_bound_cond_obj = ''
        else:
            self.skip_bound = True

    @staticmethod
    def _compare_direction_of_normals(normal1, normal2):
        """
        Compare the direction of two surface normals (vectors).
        True, if direction is same or reversed
        :param normal1: first normal (gp_Pnt)
        :param normal2: second normal (gp_Pnt)
        :return: True/False
        """
        dotp = normal1.Dot(normal2)
        check = False
        if 1 - 1e-2 < dotp ** 2 < 1 + 1e-2:
            check = True
        return check

    @staticmethod
    def _get_points_of_face(bound_shape):
        """
        This function returns a list of gp_Pnt of a Surface
        :param face: TopoDS_Shape (Surface)
        :return: pnt_list (list of gp_Pnt)
        """
        an_exp = TopExp_Explorer(bound_shape, TopAbs_WIRE)
        pnt_list = []
        while an_exp.More():
            wire = topods_Wire(an_exp.Current())
            w_exp = BRepTools_WireExplorer(wire)
            while w_exp.More():
                pnt1 = BRep_Tool.Pnt(w_exp.CurrentVertex())
                pnt_list.append(pnt1)
                w_exp.Next()
            an_exp.Next()
        return pnt_list

    @staticmethod
    def get_circular_shape(obj_pnts):
        """
        This function checks if a SpaceBoundary has a circular shape.
        :param obj_pnts: SpaceBoundary vertices (list of coordinate tuples)
        :return: True if shape is circular
        """
        circular_shape = False
        # compute if shape is circular:
        if len(obj_pnts) > 4:
            pnt = obj_pnts[0]
            pnt2 = obj_pnts[1]
            distance_prev = pnt.Distance(pnt2)
            pnt = pnt2
            for pnt2 in obj_pnts[2:]:
                distance = pnt.Distance(pnt2)
                if (distance_prev - distance) ** 2 < 0.01:
                    circular_shape = True
                    pnt = pnt2
                    distance_prev = distance
                else:
                    continue
        return circular_shape

    def _process_circular_shapes(self, idf, obj_coords, obj, inst_obj):
        """
        This function processes circular boundary shapes. It converts circular shapes
        to triangular shapes.
        :param idf: idf file object
        :param obj_coords: coordinates of an idf object
        :param obj: idf object
        :param elem: SpaceBoundary instance
        :return:
        """
        drop_count = int(len(obj_coords) / 8)
        drop_list = obj_coords[0::drop_count]
        pnt = drop_list[0]
        counter = 0
        # del inst_obj.__dict__['bound_center']
        for pnt2 in drop_list[1:]:
            counter += 1
            new_obj = idf.copyidfobject(obj)
            new_obj.Name = str(obj.Name) + '_' + str(counter)
            fc = SpaceBoundary._make_faces_from_pnts([pnt, pnt2, inst_obj.bound_center.Coord()])
            fcsc = ExportEP.scale_face(ExportEP, fc, 0.99)
            new_pnts = self._get_points_of_face(fcsc)
            new_coords = []
            for pnt in new_pnts: new_coords.append(pnt.Coord())
            new_obj.setcoords(new_coords)
            pnt = pnt2
        new_obj = idf.copyidfobject(obj)
        new_obj.Name = str(obj.Name) + '_' + str(counter + 1)
        fc = SpaceBoundary._make_faces_from_pnts(
            [drop_list[-1], drop_list[0], inst_obj.bound_center.Coord()])
        fcsc = ExportEP.scale_face(ExportEP, fc, 0.99)
        new_pnts = self._get_points_of_face(fcsc)
        new_coords = []
        for pnt in new_pnts: new_coords.append(pnt.Coord())
        new_obj.setcoords(new_coords)
        idf.removeidfobject(obj)

    @staticmethod
    def _process_other_shapes(inst_obj, obj):
        """
        This function processes non-circular shapes with too many vertices
        by approximation of the shape utilizing the UV-Bounds from OCC
        (more than 120 vertices for BUILDINGSURFACE:DETAILED
        and more than 4 vertices for FENESTRATIONSURFACE:DETAILED)
        :param elem: SpaceBoundary Instance
        :param obj: idf object
        :return:
        """
        # print("TOO MANY EDGES")
        obj_pnts = []
        exp = TopExp_Explorer(inst_obj.bound_shape, TopAbs_FACE)
        face = topods_Face(exp.Current())
        umin, umax, vmin, vmax = breptools_UVBounds(face)
        surf = BRep_Tool.Surface(face)
        plane = Handle_Geom_Plane_DownCast(surf)
        plane = gp_Pln(plane.Location(), plane.Axis().Direction())
        new_face = BRepBuilderAPI_MakeFace(plane,
                                           umin,
                                           umax,
                                           vmin,
                                           vmax).Face().Reversed()
        face_exp = TopExp_Explorer(new_face, TopAbs_WIRE)
        w_exp = BRepTools_WireExplorer(topods_Wire(face_exp.Current()))
        while w_exp.More():
            wire_vert = w_exp.CurrentVertex()
            obj_pnts.append(BRep_Tool.Pnt(wire_vert))
            w_exp.Next()
        obj_coords = []
        for pnt in obj_pnts:
            obj_coords.append(pnt.Coord())
        obj.setcoords(obj_coords)

    # @staticmethod
    # def _remove_vertex_duplicates(vert_list):
    #     for i, vert in enumerate(vert_list):
    #         edge_pp_p = BRepBuilderAPI_MakeEdge(vert_list[(i) % (len(vert_list) - 1)],
    #                                             vert_list[(i + 1) % (len(vert_list) - 1)]).Shape()
    #         distance = BRepExtrema_DistShapeShape(vert_list[(i + 2) % (len(vert_list) - 1)], edge_pp_p,
    #                                               Extrema_ExtFlag_MIN)
    #         if 0 < distance.Value() < 0.001:
    #             # first: project close vertex to edge
    #             edge = BRepBuilderAPI_MakeEdge(vert_list[(i) % (len(vert_list) - 1)],
    #                                                 vert_list[(i + 1) % (len(vert_list) - 1)]).Edge()
    #             projector = GeomAPI_ProjectPointOnCurve(BRep_Tool.Pnt(vert_list[(i + 2) % (len(vert_list) - 1)]),
    #                                                     BRep_Tool.Curve(edge)[0])
    #             np = projector.NearestPoint()
    #             vert_list[(i + 2) % (len(vert_list) - 1)] = BRepBuilderAPI_MakeVertex(np).Vertex()
    #             # delete additional vertex
    #             vert_list.pop((i + 1) % (len(vert_list) - 1))
    #     return vert_list
    #
    # @staticmethod
    # def _make_face_from_vertex_list(vert_list):
    #     an_edge = []
    #     for i in range(len(vert_list[:-1])):
    #         edge = BRepBuilderAPI_MakeEdge(vert_list[i], vert_list[i + 1]).Edge()
    #         an_edge.append(edge)
    #     a_wire = BRepBuilderAPI_MakeWire()
    #     for edge in an_edge:
    #         a_wire.Add(edge)
    #     a_wire = a_wire.Wire()
    #     a_face = BRepBuilderAPI_MakeFace(a_wire).Face()
    #
    #     return a_face.Reversed()
    #
    # @staticmethod
    # def _get_vertex_list_from_face(face):
    #     an_exp = TopExp_Explorer(face, TopAbs_WIRE)
    #     vert_list = []
    #     while an_exp.More():
    #         wire = topods_Wire(an_exp.Current())
    #         w_exp = BRepTools_WireExplorer(wire)
    #         while w_exp.More():
    #             vert1 = w_exp.CurrentVertex()
    #             vert_list.append(vert1)
    #             w_exp.Next()
    #         an_exp.Next()
    #     vert_list.append(vert_list[0])
    #
    #     return vert_list
    #
    # @staticmethod
    # def _get_number_of_vertices(shape):
    #     shape_analysis = ShapeAnalysis_ShapeContents()
    #     shape_analysis.Perform(shape)
    #     nb_vertex = shape_analysis.NbVertices()
    #
    #     return nb_vertex
    #


class Checker:
    def __init__(self, ifc, paths):
        self.error_summary = {}
        self.bounds = ifc.by_type('IfcRelSpaceBoundary')
        self.id_list = [e.GlobalId for e in ifc.by_type("IfcRoot")]
        self.paths = paths
        self._check_space_boundaries()
        self._write_errors_to_json()

    def _check_space_boundaries(self):
        for bound in self.bounds:
            sbv = SpaceBoundaryValidation(bound, self.id_list)
            if len(sbv.error) > 0:
                self.error_summary.update({bound.GlobalId: sbv.error})

    def _write_errors_to_json(self):
        with open(str(self.paths.root) + "/export/" + 'ifc_SB_error_summary.json', 'w+') as fp:
            json.dump(self.error_summary, fp, indent="\t")


class SpaceBoundaryValidation(Checker):
    def __init__(self, bound, id_list):
        self.error = []
        self.bound = bound
        self.id_list = id_list

        self._validate_space_boundaries()

    def _validate_space_boundaries(self):
        self._apply_validation_function(self._check_unique(), 'GlobalId')
        self._apply_validation_function(self._check_level(), '2ndLevel')
        self._apply_validation_function(self._check_description(), 'Description')
        self._apply_validation_function(self._check_rel_space(), 'RelatingSpace')
        self._apply_validation_function(self._check_rel_building_elem(), 'RelatedBuildingElement')
        self._apply_validation_function(self._check_conn_geom(), 'ConnectionGeometry')
        self._apply_validation_function(self._check_phys_virt_bound(), 'PhysicalOrVirtualBoundary')
        self._apply_validation_function(self._check_int_ext_bound(), 'InternalOrExternalBoundary')
        self._apply_validation_function(self._check_on_relating_elem(), 'SurfaceOnRelatingElement')
        self._apply_validation_function(self._check_on_related_elem(), 'SurfaceOnRelatedElement')
        self._apply_validation_function(self._check_basis_surface(), 'BasisSurface')
        self._apply_validation_function(self._check_inner_boundaries(), 'InnerBoundaries')
        if hasattr(self.bound.ConnectionGeometry.SurfaceOnRelatingElement.OuterBoundary, 'Segments'):
            self._apply_validation_function(self._check_outer_boundary_composite(), 'OuterBoundaryCompositeCurve')
            self._apply_validation_function(self._check_segments(), 'Segments')
            self._apply_validation_function(self._check_segments_poly(), 'SegmentsPolyline')
            self._apply_validation_function(self._check_segments_poly_coord(), 'SegmentsPolylineCoordinates')
        else:
            self._apply_validation_function(self._check_outer_boundary_poly(), 'OuterBoundaryPolyline')
            self._apply_validation_function(self._check_outer_boundary_poly_coord(), 'OuterBoundaryPolylineCoordinates')
        self._apply_validation_function(self._check_plane_position(), 'Position')
        self._apply_validation_function(self._check_location(), 'Location')
        self._apply_validation_function(self._check_axis(), 'Axis')
        self._apply_validation_function(self._check_refdirection(), 'RefDirection')
        self._apply_validation_function(self._check_location_coord(), 'LocationCoordinates')
        self._apply_validation_function(self._check_axis_dir_ratios(), 'AxisDirectionRatios')
        self._apply_validation_function(self._check_refdirection_dir_ratios(), 'RefDirectionDirectionRatios')

    def _apply_validation_function(self, fct, err_name):
        if not fct:
            self.error.append(err_name)

    def _check_unique(self):
        return self.id_list.count(self.bound.GlobalId) == 1

    def _check_level(self):
        return self.bound.Name == "2ndLevel"

    def _check_description(self):
        return self.bound.Description in {'2a', '2b'}

    def _check_rel_space(self):
        return any(
            [self.bound.RelatingSpace.is_a('IfcSpace') or self.bound.RelatingSpace.is_a('IfcExternalSpatialElement')])

    def _check_rel_building_elem(self):
        if self.bound.RelatedBuildingElement is not None:
            return self.bound.RelatedBuildingElement.is_a('IfcBuildingElement')

    def _check_conn_geom(self):
        return self.bound.ConnectionGeometry.is_a('IfcConnectionSurfaceGeometry')

    def _check_phys_virt_bound(self):
        return self.bound.PhysicalOrVirtualBoundary.upper() in {'PHYSICAL', 'VIRTUAL'}

    def _check_int_ext_bound(self):
        return self.bound.InternalOrExternalBoundary.upper() in {'INTERNAL',
                                                                 'EXTERNAL',
                                                                 'EXTERNAL_EARTH',
                                                                 'EXTERNAL_FIRE',
                                                                 'EXTERNAL_WATER'
                                                                 }

    def _check_on_relating_elem(self):
        return self.bound.ConnectionGeometry.SurfaceOnRelatingElement.is_a('IfcCurveBoundedPlane')

    def _check_on_related_elem(self):
        return self.bound.ConnectionGeometry.SurfaceOnRelatedElement is None

    def _check_basis_surface(self):
        return self.bound.ConnectionGeometry.SurfaceOnRelatingElement.BasisSurface.is_a('IfcPlane')

    def _check_outer_boundary_composite(self):
        return self.bound.ConnectionGeometry.SurfaceOnRelatingElement.OuterBoundary.is_a('IfcCompositeCurve')

    def _check_outer_boundary_poly(self):
        return self._check_poly_points(self.bound.ConnectionGeometry.SurfaceOnRelatingElement.OuterBoundary)

    def _check_outer_boundary_poly_coord(self):
        return all(self.bound.ConnectionGeometry.SurfaceOnRelatingElement.OuterBoundary)

    def _check_inner_boundaries(self):
        return (self.bound.ConnectionGeometry.SurfaceOnRelatingElement.InnerBoundaries is None) or \
               (i.is_a('IfcCompositeCurve')
                for i in self.bound.ConnectionGeometry.SurfaceOnRelatingElement.InnerBoundaries)

    def _check_segments(self):
        return (s.is_a('IfcPolyline')
                for s in self.bound.ConnectionGeometry.SurfaceOnRelatingElement.OuterBoundary.Segments)

    def _check_segments_poly(self):
        return all(self._check_poly_points(s.ParentCurve)
                   for s in self.bound.ConnectionGeometry.SurfaceOnRelatingElement.OuterBoundary.Segments)

    def _check_segments_poly_coord(self):
        return all(self._check_poly_points_coord(s.ParentCurve)
                   for s in self.bound.ConnectionGeometry.SurfaceOnRelatingElement.OuterBoundary.Segments)

    def _check_plane_position(self):
        return self.bound.ConnectionGeometry.SurfaceOnRelatingElement.BasisSurface.Position.is_a('IfcAxis2Placement3D')

    def _check_poly_points(self, polyline):
        return polyline.is_a('IfcPolyline')

    def _check_location(self):
        return self.bound.ConnectionGeometry.SurfaceOnRelatingElement.BasisSurface.Position.Location.is_a(
            'IfcCartesianPoint')

    def _check_axis(self):
        return self.bound.ConnectionGeometry.SurfaceOnRelatingElement.BasisSurface.Position.Axis.is_a('IfcDirection')

    def _check_refdirection(self):
        return self.bound.ConnectionGeometry.SurfaceOnRelatingElement.BasisSurface.Position.RefDirection.is_a(
            'IfcDirection')

    def _check_coords(self, points):
        return points.is_a('IfcCartesianPoint') and 1 <= len(points.Coordinates) <= 4

    def _check_dir_ratios(self, dir_ratios):
        return 2 <= len(dir_ratios.DirectionRatios) <= 3

    def _check_poly_points_coord(self, polyline):
        return all(self._check_coords(p) for p in polyline.Points)

    def _check_location_coord(self):
        return self._check_coords(self.bound.ConnectionGeometry.SurfaceOnRelatingElement.BasisSurface.Position.Location)

    def _check_axis_dir_ratios(self):
        return self._check_dir_ratios(self.bound.ConnectionGeometry.SurfaceOnRelatingElement.BasisSurface.Position.Axis)

    def _check_refdirection_dir_ratios(self):
        return self._check_dir_ratios(
            self.bound.ConnectionGeometry.SurfaceOnRelatingElement.BasisSurface.Position.RefDirection)<|MERGE_RESOLUTION|>--- conflicted
+++ resolved
@@ -17,11 +17,7 @@
 from OCC.Core.BRepExtrema import BRepExtrema_DistShapeShape
 from OCC.Core.Extrema import Extrema_ExtFlag_MIN
 from OCC.Core.gp import gp_Trsf, gp_Vec, gp_XYZ, gp_Pln, gp_Pnt, gp_Dir
-<<<<<<< HEAD
 from OCC.Core.TopoDS import topods_Wire, topods_Face, TopoDS_Compound, TopoDS_Builder, topods_Vertex, \
-=======
-from OCC.Core.TopoDS import topods_Wire, topods_Face, topods_Compound, TopoDS_Compound, TopoDS_Builder, topods_Vertex, \
->>>>>>> 168ad63a
     TopoDS_Iterator
 from OCC.Core.TopAbs import TopAbs_FACE, TopAbs_WIRE, TopAbs_VERTEX
 from OCC.Core.TopExp import TopExp_Explorer
@@ -2638,10 +2634,7 @@
                         #
                         # find cases where opening area matches area of corresponding wall (within inner loop)
                         if (inst_obj.bound_area - op_bound.bound_area).m < 0.01:
-<<<<<<< HEAD
-=======
                             rel_bound = None
->>>>>>> 168ad63a
                             drop_list[inst] = inst_obj
                             ib = [b for b in b_inst.space_boundaries if
                                   b.ifc.ConnectionGeometry.SurfaceOnRelatingElement.InnerBoundaries if
@@ -2649,10 +2642,6 @@
                             if len(ib) == 1:
                                 rel_bound = ib[0]
                             elif len(ib) > 1:
-<<<<<<< HEAD
-                                rel_bound = None
-=======
->>>>>>> 168ad63a
                                 for b in ib:
                                     # check if orientation of possibly related bound is the same as opening
                                     angle = gp_Dir(b.bound_normal).Angle(gp_Dir(op_bound.bound_normal))
@@ -2663,9 +2652,6 @@
                                         op_bound.bound_shape,
                                         Extrema_ExtFlag_MIN
                                     ).Value()
-<<<<<<< HEAD
-                                    if distance > 0.3:
-=======
                                     if distance > 0.4:
                                         continue
                                     else:
@@ -2684,7 +2670,6 @@
                                         Extrema_ExtFlag_MIN
                                     ).Value()
                                     if distance > 0.4:
->>>>>>> 168ad63a
                                         continue
                                     else:
                                         rel_bound = b
