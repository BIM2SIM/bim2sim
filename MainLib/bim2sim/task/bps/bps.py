--- conflicted
+++ resolved
@@ -49,14 +49,9 @@
 from stl import mesh
 
 from bim2sim.kernel.elements import bps
-<<<<<<< HEAD
 from bim2sim.task.base import ITask
-# from bim2sim.filter import TypeFilter
-=======
-from bim2sim.task.base import Task, ITask
 from bim2sim.decision import BoolDecision
 from bim2sim.kernel.element import Element, ElementEncoder
->>>>>>> f71d82c7
 # from bim2sim.kernel.elements import SpaceBoundary2B, SpaceBoundary
 from bim2sim.kernel.elements.bps import SpaceBoundary
 # from bim2sim.kernel.bps import ...
@@ -738,10 +733,6 @@
         self._export_boundary_report(instances, idf, ifc)
         self.logger.info("IDF generation finished!")
 
-<<<<<<< HEAD
-        load(self.paths.finder)
-=======
->>>>>>> f71d82c7
         # idf.view_model()
         # self._export_to_stl_for_cfd(instances, idf)
         # self._display_shape_of_space_boundaries(instances)
