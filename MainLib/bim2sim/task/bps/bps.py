# todo delete this after seperating energyplus tasks into single tasks
"""This module holds tasks related to bps"""

import itertools
import json
import ast
import os
from pathlib import Path

import ifcopenshell
import pandas as pd
import matplotlib.pyplot as plt

from OCC.Display.SimpleGui import init_display
from OCC.Core.BRepBuilderAPI import \
    BRepBuilderAPI_MakeFace, \
    BRepBuilderAPI_MakeEdge, \
    BRepBuilderAPI_MakeWire, BRepBuilderAPI_Transform, BRepBuilderAPI_MakeVertex, BRepBuilderAPI_MakeShape
from OCC.Core.ShapeAnalysis import ShapeAnalysis_ShapeContents
from OCC.Core.BRepExtrema import BRepExtrema_DistShapeShape
from OCC.Core.Extrema import Extrema_ExtFlag_MIN
from OCC.Core.gp import gp_Trsf, gp_Vec, gp_XYZ, gp_Pln, gp_Pnt
from OCC.Core.TopoDS import topods_Wire, topods_Face, topods_Compound, TopoDS_Compound, TopoDS_Builder, topods_Vertex, \
    TopoDS_Iterator
from OCC.Core.TopAbs import TopAbs_FACE, TopAbs_WIRE, TopAbs_SHAPE, TopAbs_VERTEX
from OCC.Core.TopExp import TopExp_Explorer
from OCC.Core.BRep import BRep_Tool
from OCC.Core.BRepTools import BRepTools_WireExplorer, breptools_UVBounds
from OCC.Core._Geom import Handle_Geom_Plane_DownCast
from geomeppy import IDF
from OCC.Core.BRepAlgoAPI import BRepAlgoAPI_Cut, BRepAlgoAPI_Section
from OCC.Core.StlAPI import StlAPI_Writer
from OCC.Core.BRepMesh import BRepMesh_IncrementalMesh
from OCC.Core.BRepGProp import brepgprop_SurfaceProperties, brepgprop_LinearProperties
from OCC.Core.BRepPrimAPI import BRepPrimAPI_MakeHalfSpace, BRepPrimAPI_MakeBox
from OCC.Core.GProp import GProp_GProps
from OCC.Core.BRepAlgoAPI import BRepAlgoAPI_Common
from OCC.Core.Bnd import Bnd_Box
from OCC.Core.BRepBndLib import brepbndlib_Add
from OCC.Core.ShapeFix import ShapeFix_Face, ShapeFix_Shape
from OCC.Core.BRepBuilderAPI import BRepBuilderAPI_Sewing
from OCC.Core.TopAbs import TopAbs_SHELL
from OCC.Core.BOPAlgo import BOPAlgo_Builder
from OCC.Core.BRepGProp import brepgprop_VolumeProperties
from OCC.Core.ShapeUpgrade import ShapeUpgrade_UnifySameDomain
from stl import stl
from stl import mesh

from bim2sim.task.base import Task, ITask
# from bim2sim.filter import TypeFilter
from bim2sim.kernel.element import Element, ElementEncoder, BasePort, SubElement
# from bim2sim.kernel.elements import SpaceBoundary2B, SpaceBoundary
from bim2sim.kernel.elements import SpaceBoundary
# from bim2sim.kernel.bps import ...
<<<<<<< HEAD
from bim2sim.export import modelica
from bim2sim.decision import Decision
from bim2sim.project import PROJECT
from bim2sim.kernel import finder
from bim2sim.kernel.aggregation import Aggregated_ThermalZone
=======
>>>>>>> 612b0f04
from bim2sim.task.bps import tz_detection
from bim2sim.kernel import elements, disaggregation
from bim2sim.kernel.finder import TemplateFinder
from bim2sim.enrichment_data import element_input_json
from bim2sim.task.bps import tz_detection
from bim2sim.decision import ListDecision, BoolDecision, RealDecision
from teaser.project import Project
from teaser.logic.buildingobjects.building import Building
from teaser.logic.buildingobjects.thermalzone import ThermalZone
from teaser.logic.buildingobjects.useconditions import UseConditions
from teaser.logic.buildingobjects.buildingphysics.outerwall import OuterWall
from teaser.logic.buildingobjects.buildingphysics.floor import Floor
from teaser.logic.buildingobjects.buildingphysics.rooftop import Rooftop
from teaser.logic.buildingobjects.buildingphysics.groundfloor import GroundFloor
from teaser.logic.buildingobjects.buildingphysics.ceiling import Ceiling
from teaser.logic.buildingobjects.buildingphysics.window import Window
from teaser.logic.buildingobjects.buildingphysics.innerwall import InnerWall
from teaser.logic.buildingobjects.buildingphysics.layer import Layer
from teaser.logic.buildingobjects.buildingphysics.material import Material
from teaser.logic.buildingobjects.buildingphysics.door import Door
from bim2sim.kernel.units import conversion
from bim2sim.kernel.element import SubElement
# todo new name :)
from bim2sim.enrichment_data.data_class import DataClass
from bim2sim.task.common.common_functions import angle_equivalent
from bim2sim.kernel import elements


class SetIFCTypesBPS(ITask):
    """Set list of relevant IFC types"""
    touches = ('relevant_ifc_types',)

    def run(self, workflow):
        IFC_TYPES = workflow.relevant_ifc_types
        return IFC_TYPES,


class Inspect(ITask):
    """Analyses IFC and creates Element instances.
    Elements are stored in .instances dict with guid as key"""

    reads = ('ifc', 'paths')
    touches = ('instances',)

    def __init__(self):
        super().__init__()
        self.instances = {}
        pass

    @Task.log
    def run(self, workflow, ifc, paths):
        self.logger.info("Creates python representation of relevant ifc types")

<<<<<<< HEAD
        Element.finder.load(PROJECT.finder)
=======
        Element.finder.load(paths.finder)

>>>>>>> 612b0f04
        workflow.relevant_ifc_types = self.use_doors(workflow.relevant_ifc_types)
        for ifc_type in workflow.relevant_ifc_types:
            try:
                entities = ifc.by_type(ifc_type)
                for entity in entities:
                    element = Element.factory(entity, ifc_type)
                    self.instances[element.guid] = element
            except RuntimeError:
                pass
        self.logger.info("Found %d building elements", len(self.instances))

        return self.instances,

    @staticmethod
    def use_doors(relevant_ifc_types):
        ifc_list = list(relevant_ifc_types)
        doors_decision = BoolDecision(question="Do you want for the doors to be considered on the bps analysis?",
                                      collect=False, global_key="Bps_Doors",
                                      allow_skip=False, allow_load=True, allow_save=True, quick_decide=not True
                                      )
        doors_decision.decide()
        if not doors_decision.value:
            ifc_list.remove('IfcDoor')
        return tuple(ifc_list)


class Prepare(ITask):
    """Prepares bim2sim instances to later export"""
    reads = ('instances', 'ifc',)
    touches = ('instances',)

    # materials = {}
    # property_error = {}
    instance_template = {}

    @Task.log
    def run(self, workflow, instances, ifc):
        self.logger.info("setting verifications")
        building = SubElement.get_class_instances('Building')[0]
        for guid, ins in instances.items():
            self.layers_verification(ins, building)

        storeys = SubElement.get_class_instances('Storey')

        tz_inspect = tz_detection.Inspect(self, workflow)
        tz_inspect.run(ifc, instances, storeys)
        instances.update(tz_inspect.instances)

        for guid, ins in instances.items():
            new_orientation = self.orientation_verification(ins)
            if new_orientation is not None:
                ins.orientation = new_orientation

        tz_bind = tz_detection.Bind(self, workflow)
        tz_bind.run(instances)

        return instances,

    @staticmethod
    def orientation_verification(instance):
        supported_classes = {'Window', 'OuterWall', 'OuterDoor', 'Wall', 'Door'}
        if instance.__class__.__name__ in supported_classes:
            new_angles = list(set([space_boundary.orientation for space_boundary in instance.space_boundaries]))
            # new_angles = list(set([space_boundary.orientation - space_boundary.thermal_zones[0].orientation for space_boundary in instance.space_boundaries]))
            if len(new_angles) > 1:
                return None
            # no true north necessary
            new_angle = angle_equivalent(new_angles[0])
            # new angle return
            if new_angle - instance.orientation > 0.1:
                return new_angle

    # @classmethod
    # def layers_verification(cls, instance, building):
    #     supported_classes = {'OuterWall', 'Wall', 'InnerWall', 'Door', 'InnerDoor', 'OuterDoor', 'Roof', 'Floor',
    #                          'GroundFloor', 'Window'}
    #     instance_type = instance.__class__.__name__
    #     if instance_type in supported_classes:
    #         # through the type elements enrichment without comparisons
    #         if instance_type not in cls.instance_template:
    #             type_elements_decision = BoolDecision(
    #                 question="Do you want for all %ss to be enriched before any calculation "
    #                          "with the type elements template," % type(instance).__name__,
    #                 global_key="type_elements_%s" % type(instance).__name__,
    #                 collect=False)
    #             type_elements_decision.decide()
    #             if type_elements_decision.value:
    #                 return cls.template_layers_creation(instance, building)
    #         else:
    #             return cls.template_layers_creation(instance, building)
    #         u_value_verification = cls.compare_with_template(instance, building)
    #         # comparison with templates value
    #         if u_value_verification is False:
    #             # ToDo logger
    #             print("u_value verification failed, the %s u value is "
    #                                 "doesn't correspond to the year of construction. Please create new layer set" %
    #                                 type(instance).__name__)
    #             # cls.logger.warning("u_value verification failed, the %s u value is "
    #             #                     "doesn't correspond to the year of construction. Please create new layer set" %
    #             #                     type(instance).__name__)
    #             return cls.layer_creation(instance, building)
    #         # instance.layers = [] # probe
    #         layers_width = 0
    #         layers_r = 0
    #         for layer in instance.layers:
    #             layers_width += layer.thickness
    #             if layer.thermal_conduc is not None:
    #                 if layer.thermal_conduc > 0:
    #                     layers_r += layer.thickness / layer.thermal_conduc
    #
    #         # critical failure // check units again
    #         width_discrepancy = abs(instance.width - layers_width) / instance.width if \
    #             (instance.width is not None and instance.width > 0) else 9999
    #         u_discrepancy = abs(instance.u_value - 1 / layers_r) / instance.u_value if \
    #             (instance.u_value is not None and instance.u_value > 0) else 9999
    #         if width_discrepancy > 0.2 or u_discrepancy > 0.2:
    #             # ToDo Logger
    #             print("Width or U Value discrepancy found. Please create new layer set")
    #             # cls.logger.warning("Width or U Value discrepancy found. Please create new layer set")
    #             cls.layer_creation(instance, building)

    def layers_verification(self, instance, building):
        supported_classes = {'OuterWall', 'Wall', 'InnerWall', 'Door', 'InnerDoor', 'OuterDoor', 'Roof', 'Floor',
                             'GroundFloor', 'Window'}
        instance_type = instance.__class__.__name__
        if instance_type in supported_classes:
            # through the type elements enrichment without comparisons
            if instance_type not in self.instance_template:
                type_elements_decision = BoolDecision(
                    question="Do you want for all %s's to be enriched before any calculation "
                             "with the type elements template," % type(instance).__name__,
                    global_key="%s_type_elements_used" % type(instance).__name__,
                    collect=False, allow_load=True, allow_save=True,
                    quick_decide=not True)
                type_elements_decision.decide()
                if type_elements_decision.value:
                    return self.template_layers_creation(instance, building)
            else:
                return self.template_layers_creation(instance, building)
            u_value_verification = self.compare_with_template(instance, building)
            # comparison with templates value
            if u_value_verification is False:
                self.logger.warning("u_value verification failed, the %s u value is "
                                    "doesn't correspond to the year of construction. Please create new layer set" %
                                    type(instance).__name__)
                return self.layer_creation(instance, building)
            # instance.layers = [] # probe
            layers_width = 0
            layers_r = 0
            for layer in instance.layers:
                layers_width += layer.thickness
                if layer.thermal_conduc is not None:
                    if layer.thermal_conduc > 0:
                        layers_r += layer.thickness / layer.thermal_conduc

            # critical failure // check units again
            width_discrepancy = abs(instance.width - layers_width) / instance.width if \
                (instance.width is not None and instance.width > 0) else 9999
            u_discrepancy = abs(instance.u_value - 1 / layers_r) / instance.u_value if \
                (instance.u_value is not None and instance.u_value > 0) else 9999
            if width_discrepancy > 0.2 or u_discrepancy > 0.2:
                self.logger.warning("Width or U Value discrepancy found. Please create new layer set")
                self.layer_creation(instance, building)

    def layer_creation(self, instance, building, iteration=0):
        decision_layers = ListDecision("the following layer creation methods were found for \n"
                                       "Belonging Item: %s | GUID: %s \n" % (instance.name, instance.guid),
                                       choices=['Manual layers creation (from zero)',
                                                'Template layers creation (based on given u value)'],
                                       global_key='%s_%s.layer_creation_method_%d' %
                                                  (type(instance).__name__, instance.guid, iteration),
                                       allow_skip=True, allow_load=True, allow_save=True,
                                       collect=False, quick_decide=not True)
        decision_layers.decide()
        if decision_layers.value == 'Manual layers creation (from zero)':
            self.manual_layers_creation(instance, building, iteration)
        elif decision_layers.value == 'Template layers creation (based on given u value)':
            self.template_layers_creation(instance, building)

    def manual_layers_creation(self, instance, building, iteration):
        instance.layers = []
        layers_width = 0
        layers_r = 0
        layers_number_dec = RealDecision("Enter value for the number of layers",
                                         global_key='%s_%s.layers_number_%d' %
                                                    (type(instance).__name__, instance.guid, iteration),
                                         allow_skip=False, allow_load=True, allow_save=True,
                                         collect=False, quick_decide=False)
        layers_number_dec.decide()
        layers_number = int(layers_number_dec.value)
        layer_number = 1
        if instance.width is None:
            instance_width = RealDecision("Enter value for width of instance %d" % instance.name,
                                          global_key='%s_%s.instance_width_%d' %
                                                     (type(instance).__name__, instance.guid, iteration),
                                          allow_skip=False, allow_load=True, allow_save=True,
                                          collect=False, quick_decide=False)
            instance_width.decide()
            instance.width = instance_width.value
        while layer_number <= layers_number:
            if layer_number == layers_number:
                thickness_value = instance.width - layers_width
            else:
                layer_thickness = RealDecision("Enter value for thickness of layer %d, it muss be <= %r" %
                                               (layer_number, instance.width - layers_width),
                                               global_key='%s_%s.layer_%d_width%d' %
                                                          (type(instance).__name__, instance.guid, layer_number,
                                                           iteration),
                                               allow_skip=False, allow_load=True, allow_save=True,
                                               collect=False, quick_decide=False)
                layer_thickness.decide()
                thickness_value = layer_thickness.value
            # ToDo: Input through decision
            material_input = input(
                "Enter material for the layer %d (it will be searched or manual input)" % layer_number)
            new_layer = elements.Layer.create_additional_layer(thickness_value, material=material_input, parent=instance)
            instance.layers.append(new_layer)
            layers_width += new_layer.thickness
            layers_r += new_layer.thickness / new_layer.thermal_conduc
            if layers_width >= instance.width:
                break
            layer_number += 1

        instance.u_value = 1 / layers_r
        # check validity of new u value e
        iteration = 1
        while self.compare_with_template(instance, building) is False:
            self.logger.warning("The created layers does not comply with the valid u_value range, "
                                "please create new layer set")
            self.layer_creation(instance, building, iteration)
            iteration += 1
        pass

    @classmethod
    def template_layers_creation(cls, instance, building):
        instance.layers = []
        layers_width = 0
        layers_r = 0
        template = cls.get_instance_template(instance, building)
        if template is not None:
            for i_layer, layer_props in template['layer'].items():
                new_layer = elements.Layer.create_additional_layer(
                    layer_props['thickness'], instance, material=layer_props['material']['name'])
                instance.layers.append(new_layer)
                layers_width += new_layer.thickness
                layers_r += new_layer.thickness / new_layer.thermal_conduc
            instance.width = layers_width
            instance.u_value = 1 / layers_r
        # with template comparison not necessary
        pass

    @classmethod
    def compare_with_template(cls, instance, building):
        template_options = []
        if instance.u_value is None:
            return False
        year_of_construction = building.year_of_construction
        if year_of_construction is None:
            year_decision = RealDecision("Enter value for the buildings year of construction",
                                         global_key="Building_%s.year_of_construction" % building.guid,
                                         allow_skip=False, allow_load=True, allow_save=True,
                                         collect=False, quick_decide=False)
            year_decision.decide()
            year_of_construction = int(year_decision.value.m)
        else:
            year_of_construction = int(building.year_of_construction)

        instance_templates = dict(DataClass(used_param=3).element_bind)
        material_templates = dict(DataClass(used_param=2).element_bind)
        instance_type = type(instance).__name__
        for i in instance_templates[instance_type]:
            years = ast.literal_eval(i)
            if years[0] <= year_of_construction <= years[1]:
                for type_e in instance_templates[instance_type][i]:
                    # relev_info = instance_templates[instance_type][i][type_e]
                    # if instance_type == 'InnerWall':
                    #     layers_r = 2 / relev_info['inner_convection']
                    # else:
                    #     layers_r = 1 / relev_info['inner_convection'] + 1 / relev_info['outer_convection']
                    layers_r = 0
                    for layer, data_layer in instance_templates[instance_type][i][type_e]['layer'].items():
                        material_tc = material_templates[data_layer['material']['material_id']]['thermal_conduc']
                        layers_r += data_layer['thickness'] / material_tc
                    template_options.append(1 / layers_r)  # area?
                break

        template_options.sort()
        # check u_value
        if template_options[0] * 0.8 <= instance.u_value <= template_options[1] * 1.2:
            return True
        return False

    @classmethod
    def get_instance_template(cls, instance, building):

        instance_type = type(instance).__name__
        instance_templates = dict(DataClass(used_param=3).element_bind)
        if instance_type in cls.instance_template:
            return cls.instance_template[instance_type]

        year_of_construction = building.year_of_construction
        if year_of_construction is None:
            year_decision = RealDecision("Enter value for the buildings year of construction",
                                         global_key="Building_%s.year_of_construction" % building.guid,
                                         allow_skip=False, allow_load=True, allow_save=True,
                                         collect=False, quick_decide=False)
            year_decision.decide()
            building.year_of_construction = int(year_decision.value.m)

        year_of_construction = building.year_of_construction.m
        template_options = []
        for i in instance_templates[instance_type]:
            years = ast.literal_eval(i)
            if years[0] <= int(year_of_construction) <= years[1]:
                template_options = instance_templates[instance_type][i]
                break

        if len(template_options.keys()) > 0:
            decision_template = ListDecision("the following construction types were "
                                             "found for year %s and instance type %s"
                                             % (year_of_construction, instance_type),
                                             choices=list(template_options.keys()),
                                             global_key="%s_%s.bpsTemplate" % (type(instance).__name__, instance.guid),
                                             allow_skip=True, allow_load=True, allow_save=True,
                                             collect=False, quick_decide=not True)
            if decision_template.value is None:
                decision_template.decide()
            template_value = template_options[decision_template.value]
            cls.instance_template[instance_type] = template_value
            return template_value


class ExportTEASER(ITask):
    """Exports a Modelica model with TEASER by using the found information
    from IFC"""
    reads = ('instances', 'ifc',)
    final = True

    materials = {}
    property_error = {}
    instance_template = {}

    instance_switcher = {'OuterWall': OuterWall,
                         'InnerWall': InnerWall,
                         'Floor': Floor,
                         'Window': Window,
                         'GroundFloor': GroundFloor,
                         'Roof': Rooftop,
                         # 'OuterDoor': OuterWall,
                         # 'InnerDoor': InnerWall
                         }

    @staticmethod
    def _create_project(element):
        """Creates a project in TEASER by a given BIM2SIM instance
        Parent: None"""
        prj = Project(load_data=True)
        if len(element.Name) != 0:
            prj.name = element.Name
        else:
            prj.name = element.LongName
        prj.data.load_uc_binding()
        return prj

    @classmethod
    def _create_building(cls, instance, parent):
        """Creates a building in TEASER by a given BIM2SIM instance
        Parent: Project"""
        bldg = Building(parent=parent)
        # name is important here
        cls._teaser_property_getter(bldg, instance, instance.finder.templates)
        cls.instance_template[bldg.name] = {}  # create instance template dict
        return bldg

    @classmethod
    def _create_thermal_zone(cls, instance, parent):
        """Creates a thermal zone in TEASER by a given BIM2SIM instance
        Parent: Building"""
        tz = ThermalZone(parent=parent)
        cls._teaser_property_getter(tz, instance, instance.finder.templates)
        tz.volume = instance.area * instance.height
        tz.use_conditions = UseConditions(parent=tz)
        tz.use_conditions.load_use_conditions(instance.usage)
        if instance.t_set_heat:
            tz.use_conditions.set_temp_heat = conversion(instance.t_set_heat, '°C', 'K').magnitude
        if instance.t_set_cool:
            tz.use_conditions.set_temp_cool = conversion(instance.t_set_cool, '°C', 'K').magnitude

        tz.use_conditions.cooling_profile = [conversion(25, '°C', 'K').magnitude] * 25
        tz.use_conditions.with_cooling = instance.with_cooling
        if PROJECT.PAPER:
            tz.use_conditions.cooling_profile = [conversion(25, '°C', 'K').magnitude] * 25
            tz.use_conditions.with_cooling = instance.with_cooling
            tz.use_conditions.use_constant_infiltration = True
            tz.use_conditions.infiltration_rate = 0.2

        return tz

    @classmethod
    def _create_teaser_instance(cls, instance, parent, bldg):
        """creates a teaser instances with a given parent and BIM2SIM instance
        get exporter necessary properties, from a given instance
        Parent: ThermalZone"""
        # determine if is instance or subinstance (disaggregation) get templates from instance
        if hasattr(instance, 'parent'):
            sw = type(instance.parent).__name__
            templates = instance.parent.finder.templates
        else:
            sw = type(instance).__name__
            templates = instance.finder.templates

        teaser_class = cls.instance_switcher.get(sw)
        if teaser_class is not None:
            teaser_instance = teaser_class(parent=parent)
            cls._teaser_property_getter(teaser_instance, instance, templates)
            cls._instance_related(teaser_instance, instance, bldg)

    @classmethod
    def _teaser_property_getter(cls, teaser_instance, instance, templates):
        """get and set all properties necessary to create a Teaser Instance from a BIM2Sim Instance,
        based on the information on the base.json exporter"""
        sw = type(teaser_instance).__name__
        if sw == 'Rooftop':
            sw = 'Roof'
        for key, value in templates['base'][sw]['exporter']['teaser'].items():
            if isinstance(value, list):
                # get property from instance (instance dependant on instance)
                if value[0] == 'instance':
                    aux = getattr(instance, value[1])
                    if type(aux).__name__ == 'Quantity':
                        aux = aux.magnitude
                    cls._invalid_property_filter(teaser_instance, instance, key, aux)
            else:
                # get property from json (fixed property)
                setattr(teaser_instance, key, value)

    @classmethod
    def _invalid_property_filter(cls, teaser_instance, instance, key, aux):
        """Filter the invalid property values and fills it with a template or an user given value,
        if value is valid, returns the value
        invalid value: ZeroDivisionError on thermal zone calculations"""
        error_properties = ['density', 'thickness', 'heat_capac',
                            'thermal_conduc', 'area']  # properties that are vital to thermal zone calculations
        white_list_properties = ['orientation']
        if (aux is None or aux == 0) and key not in white_list_properties:
            # name from instance to store in error dict
            if hasattr(instance, 'material'):
                name_error = instance.material
            else:
                name_error = instance.name
            try:
                aux = cls.property_error[name_error][key]
            # redundant case for invalid properties
            except KeyError:
                if key in error_properties:
                    if hasattr(instance, 'get_material_properties'):
                        aux = instance.get_material_properties(key)
                    while aux is None or aux == 0:
                        aux = float(input('please enter a valid value for %s from %s' % (key, name_error)))
                    if name_error not in cls.property_error:
                        cls.property_error[name_error] = {}
                    cls.property_error[name_error][key] = aux
        # set attr on teaser instance
        setattr(teaser_instance, key, aux)

    @classmethod
    def _bind_instances_to_zone(cls, tz, tz_instance, bldg):
        """create and bind the instances of a given thermal zone to a teaser instance thermal zone"""
        for bound_element in tz_instance.bound_elements:
            cls._create_teaser_instance(bound_element, tz, bldg)

    @classmethod
    def _instance_related(cls, teaser_instance, instance, bldg):
        """instance specific function, layers creation
        if layers not given, loads template"""
        # property getter if instance has materials/layers
        if isinstance(instance.layers, list) and len(instance.layers) > 0:
            for layer_instance in instance.layers:
                layer = Layer(parent=teaser_instance)
                cls._invalid_property_filter(layer, layer_instance, 'thickness', layer_instance.thickness)
                cls._material_related(layer, layer_instance, bldg)
        # property getter if instance doesn't have any materials/layers
        else:
            if getattr(bldg, 'year_of_construction') is None:
                bldg.year_of_construction = int(input("Please provide a valid year of construction for building: "))
            template_options, years_group = cls._get_instance_template(teaser_instance, bldg)
            template_value = None
            if len(template_options) > 1:
                decision_template = ListDecision("the following construction types were "
                                                 "found for year %s and instance type %s"
                                                 % (bldg.year_of_construction, type(instance).__name__),
                                                 choices=list(template_options.keys()),
                                                 global_key="%s_%s.bpsTemplate" %
                                                            (type(instance).__name__, instance.guid),
                                                 allow_skip=True, allow_load=True, allow_save=True,
                                                 collect=False, quick_decide=not True)
                decision_template.decide()
                template_value = decision_template.value
            elif len(template_options) == 1:
                template_value = template_options[0]
            cls.instance_template[bldg.name][type(teaser_instance).__name__] = [years_group, template_value]
            teaser_instance.load_type_element(year=bldg.year_of_construction, construction=template_value)

    @classmethod
    def _material_related(cls, layer, layer_instance, bldg):
        """material instance specific functions, get properties of material and creates Material in teaser,
        if material or properties not given, loads material template"""
        material = Material(parent=layer)
        cls._teaser_property_getter(material, layer_instance, layer_instance.finder.templates)

    @classmethod
    def _get_instance_template(cls, teaser_instance, bldg):
        default = ['heavy', 'light', 'EnEv']
        year_group = [1995, 2015]  # default year group
        prj = bldg.parent
        instance_type = type(teaser_instance).__name__
        instance_templates = dict(prj.data.element_bind)
        del instance_templates["version"]
        if bldg.name in cls.instance_template:
            if instance_type in cls.instance_template[bldg.name]:
                year_group = str(cls.instance_template[bldg.name][instance_type][0])
                selected_template = cls.instance_template[bldg.name][instance_type][1]
                return [selected_template], year_group

        template_options = []
        for i in instance_templates:
            years = instance_templates[i]['building_age_group']
            if i.startswith(instance_type) and years[0] <= bldg.year_of_construction <= years[1]:
                template_options.append(instance_templates[i]['construction_type'])
                year_group = years
        if len(template_options) == 0:
            return default, year_group
        return template_options, year_group

    @Task.log
    def run(self, workflow, instances, ifc):
        self.logger.info("Export to TEASER")
        prj = self._create_project(ifc.by_type('IfcProject')[0])
        bldg_instances = SubElement.get_class_instances('Building')
        for bldg_instance in bldg_instances:
            bldg = self._create_building(bldg_instance, prj)
            tz_instances = SubElement.get_class_instances('ThermalZone')
            for tz_instance in tz_instances:
                tz = self._create_thermal_zone(tz_instance, bldg)
                self._bind_instances_to_zone(tz, tz_instance, bldg)
                tz.calc_zone_parameters()
            bldg.calc_building_parameter()

        # prj.weather_file_path = utilities.get_full_path(
        #     os.path.join(
        #         'D:/09_OfflineArbeiten/Bim2Sim/Validierung_EP_TEASER/Resources/DEU_NW_Aachen.105010_TMYx.mos'))
        # self.logger.info(Decision.summary())
        # import pickle
        #
        # filename = os.path.join('D:/09_OfflineArbeiten/Bim2Sim/Validierung_EP_TEASER/TEASERPickles/teaser_pickled_Inst')
        # outfile = open(filename, 'wb')
        # pickle.dump(prj, outfile)
        # outfile.close()
        #
        # with open(os.path.join(
        #         'D:/09_OfflineArbeiten/Bim2Sim/Validierung_EP_TEASER/TEASERPickles/teaser_pickled_Inst'), 'rb') as f:
        #     prj = pickle.load(f)
        #
        # print('test')
        # self.logger.info(Decision.summary())
        # Decision.decide_collected()
        # Decision.save(PROJECT.decisions)
        #
        # Decision.save(
        #     os.path.join('D:/09_OfflineArbeiten/Bim2Sim/Validierung_EP_TEASER/TEASERPickles/current_decisions.json'))
        # prj.calc_all_buildings()

        prj.export_aixlib(path=PROJECT.root / 'export' / 'TEASEROutput')
        print()



class ExportEP(ITask):
    """Exports an EnergyPlus model based on IFC information"""

    ENERGYPLUS_VERSION = "9-4-0"

    reads = ('instances', 'ifc',)
    final = True

    @Task.log
    def run(self, workflow, instances, ifc):
        for inst in list(instances):
            if instances[inst].ifc_type == "IfcSpace":
                for bound in instances[inst].space_boundaries:
                    instances[bound.guid] = bound
        # geometric preprocessing before export
        self.logger.info("Check syntax of IfcRelSpaceBoundary")
        sb_checker = Checker(ifc)
        self.logger.info("All tests done!")
        if len(sb_checker.error_summary) == 0:
            self.logger.info(
                "All %d IfcRelSpaceBoundary entities PASSED the syntax validation process." % len(sb_checker.bounds))
        else:
            self.logger.warning("%d out of %d IfcRelSpaceBoundary entities FAILED the syntax validation process. \n"
                                "Occuring sets of errors: %s \n"
                                "See ifc_SB_error_summary.json for further information on the errors."
                                % (len(sb_checker.error_summary),
                                   len(sb_checker.bounds),
                                   set(tuple(s) for s in [vals for key, vals in sb_checker.error_summary.items()])))
        self.logger.info("Geometric preprocessing for EnergyPlus Export started ...")
        self.logger.info("Compute relationships between space boundaries")
        self.logger.info("Compute relationships between openings and their base surfaces")
        self._get_parents_and_children(instances)
        self.logger.info("Move openings to base surface, if needed")
        self._move_children_to_parents(instances)
        self.logger.info("Fix surface orientation")
        self._fix_surface_orientation(instances) # todo: Check if working properly
        self.logger.info("Get neighboring space boundaries")
        # self._get_neighbor_bounds(instances)
        # self._compute_2b_bound_gaps(instances) # todo: fix
        # self._move_bounds_to_centerline(instances)
        # self._fill_2b_gaps(instances)
        # self._vertex_scaled_centerline_bounds(instances)
        # for inst in instances:
        #     if instances[inst].ifc_type == "IfcRelSpaceBoundary":
        #         try:
        #             instances[inst].bound_shape = instances[inst].bound_shape_cl
        #         except:
        #             pass
        # # self._intersect_scaled_centerline_bounds(instances)
        self.logger.info("Geometric preprocessing for EnergyPlus Export finished!")
        self.logger.info("IDF generation started ...")
        idf = self._init_idf()
        self._init_zone(instances, idf)
        self._init_zonelist(idf)
        self._init_zonegroups(instances, idf)
        self._get_bs2021_materials_and_constructions(idf)
        for zone in idf.idfobjects["ZONE"]:
            if zone.Name == "All_Zones":
                continue
            room, room_key = self._get_room_from_zone_dict(key=ifc.by_id(zone.Name).LongName)
            self._set_infiltration(idf, name=zone.Name, zone_name=zone.Name, room=room, room_key=room_key)
            self._set_people(idf, name=zone.Name, zone_name=zone.Name, room=room, room_key=room_key)
            self._set_equipment(idf, name=zone.Name, zone_name=zone.Name, room=room, room_key=room_key)
            self._set_lights(idf, name=zone.Name, zone_name=zone.Name, room=room, room_key=room_key)
        # self._set_people(idf, name="all zones")
        # self._set_equipment(idf, name="all zones")
        self._add_shadings(instances, idf)
        self._set_simulation_control(idf)
        idf.set_default_constructions()
        self.logger.info("Export IDF geometry")
        self._export_geom_to_idf(instances, idf)
        self._set_output_variables(idf)
        idf.save()
        self._export_surface_areas(instances, idf) # todo: fix
        self._export_space_info(instances, idf)
        self._export_boundary_report(instances, idf, ifc)
        self.logger.info("IDF generation finished!")

        # idf.view_model()
        # self._export_to_stl_for_cfd(instances, idf)
        # self._display_shape_of_space_boundaries(instances)
        output_string = str(PROJECT.root) + "/export/EP-results/"
        idf.run(output_directory=output_string, readvars=True)
        # self._visualize_results()

    def _string_to_datetime(self, date_str):
        """
        Converts a date string in the format MM:DD hh:mm:ss into a datetime object.
        :param date_str: A date string in the specified format.
        :return: The converted datetime object.
        """
        date_str = date_str.strip()

        if date_str[7:9] != '24':
            return pd.to_datetime(date_str, format=' %m/%d  %H:%M:%S')

        # If the time is 24, set it to 0 and increment day by 1
        date_str = date_str[0:7] + '00' + date_str[9:]
        return pd.to_datetime(date_str, format=' %m/%d  %H:%M:%S') + pd.Timedelta(days=1)

    @staticmethod
    def _extract_cols_from_df(df, col_name_part):
        col = [col for col in df.columns if col_name_part in col]
        return_df = df[col].copy()
        return_df["Date/Time"] = df["Date/Time"].copy()
        return_df = return_df.set_index("Date/Time", drop=True).dropna()
        return return_df

    def _visualize_results(self, csv_name=str(PROJECT.root) + "/export/EP-results/eplusout.csv", period="week",
                           number=28, date=False):
        """
        Plot Zone Mean Air Temperature (Hourly) vs Outdoor Temperature per zone and as an overview on all zones.
        :param csv_name: path to energyplus outputs (eplusout.csv)
        :param period: choose plotting period ("year"/"month"/"week"/"day"/"date")
        :param number: choose number of day or week (0...365 (day) or 0...52 (week))
        :param date: only required if period == date. enter date in format date=[int(month), int(day)]
        :return:
        """
        res_df = pd.read_csv(csv_name)
        res_df["Date/Time"] = res_df["Date/Time"].apply(self._string_to_datetime)
        # df = res_df.loc[:, ~res_df.columns.str.contains('Surface Inside Face Temperature']
        zone_mean_air = self._extract_cols_from_df(res_df, "Zone Mean Air Temperature")
        ideal_loads = self._extract_cols_from_df(res_df, "IDEAL LOADS AIR SYSTEM:Zone Ideal Loads Zone Sensible")
        equip_rate = self._extract_cols_from_df(res_df, "Zone Electric Equipment Convective Heating Rate")
        people_rate = self._extract_cols_from_df(res_df, "Zone People Convective Heating Rate")
        rad_dir = self._extract_cols_from_df(res_df, "Site Direct Solar Radiation Rate per Area")
        # rad_dir_h = rad_dir.resample('1h').mean()
        temp = self._extract_cols_from_df(res_df, "Outdoor Air Drybulb Temperature [C](Hourly)")
        t_mean = temp.resample('24h').mean()
        zone_id_list = []
        for col in zone_mean_air.columns:
            z_id = col.partition(':')
            if z_id[0] not in zone_id_list:
                zone_id_list.append(z_id[0])
        if period == "year":
            for col in zone_mean_air.columns:
                ax = zone_mean_air.plot(y=[col], figsize=(10, 5), grid=True)
                # temp.plot(ax=ax)
                t_mean.plot(ax=ax)
                plt.show()
            axc = zone_mean_air.iloc[:].plot(figsize=(10, 5), grid=True)
            t_mean.iloc[:].plot(ax=axc)
            plt.show()
            return
        elif period == "month":
            for col in zone_mean_air.columns:
                ax = zone_mean_air[zone_mean_air.index.month == number].plot(y=[col], figsize=(10, 5), grid=True)
                # temp.plot(ax=ax)
                temp[temp.index.month == number].plot(ax=ax)
                plt.show()
            axc = zone_mean_air[zone_mean_air.index.month == number].plot(figsize=(10, 5), grid=True)
            temp[temp.index.month == number].plot(ax=axc)
            plt.show()
            return
        elif period == "date":
            month = date[0]
            day = date[1]
            for col in zone_mean_air.columns:
                ax = zone_mean_air.loc[((zone_mean_air.index.month == month) & (zone_mean_air.index.day == day))] \
                    .plot(y=[col], figsize=(10, 5), grid=True)
                # temp.plot(ax=ax)
                temp.loc[((temp.index.month == month) & (temp.index.day == day))].plot(ax=ax)
                plt.show()
            axc = zone_mean_air.loc[((zone_mean_air.index.month == month) & (zone_mean_air.index.day == day))] \
                .plot(figsize=(10, 5), grid=True)
            temp.loc[((temp.index.month == month) & (temp.index.day == day))].plot(ax=axc)
            plt.show()
            return
        elif period == "week":
            min = number * 168
            max = (number + 1) * 168
        elif period == "day":
            min = number * 24
            max = (number + 1) * 24
        for col in zone_mean_air.columns:
            ax = zone_mean_air.iloc[min:max].plot(y=[col], figsize=(10, 5), grid=True)
            # temp.plot(ax=ax)
            temp.iloc[min:max].plot(ax=ax)
            plt.show()
        axc = zone_mean_air.iloc[min:max].plot(figsize=(10, 5), grid=True)
        temp.iloc[min:max].plot(ax=axc)
        plt.show()

        for zid in zone_id_list:
            fig, (ax1, ax2) = plt.subplots(2, sharex=True, figsize=(10, 8))
            fig.suptitle("Zone " + zid, y=1.00)
            z_col = [col for col in ideal_loads.columns if zid in col]
            zma_col = [col for col in zone_mean_air.columns if zid in col]
            ideal_loads[z_col].iloc[min:max].plot(ax=ax1, grid=True)
            # ax1b = ax1.twinx()
            # rad_dir_h.iloc[min:max].plot(ax=ax1b)
            zone_mean_air[zma_col].iloc[min:max].plot(ax=ax2, grid=True, color='green')
            temp.iloc[min:max].plot(ax=ax2, color='black')
            ax1.set_title("Loads")
            ax2.set_title("Temperatures")
            ax1.autoscale()
            ax2.autoscale()
            fig.tight_layout(rect=[0, 0.03, 1, 0.8])
            plt.show()

    @staticmethod
    def get_center_of_face(face):
        """
        Calculates the center of the given face. The center point is the center of mass.
        """
        prop = GProp_GProps()
        brepgprop_SurfaceProperties(face, prop)
        return prop.CentreOfMass()

    @staticmethod
    def get_center_of_edge(edge):
        """
        Calculates the center of the given edge. The center point is the center of mass.
        """
        prop = GProp_GProps()
        brepgprop_LinearProperties(edge, prop)
        return prop.CentreOfMass()

    def scale_face(self, face, factor):
        """
        Scales the given face by the given factor, using the center of mass of the face as origin of the transformation.
        """
        center = self.get_center_of_face(face)
        trsf = gp_Trsf()
        trsf.SetScale(center, factor)
        return BRepBuilderAPI_Transform(face, trsf).Shape()

    def scale_edge(self, edge, factor):
        """
        Scales the given edge by the given factor, using the center of mass of the edge as origin of the transformation.
        """
        center = self.get_center_of_edge(edge)
        trsf = gp_Trsf()
        trsf.SetScale(center, factor)
        return BRepBuilderAPI_Transform(edge, trsf).Shape()

    def _intersect_scaled_centerline_bounds(self, instances):
        for inst in instances:
            if instances[inst].ifc_type != "IfcSpace":
                continue
            space_obj = instances[inst]
            bbox = Bnd_Box()
            halfspaces = []
            for bound in space_obj.space_boundaries:
                if hasattr(bound, 'related_parent_bound'):
                    continue
                if not hasattr(bound, 'bound_shape_cl'):
                    continue
                if not hasattr(bound, 'scaled_bound_cl'):
                    bound.scaled_bound_cl = self.scale_face(bound.bound_shape_cl, 1.3)
                halfspace = self._create_halfspaces(bound.scaled_bound_cl, space_obj)
                halfspaces.append(halfspace)
                brepbndlib_Add(bound.bound_shape_cl, bbox)
            if hasattr(space_obj, 'space_boundaries_2B'):
                for bound_b in space_obj.space_boundaries_2B:
                    if not hasattr(bound_b, 'bound_shape_cl'):
                        print("no bound shape 2b")
                        continue
                    bound.scaled_bound_cl = self.scale_face(bound_b.bound_shape_cl, 1.3)
                    halfspace = self._create_halfspaces(bound.scaled_bound_cl, space_obj)
                    halfspaces.append(halfspace)
                    brepbndlib_Add(bound_b.bound_shape, bbox)
            common_shape = BRepPrimAPI_MakeBox(bbox.CornerMin(), bbox.CornerMax()).Solid()
            for halfspace in halfspaces:
                bound_prop = GProp_GProps()
                brepgprop_SurfaceProperties(halfspace, bound_prop)
                area = bound_prop.Mass()
                if area == 0:
                    continue
                # todo: fix common_shape no longer returns zero-area compound
                temp_comm = BRepAlgoAPI_Common(common_shape, halfspace).Shape()
                comm_prop = GProp_GProps()
                brepgprop_SurfaceProperties(temp_comm, comm_prop)
                temp_area = comm_prop.Mass()
                if temp_area == 0:
                    temp_comm = BRepAlgoAPI_Common(common_shape, halfspace).Shape()
                    comm_prop = GProp_GProps()
                    brepgprop_SurfaceProperties(temp_comm, comm_prop)
                    temp_area = comm_prop.Mass()
                    if temp_area == 0:
                        continue
                common_shape = temp_comm
            space_obj.space_shape_cl = common_shape
            faces = self.get_faces_from_shape(space_obj.space_shape_cl)
            for bound in space_obj.space_boundaries:
                if hasattr(bound, 'related_parent_bound'):
                    continue
                if not hasattr(bound, 'bound_shape_cl'):
                    continue
                if hasattr(bound, 'bound_neighbors_2b'):
                    continue
                bound_cl_prop = GProp_GProps()
                brepgprop_SurfaceProperties(bound.bound_shape_cl, bound_cl_prop)
                for face in faces:
                    distance = BRepExtrema_DistShapeShape(face, bound.bound_shape_cl, Extrema_ExtFlag_MIN).Value()
                    if distance < 1e-3:
                        max_area = bound_cl_prop.Mass()
                        face_prop = GProp_GProps()
                        brepgprop_SurfaceProperties(face, face_prop)
                        face_center = face_prop.CentreOfMass()

                        cl_center = bound_cl_prop.CentreOfMass()
                        center_dist = face_center.Distance(cl_center) ** 2
                        if center_dist < 0.5:
                            this_area = face_prop.Mass()
                            # only apply for rectangular shapes
                            nb_vertices = SpaceBoundary._get_number_of_vertices(bound.bound_shape)
                            if nb_vertices > 8:
                                continue
                            if this_area > max_area:
                                bound.bound_shape_cl = face
                                print("newShape", bound_cl_prop.Mass(), face_prop.Mass())
                                if not hasattr(bound, 'related_bound'):
                                    continue
                                rel_bound = bound.related_bound
                                if not hasattr(rel_bound, 'bound_neighbors_2b'):
                                    continue
                                rel_bound.bound_shape_cl = face.Reversed()
            print('WAIT')

    @staticmethod
    def _make_solid_box_shape(shape):
        box = Bnd_Box()
        brepbndlib_Add(shape, box)
        solid_box = BRepPrimAPI_MakeBox(box.CornerMin(), box.CornerMax()).Solid()
        return solid_box

    def _vertex_scaled_centerline_bounds(self, instances):
        sec_shapes = []
        for inst in instances:
            if instances[inst].ifc_type != "IfcSpace":
                continue
            space_obj = instances[inst]
            bbox = Bnd_Box()
            shapeBuild = TopoDS_Builder()
            bound_compound = TopoDS_Compound()
            scaled_compound = TopoDS_Compound()
            shapeBuild.MakeCompound(bound_compound)
            shapeBuild.MakeCompound(scaled_compound)
            halfspaces = []
            for i, bound in enumerate(space_obj.space_boundaries[:]):
                if hasattr(bound, 'related_parent_bound'):
                    continue
                if not hasattr(bound, 'bound_shape_cl'):
                    continue
                if not hasattr(bound, 'scaled_bound_cl'):
                    bound.scaled_bound_cl = self.scale_face(bound.bound_shape_cl, 1.5)
                halfspace = self._create_halfspaces(bound.scaled_bound_cl, space_obj)
                halfspaces.append(halfspace)
                brepbndlib_Add(bound.bound_shape_cl, bbox)
                shapeBuild.Add(bound_compound, bound.bound_shape_cl)
                shapeBuild.Add(scaled_compound, bound.scaled_bound_cl)
                sections = []
                b_processed = []
                for j, other_bound in enumerate(space_obj.space_boundaries):
                    if (other_bound in b_processed):
                        continue
                    b_processed.append(other_bound)
                    if other_bound == bound:
                        continue
                        # todo: should no longer be necessary (
                        if not hasattr(other_bound, 'bound_neighbors_2b'):
                            continue
                        for b_bound in other_bound.bound_neighbors_2b:
                            # take into account 2b space boundaries with different surface normals
                            check1 = IdfObject._compare_direction_of_normals(bound.bound_normal, b_bound.bound_normal)
                            if (check1):
                                continue
                            if not hasattr(bound, 'scaled_bound_cl'):
                                bound.scaled_bound_cl = self.scale_face(bound.bound_shape_cl, 1.5)
                            if not hasattr(b_bound, 'bound_shape_cl'):
                                if b_bound.bound_instance is None:
                                    b_bound.bound_shape_cl = b_bound.bound_shape
                            if not hasattr(b_bound, 'scaled_bound_cl'):
                                b_bound.scaled_bound_cl = self.scale_face(b_bound.bound_shape_cl, 2)
                            sec = BRepAlgoAPI_Section(bound.scaled_bound_cl, b_bound.scaled_bound_cl)
                            sections.append(sec)
                        if other_bound == bound:
                            continue
                    if hasattr(other_bound, 'related_parent_bound'):
                        continue
                    if not hasattr(other_bound, 'bound_shape_cl'):
                        continue
                    if not hasattr(other_bound, 'scaled_bound_cl'):
                        other_bound.scaled_bound_cl = self.scale_face(other_bound.bound_shape_cl, 1.5)
                    unscaled_dist = BRepExtrema_DistShapeShape(bound.bound_shape_cl, other_bound.bound_shape_cl,
                                                               Extrema_ExtFlag_MIN).Value()
                    if unscaled_dist < 0.3:
                        scaled_dist = BRepExtrema_DistShapeShape(bound.scaled_bound_cl, other_bound.scaled_bound_cl,
                                                                 Extrema_ExtFlag_MIN).Value()
                        if scaled_dist > 1e-4:
                            continue
                    # todo: loop over neighbors of other_bound. if there are neighbors with the same surface normal
                    # other_bound, check, if this neighbors scaled bound also intersects with curr bounds scaled bound.
                    # if true, add scaled bound to a bounding box and intersect curr bound with this bounding box
                    # todo: how to ensure that not multiple bounding boxes occur? append these bounds to a list
                    # and check, if this bound has already been processed?
                    # take also into account, that 2b bounds may already have been removed

                    # deal with bounds of the same orientation. Compute intersection edge and scale edge
                    if IdfObject._compare_direction_of_normals(bound.bound_normal, other_bound.bound_normal):
                        or_distance = BRepExtrema_DistShapeShape(bound.bound_shape_cl, other_bound.bound_shape_cl,
                                                                 Extrema_ExtFlag_MIN).Value()
                        if or_distance > 1e-6:
                            continue
                        sec = BRepAlgoAPI_Section(bound.bound_shape_cl, other_bound.bound_shape_cl)
                        sec_shape = self.scale_edge(sec.Shape(), 2)
                        sec = BRepAlgoAPI_Section(bound.scaled_bound_cl, sec_shape)
                        sections.append(sec)
                        continue

                    neighbor_box = Bnd_Box()
                    brepbndlib_Add(other_bound.scaled_bound_cl, neighbor_box)
                    neighbor_count = 0
                    for neighbor in space_obj.space_boundaries:
                        if (neighbor in b_processed):
                            continue
                        if hasattr(neighbor, 'related_parent_bound'):
                            continue
                        if not hasattr(neighbor, 'bound_shape_cl'):
                            continue
                        if neighbor == other_bound:
                            continue

                        if not IdfObject._compare_direction_of_normals(other_bound.bound_normal, neighbor.bound_normal):
                            continue
                        if not hasattr(neighbor, 'scaled_bound_cl'):
                            neighbor.scaled_bound_cl = self.scale_face(neighbor.bound_shape_cl, 1.5)
                        no_dist = BRepExtrema_DistShapeShape(neighbor.scaled_bound_cl, other_bound.scaled_bound_cl,
                                                             Extrema_ExtFlag_MIN).Value()
                        if no_dist > 1e-6:
                            continue
                        if not (neighbor in bound.bound_neighbors):
                            nb_dist = BRepExtrema_DistShapeShape(neighbor.scaled_bound_cl, bound.scaled_bound_cl,
                                                                 Extrema_ExtFlag_MIN).Value()
                            if nb_dist > 1e-6:
                                continue
                        brepbndlib_Add(neighbor.scaled_bound_cl, neighbor_box)
                        neighbor_count += 1
                        b_processed.append(neighbor)
                    if neighbor_count > 0:
                        neighbor_shape = BRepPrimAPI_MakeBox(neighbor_box.CornerMin(), neighbor_box.CornerMax()).Shape()
                        sec = BRepAlgoAPI_Section(bound.scaled_bound_cl, neighbor_shape)
                        sections.append(sec)
                        continue

                    # get bounding box for sectioning face
                    sec = BRepAlgoAPI_Section(bound.scaled_bound_cl, other_bound.scaled_bound_cl)
                    distance = BRepExtrema_DistShapeShape(bound.bound_shape_cl, other_bound.bound_shape_cl,
                                                          Extrema_ExtFlag_MIN).Value()
                    # if distance < 1e-6:
                    #     # if centerline bounds are direct neighbors, compute section of unscaled bounds
                    #     # and scale resulting edge
                    #     sec = BRepAlgoAPI_Section(bound.bound_shape_cl, other_bound.bound_shape_cl)
                    #     sec_shape = self.scale_edge(sec.Shape(), 2)
                    #     sec = BRepAlgoAPI_Section(bound.scaled_bound_cl, sec_shape)
                    if SpaceBoundary._get_number_of_vertices(sec.Shape()) < 2:
                        sec_solid = self._make_solid_box_shape(other_bound.scaled_bound_cl)
                        sec = BRepAlgoAPI_Section(bound.scaled_bound_cl, sec_solid)

                    sections.append(sec)
                sections2 = []
                for sec in sections:
                    sec.neighbors = []
                    sec_bbox = Bnd_Box()
                    brepbndlib_Add(sec.Shape(), sec_bbox)
                    try:
                        sec.center = ifcopenshell.geom.utils.get_bounding_box_center(sec_bbox).XYZ()
                        sections2.append(sec)
                    except:
                        continue
                    for sec2 in sections:
                        if sec == sec2:
                            continue
                        if not hasattr(sec2, 'center'):
                            try:
                                sec2_bbox = Bnd_Box()
                                brepbndlib_Add(sec2.Shape(), sec2_bbox)
                                sec2.center = ifcopenshell.geom.utils.get_bounding_box_center(sec2_bbox)
                            except:
                                continue
                        distance = BRepExtrema_DistShapeShape(sec.Shape(), sec2.Shape()).Value()
                        if distance < 1e-6:
                            sec.neighbors.append(sec2)
                if len(sections2) == 0:
                    continue
                first_sec = sections2[0]
                if not hasattr(sections2[0], 'neighbors'):
                    continue
                if len(sections2[0].neighbors) < 2:
                    continue
                prev = sections2[0].neighbors[-1]
                vertex_list = []
                sec = sections2[0]
                for sec in sections2:
                    sec.next_neighbor = True
                while_counter = 0
                # while sec.next_neighbor:
                while while_counter < len(sections2):
                    if sec == first_sec:
                        sec.next_neighbor = False
                    for ne in sec.neighbors:
                        if ne == prev:
                            continue
                        next = ne
                    vert = BRepAlgoAPI_Section(sec.Shape(), next.Shape())
                    vertex_list.append(vert)
                    prev = sec
                    sec = next
                    while_counter += 1
                    if while_counter == 100:
                        print("BROKE WHILE")
                        break
                if while_counter == 100:
                    continue
                vert_list2 = []
                for vert in vertex_list:
                    an_exp = TopExp_Explorer(vert.Shape(), TopAbs_VERTEX)
                    while an_exp.More():
                        vertex = topods_Vertex(an_exp.Current())
                        vert_list2.append(vertex)
                        an_exp.Next()
                if len(vert_list2) == 0:
                    continue
                vert_list2.append(vert_list2[0])
                if len(vert_list2) < 4:
                    continue
                if len(vert_list2) > 12:
                    continue
                # todo: check if all 2B bounds have been fixed yet
                # bound.bound_shape_cl = SpaceBoundary._make_face_from_vertex_list(vert_list2)

                try:
                    bound.bound_shape_cl = SpaceBoundary._make_face_from_vertex_list(vert_list2)
                except:
                    continue
                # bound.bound_shape_cl = self.fix_face(bound.bound_shape_cl)
                bound.bound_shape_cl = self.fix_shape(bound.bound_shape_cl)
                if bound.related_bound == None:
                    continue
                rel_bound = bound.related_bound
                area_bound = SpaceBoundary.get_bound_area(bound.bound_shape_cl)
                area_related = SpaceBoundary.get_bound_area(rel_bound.bound_shape_cl)
                if area_bound > area_related:
                    rel_bound.bound_shape_cl = bound.bound_shape_cl.Reversed()

                # if not hasattr(rel_bound, 'bound_neighbors_2b'):
                #   continue
            print('WAIT')

    @staticmethod
    def fix_face(face, tolerance=1e-3):
        fix = ShapeFix_Face(face)
        fix.SetMaxTolerance(tolerance)
        fix.Perform()
        return fix.Face()

    @staticmethod
    def fix_shape(shape, tolerance=1e-3):
        fix = ShapeFix_Shape(shape)
        fix.SetFixFreeShellMode(True)
        sf = fix.FixShellTool()
        fix.LimitTolerance(tolerance)
        fix.Perform()
        return fix.Shape()

    @staticmethod
    def _create_halfspaces(bound_shape, space_obj):
        try:
            halfspace = BRepPrimAPI_MakeHalfSpace(bound_shape, space_obj.space_center).Solid()
            print("Not a compound")
        except:
            an_exp = TopExp_Explorer(bound_shape, TopAbs_FACE)
            while an_exp.More():
                shape = topods_Face(an_exp.Current())
                an_exp.Next()
            halfspace = BRepPrimAPI_MakeHalfSpace(shape, space_obj.space_center).Solid()
        return halfspace

    def _move_bound_in_direction_of_normal(self, bound, move_dist, reversed=False):
        prod_vec = []
        move_dir = bound.bound_normal.Coord()
        if reversed:
            move_dir = bound.bound_normal.Reversed().Coord()
        for i in move_dir:
            prod_vec.append(move_dist * i)

        # move bound in direction of bound normal by move_dist
        trsf = gp_Trsf()
        coord = gp_XYZ(*prod_vec)
        vec = gp_Vec(coord)
        trsf.SetTranslation(vec)
        bound.bound_shape_cl = BRepBuilderAPI_Transform(bound.bound_shape, trsf).Shape()
        return trsf

    def _move_2b_bounds_to_centerline(self, inst_obj, trsf):
        """
        Moves neighbors (type 2b) of a space boundary to the centerline of the space boundary.
        Only moves the 2b neighbor, if the 2b boundary has the same orientation as the related bound.
        """
        if hasattr(inst_obj, 'bound_neighbors_2b'):
            for b_bound in inst_obj.bound_neighbors_2b:
                if not IdfObject._compare_direction_of_normals(inst_obj.bound_normal, b_bound.bound_normal):
                    continue
                if b_bound.thermal_zones[0] != inst_obj.thermal_zones[0]:
                    continue
                b_bound.bound_shape_cl = BRepBuilderAPI_Transform(b_bound.bound_shape, trsf).Shape()

    def _move_neighbors_to_centerline(self, inst_obj, trsf, first=False):
        """
        Moves virtual neighbors to centerline of this boundary, if virtual bound has same orientation as this boundary.
        """
        if hasattr(inst_obj, 'bound_neighbors'):
            for neighbor in inst_obj.bound_neighbors:
                if neighbor.bound_instance != None:
                    continue
                if not IdfObject._compare_direction_of_normals(inst_obj.bound_normal, neighbor.bound_normal):
                    continue
                if first:
                    if hasattr(neighbor, 'bound_shape_cl'):
                        continue
                neighbor.bound_shape_cl = BRepBuilderAPI_Transform(neighbor.bound_shape, trsf).Shape()
                if neighbor.related_bound is not None:
                    rel_dist = BRepExtrema_DistShapeShape(neighbor.bound_shape,
                                                          neighbor.related_bound.bound_shape,
                                                          Extrema_ExtFlag_MIN).Value()
                    if rel_dist > 1e-6:
                        continue
                    neighbor.related_bound.bound_shape_cl = neighbor.bound_shape_cl.Reversed()

    def _move_2b_neighbors_to_centerline(self, inst_obj, trsf, first=False):
        if inst_obj.bound_instance == None:
            return
        if hasattr(inst_obj, 'bound_neighbors_2b'):
            for b_bound in inst_obj.bound_neighbors_2b:
                for neighbor2 in b_bound.bound_neighbors:
                    if neighbor2.bound_instance != None:
                        continue
                    if neighbor2 == inst_obj:
                        continue
                    if first:
                        if hasattr(neighbor2, 'bound_shape_cl'):
                            continue
                    check2 = IdfObject._compare_direction_of_normals(inst_obj.bound_normal,
                                                                     neighbor2.bound_normal)
                    if not check2:
                        continue
                    neighbor2.bound_shape_cl = BRepBuilderAPI_Transform(neighbor2.bound_shape, trsf).Shape()
                    if neighbor2.related_bound is not None:
                        neighbor2.related_bound.bound_shape_cl = neighbor2.bound_shape_cl.Reversed()
                    return

    def _move_external_bounds_to_centerline(self, inst_obj):
        """
        Move external space boundaries (non-virtual) to outer face of bound_instance.
        """
        continue_flag = True
        if (inst_obj.is_external and inst_obj.physical):
            if hasattr(inst_obj, 'related_parent_bound'):
                return continue_flag
            center_shape = BRepBuilderAPI_MakeVertex(inst_obj.thermal_zones[0].space_center).Shape()
            center_dist = BRepExtrema_DistShapeShape(
                inst_obj.bound_shape,
                center_shape,
                Extrema_ExtFlag_MIN
            ).Value()
            if hasattr(inst_obj.bound_instance, 'thickness'):
                thickness = inst_obj.bound_instance.thickness
            elif hasattr(inst_obj.bound_instance, 'layers') \
                    and inst_obj.bound_instance.layers is not None \
                    and hasattr(inst_obj.bound_instance.layers[0], 'thickness'):
                thickness = inst_obj.bound_instance.layers[0].thickness
            else:
                thickness = 0.2
            self._move_bound_in_direction_of_normal(inst_obj, thickness)

            # check if boundary has been moved correctly
            # and otherwise move again in reversed direction
            new_distance = BRepExtrema_DistShapeShape(
                inst_obj.bound_shape_cl,
                center_shape,
                Extrema_ExtFlag_MIN
            ).Value()
            if new_distance > center_dist:
                return continue_flag
            else:
                self._move_bound_in_direction_of_normal(inst_obj, thickness, reversed=True)
            return continue_flag

    def _move_bounds_to_centerline(self, instances):
        for inst in instances:
            if instances[inst].ifc_type != "IfcRelSpaceBoundary":
                continue
            inst_obj = instances[inst]
            continue_flag = self._move_external_bounds_to_centerline(inst_obj)
            if continue_flag:
                continue

            if not hasattr(inst_obj, 'related_bound'):
                continue
            if inst_obj.related_bound is None:
                continue

            distance = BRepExtrema_DistShapeShape(inst_obj.bound_shape, inst_obj.related_bound.bound_shape,
                                                  Extrema_ExtFlag_MIN).Value()

            if hasattr(inst_obj, 'bound_shape_cl'):
                continue

            half_dist = distance / 2
            trsf = self._move_bound_in_direction_of_normal(inst_obj, half_dist)
            self._move_2b_bounds_to_centerline(inst_obj, trsf)
            self._move_neighbors_to_centerline(inst_obj, trsf, first=False)
            self._move_2b_neighbors_to_centerline(inst_obj, trsf, first=False)

            # check if boundary has been moved correctly
            # and otherwise move again in reversed direction
            new_distance = BRepExtrema_DistShapeShape(
                inst_obj.bound_shape_cl,
                inst_obj.related_bound.bound_shape,
                Extrema_ExtFlag_MIN
            ).Value()
            if new_distance < distance:
                continue
            else:
                trsf = self._move_bound_in_direction_of_normal(inst_obj, half_dist, reversed=True)
                self._move_2b_bounds_to_centerline(inst_obj, trsf)
                self._move_neighbors_to_centerline(inst_obj, trsf, first=False)
                self._move_2b_neighbors_to_centerline(inst_obj, trsf, first=False)

    def _fill_2b_gaps(self, instances):
        for inst in instances:
            if instances[inst].ifc_type != "IfcRelSpaceBoundary":
                continue
            bound = instances[inst]
            if not hasattr(bound, 'bound_shape_cl'):
                continue
            if not hasattr(bound, 'bound_neighbors_2b'):
                continue
            for b_bound in bound.bound_neighbors_2b:
                check2 = IdfObject._compare_direction_of_normals(bound.bound_normal, b_bound.bound_normal)
                if not check2:
                    continue
                for neighbor in b_bound.bound_neighbors:
                    if neighbor == bound:
                        continue
                    if not hasattr(neighbor, 'bound_shape_cl'):
                        continue
                    # if not bound.bound_instance == neighbor.bound_instance:
                    #     continue
                    sb_neighbor = neighbor
                    check1 = IdfObject._compare_direction_of_normals(bound.bound_normal, sb_neighbor.bound_normal)
                    if not (check1):
                        continue
                    distance = BRepExtrema_DistShapeShape(bound.bound_shape_cl, sb_neighbor.bound_shape_cl,
                                                          Extrema_ExtFlag_MIN).Value()
                    if distance < 1e-3:
                        continue
                    if distance > 0.4:
                        continue

                    neigh_normal = (sb_neighbor.bound_center - bound.bound_center)
                    neigh_normal.Normalize()
                    anExp = TopExp_Explorer(bound.bound_shape_cl, TopAbs_VERTEX)
                    result_vert = []
                    moved_vert_count = 0
                    while anExp.More():
                        prod_vec = []
                        vert = anExp.Current()
                        vertex = topods_Vertex(vert)
                        pnt_v1 = BRep_Tool.Pnt(vertex)
                        dist = BRepExtrema_DistShapeShape(vertex, sb_neighbor.bound_shape_cl,
                                                          Extrema_ExtFlag_MIN).Value()

                        if (dist - distance) ** 2 < 1e-2:
                            for i in neigh_normal.Coord():
                                prod_vec.append(i * dist / 2)
                            trsf = gp_Trsf()
                            coord = gp_XYZ(*prod_vec)
                            vec = gp_Vec(coord)
                            trsf.SetTranslation(vec)
                            pnt_v1.Transform(trsf)

                            result_vert.append(pnt_v1)
                            moved_vert_count += 1
                        else:
                            result_vert.append(pnt_v1)
                        anExp.Next()
                        anExp.Next()
                    result_vert.append(result_vert[0])
                    new_face1 = SpaceBoundary._make_faces_from_pnts(result_vert)

                    neigh_normal = neigh_normal.Reversed()
                    anExp = TopExp_Explorer(sb_neighbor.bound_shape_cl, TopAbs_VERTEX)
                    result_vert = []
                    while anExp.More():
                        prod_vec = []
                        vert = anExp.Current()
                        vertex = topods_Vertex(vert)
                        pnt_v1 = BRep_Tool.Pnt(vertex)
                        dist = BRepExtrema_DistShapeShape(vertex, bound.bound_shape_cl, Extrema_ExtFlag_MIN).Value()

                        if (dist - distance) ** 2 < 1e-2:
                            for i in neigh_normal.Coord():
                                prod_vec.append(i * dist / 2)
                            trsf = gp_Trsf()
                            coord = gp_XYZ(*prod_vec)
                            vec = gp_Vec(coord)
                            trsf.SetTranslation(vec)
                            pnt_v1.Transform(trsf)

                            result_vert.append(pnt_v1)
                            moved_vert_count += 1
                        else:
                            result_vert.append(pnt_v1)
                        anExp.Next()
                        anExp.Next()
                    result_vert.append(result_vert[0])
                    new_face2 = SpaceBoundary._make_faces_from_pnts(result_vert)
                    new_dist = BRepExtrema_DistShapeShape(new_face1, new_face2, Extrema_ExtFlag_MIN).Value()
                    if new_dist > 1e-3:
                        continue
                    bound.bound_shape_cl = new_face1
                    sb_neighbor.bound_shape_cl = new_face2

                    if bound.related_bound is not None:
                        if not hasattr(bound.related_bound, 'bound_shape_cl'):
                            bound.related_bound.bound_shape_cl = bound.bound_shape_cl.Reversed()
                        area_bound = SpaceBoundary.get_bound_area(bound.bound_shape_cl)
                        area_related = SpaceBoundary.get_bound_area(bound.related_bound.bound_shape_cl)
                        if area_bound > area_related:
                            bound.related_bound.bound_shape_cl = bound.bound_shape_cl.Reversed()
                    if sb_neighbor.related_bound is not None:
                        if not hasattr(sb_neighbor.related_bound, 'bound_shape_cl'):
                            sb_neighbor.related_bound.bound_shape_cl = sb_neighbor.bound_shape_cl.Reversed()
                            continue
                        area_bound = SpaceBoundary.get_bound_area(sb_neighbor.bound_shape_cl)
                        area_related = SpaceBoundary.get_bound_area(sb_neighbor.related_bound.bound_shape_cl)
                        if area_bound > area_related:
                            sb_neighbor.related_bound.bound_shape_cl = sb_neighbor.bound_shape_cl.Reversed()
                            continue
                    # todo: compute new area for bound_shape_cl and compare to area of related bound
                    # todo: assign reversed bound_shape_cl to related bound if area of related bound is smaller

    def _export_geom_to_idf(self, instances, idf):
        for inst in instances:
            if instances[inst].ifc_type != "IfcRelSpaceBoundary":
                continue
            inst_obj = instances[inst]
            idfp = IdfObject(inst_obj, idf)
            if idfp.skip_bound:
                # idf.popidfobject(idfp.key, -1)
                self.logger.warning("Boundary with the GUID %s (%s) is skipped (due to missing boundary conditions)!",
                                    idfp.name, idfp.surface_type)
                continue
        for inst in instances:
            if instances[inst].ifc_type != "IfcSpace":
                continue
            bound_obj = instances[inst]
            if not hasattr(bound_obj, "space_boundaries_2B"):
                continue
            for b_bound in bound_obj.space_boundaries_2B:
                idfp = IdfObject(b_bound, idf)
                if idfp.skip_bound:
                    # idf.popidfobject(idfp.key, -1)
                    self.logger.warning(
                        "Boundary with the GUID %s (%s) is skipped (due to missing boundary conditions)!", idfp.name,
                        idfp.surface_type)
                    continue

    def _export_to_stl_for_cfd(self, instances, idf):
        self.logger.info("Export STL for CFD")
        stl_name = idf.idfname.replace('.idf', '')
        stl_name = stl_name.replace(str(PROJECT.root) + "/export/", '')
        self.export_bounds_to_stl(instances, stl_name)
        self.export_bounds_per_space_to_stl(instances, stl_name)
        self.export_2B_bounds_to_stl(instances, stl_name)
        self.combine_stl_files(stl_name)
        self.export_space_bound_list(instances)

    @staticmethod
    def export_space_bound_list(instances):
        stl_dir = str(PROJECT.root) + "/export/"
        space_bound_df = pd.DataFrame(columns=["space_id", "bound_ids"])
        for inst in instances:
            if instances[inst].ifc_type != "IfcSpace":
                continue
            space = instances[inst]
            bound_names = []
            for bound in space.space_boundaries:
                bound_names.append(bound.guid)
            space_bound_df = space_bound_df.append({'space_id': space.guid, 'bound_ids': bound_names},
                                                   ignore_index=True)
        space_bound_df.to_csv(stl_dir + "space_bound_list.csv")

    @staticmethod
    def combine_stl_files(stl_name):
        stl_dir = str(PROJECT.root) + "/export/"
        with open(stl_dir + stl_name + "_combined_STL.stl", 'wb+') as output_file:
            for i in os.listdir(stl_dir + 'STL/'):
                if os.path.isfile(os.path.join(stl_dir + 'STL/', i)) and (stl_name + "_cfd_") in i:
                    sb_mesh = mesh.Mesh.from_file(stl_dir + 'STL/' + i)
                    mesh_name = i.split("_", 1)[-1]
                    mesh_name = mesh_name.replace(".stl", "")
                    mesh_name = mesh_name.replace("$", "___")
                    sb_mesh.save(mesh_name, output_file, mode=stl.Mode.ASCII)

    @staticmethod
    def combine_space_stl_files(stl_name, space_name):
        stl_dir = str(PROJECT.root) + "/export/"
        os.makedirs(os.path.dirname(stl_dir + "space_stl/"), exist_ok=True)

        with open(stl_dir + "space_stl/" + "space_" + space_name + ".stl", 'wb+') as output_file:
            for i in os.listdir(stl_dir + 'STL/' + space_name + "/"):
                if os.path.isfile(os.path.join(stl_dir + 'STL/' + space_name + "/", i)) and (stl_name + "_cfd_") in i:
                    sb_mesh = mesh.Mesh.from_file(stl_dir + 'STL/' + i)
                    mesh_name = i.split("_", 1)[-1]
                    mesh_name = mesh_name.replace(".stl", "")
                    mesh_name = mesh_name.replace("$", "___")
                    sb_mesh.save(mesh_name, output_file, mode=stl.Mode.ASCII)

    @staticmethod
    def _init_idf():
        """
        Initialize the idf with general idf settings and set default weather data.
        :return:
        """
        # path = '/usr/local/EnergyPlus-9-2-0/'
        # path = '/usr/local/EnergyPlus-9-3-0/'
        # path = f'/usr/local/EnergyPlus-{ExportEP.ENERGYPLUS_VERSION}/'
        path = f'D:/04_Programme/EnergyPlus-{ExportEP.ENERGYPLUS_VERSION}/'
        IDF.setiddname(path + 'Energy+.idd')
        idf = IDF(path + "ExampleFiles/Minimal.idf")
        idf.idfname = str(PROJECT.root) + "/export/temp.idf"
        schedules_idf = IDF(path + "DataSets/Schedules.idf")
        schedules = schedules_idf.idfobjects["Schedule:Compact".upper()]
        sch_typelim = schedules_idf.idfobjects["ScheduleTypeLimits".upper()]
        for s in schedules:
            idf.copyidfobject(s)
        for t in sch_typelim:
            idf.copyidfobject(t)
        idf.epw = PROJECT.root / 'resources/DEU_NW_Aachen.105010_TMYx.epw'
        return idf

    def _get_ifc_spaces(self, instances):
        """
        Extracts ifc spaces from an instance dictionary while also unpacking spaces from aggregated thermal zones.
        :param instances: The instance dictionary
        :return: A list of ifc spaces
        """
        unpacked_instances = []
        for instance in instances.values():
            if isinstance(instance, Aggregated_ThermalZone):
                unpacked_instances.extend(instance.elements)
            elif instance.ifc_type == "IfcSpace":
                unpacked_instances.append(instance)
        return unpacked_instances

    def _init_zone(self, instances, idf):
        """
        Creates one idf zone per space and initializes with default HVAC Template
        :param idf: idf file object
        :param stat: HVAC Template
        :param space: Space (created from IfcSpace)
        :return: idf file object, idf zone object
        """
        stat_name = "default"
        stat_default = self._set_hvac_template(idf, name=stat_name, heating_sp=20, cooling_sp=25)
        for instance in self._get_ifc_spaces(instances):
            space = instance
            space.storey = elements.Storey(space.get_storey())
            room, room_key = self._get_room_from_zone_dict(key=space.ifc.LongName)
            stat_name = "STATS " + room_key[0].replace(",", "")
            if idf.getobject("HVACTEMPLATE:THERMOSTAT", stat_name) is None:
                stat = self._set_day_hvac_template(idf, stat_name, room, room_key)
            else:
                stat = idf.getobject("HVACTEMPLATE:THERMOSTAT", stat_name)
                # stat_name = "Heat_" + str(space.t_set_heat) + "_Cool_" + str(space.t_set_cool)
                # if idf.getobject("HVACTEMPLATE:THERMOSTAT", "STAT_"+stat_name) is None:
                #     stat = self._set_hvac_template(idf, name=stat_name, heating_sp=space.t_set_heat, cooling_sp=space.t_set_cool)
                # else:
                #     stat = idf.getobject("HVACTEMPLATE:THERMOSTAT", "STAT_"+stat_name)
                # else:
                #     stat = stat_default

            zone = idf.newidfobject(
                'ZONE',
                Name=space.ifc.GlobalId,
                Volume=space.space_volume
            )
            cooling_availability = "On"
            heating_availability = "On"

            # if room['with_heating']:
            #     heating_availability = "On"
            # else:
            #     heating_availability = "Off"
            # if room['with_cooling']:
            #     cooling_availability = "On"
            # else:
            #     cooling_availability = "Off"

            idf.newidfobject(
                "HVACTEMPLATE:ZONE:IDEALLOADSAIRSYSTEM",
                Zone_Name=zone.Name,
                Template_Thermostat_Name=stat.Name,
                Heating_Availability_Schedule_Name=heating_availability,
                Cooling_Availability_Schedule_Name=cooling_availability
            )

    @staticmethod
    def _init_zonelist(idf, name=None, zones_in_list=None):
        if zones_in_list is None:
            idf_zones = idf.idfobjects["ZONE"]
            if len(idf_zones) > 20:
                return
        else:
            all_idf_zones = idf.idfobjects["ZONE"]
            idf_zones = [zone for zone in all_idf_zones if zone.Name in zones_in_list]
            if len(idf_zones) == 0:
                return
        if name is None:
            name = "All_Zones"
        zs = {}
        for i, z in enumerate(idf_zones):
            zs.update({"Zone_" + str(i + 1) + "_Name": z.Name})
        idf.newidfobject("ZONELIST", Name=name, **zs)

    def _init_zonegroups(self, instances, idf):
        """
        Assign a zonegroup per storey
        :param instances:
        :param idf:
        :return:
        """
        storeys = []
        for inst in instances:
            if instances[inst].ifc_type == "IfcBuildingStorey":
                storeys.append(instances[inst])
                instances[inst].spaces = []
        for inst in instances:
            if instances[inst].ifc_type != "IfcSpace":
                continue
            space = instances[inst]
            for st in storeys:
                if st.guid == space.storey.guid:
                    st.spaces.append(space)
        for st in storeys:
            space_ids = []
            for space in st.spaces:
                space_ids.append(space.guid)
            self._init_zonelist(idf, name=st.name, zones_in_list=space_ids)
            print(st.name, space_ids)
        zonelists = [zlist for zlist in idf.idfobjects["ZONELIST"] if zlist.Name != "All_Zones"]

        for zlist in zonelists:
            idf.newidfobject("ZONEGROUP",
                             Name=zlist.Name,
                             Zone_List_Name=zlist.Name,
                             Zone_List_Multiplier=1
                             )

    def _get_bs2021_materials_and_constructions(self, idf, year=2008, ctype="heavy", wtype=["Alu", "Waermeschutz", "zwei"]):
        materials = []
        mt_path = PROJECT.root / 'MaterialTemplates/MaterialTemplates.json'
        be_path = PROJECT.root / 'MaterialTemplates/TypeBuildingElements.json'
        with open(mt_path) as json_file:
            mt_file = json.load(json_file)
        with open(be_path) as json_file:
            be_file = json.load(json_file)

        be_dict = dict([k for k in be_file.items() if type(k[1]) == dict])
        applicable_dict = {k: v for k, v in be_dict.items() if
                           (v['construction_type'] == ctype and v['building_age_group'][0] <= year <=
                            v['building_age_group'][1])}
        window_dict = {k: v for k, v in be_dict.items() if
                       (all(p in v['construction_type'] for p in wtype) and
                        v['building_age_group'][0] <= year <= v['building_age_group'][1])}
        window = window_dict.get(list(window_dict)[0])
        window_materials = [*list(*self._set_construction_elem(window, "BS Exterior Window", idf)), window['g_value']]
        door = list({k: v for k, v in [k for k in mt_file.items() if type(k[1]) == dict] if (v['name'] == 'hardwood')})[
            0]
        idf.newidfobject("CONSTRUCTION",
                         Name="BS Door",
                         Outside_Layer=mt_file[door]['name']
                         )
        materials.extend([(door, 0.04)])
        outer_wall = applicable_dict.get([k for k in applicable_dict.keys() if "OuterWall" in k][0])
        materials.extend(self._set_construction_elem(outer_wall, "BS Exterior Wall", idf))
        inner_wall = applicable_dict.get([k for k in applicable_dict.keys() if "InnerWall" in k][0])
        materials.extend(self._set_construction_elem(inner_wall, "BS Interior Wall", idf))
        ground_floor = applicable_dict.get([k for k in applicable_dict.keys() if "GroundFloor" in k][0])
        materials.extend(self._set_construction_elem(ground_floor, "BS Ground Floor", idf))
        floor = applicable_dict.get([k for k in applicable_dict.keys() if "Floor" in k][0])
        materials.extend(self._set_construction_elem(floor, "BS Interior Floor", idf))
        ceiling = applicable_dict.get([k for k in applicable_dict.keys() if "Ceiling" in k][0])
        materials.extend(self._set_construction_elem(ceiling, "BS Ceiling", idf))
        roof = applicable_dict.get([k for k in applicable_dict.keys() if "Roof" in k][0])
        materials.extend(self._set_construction_elem(roof, "BS Flat Roof", idf))
        for mat in materials:
            self._set_material_elem(mt_file[mat[0]], mat[1], idf)
        self._set_window_material_elem(mt_file[window_materials[0]], window_materials[1], window_materials[2], idf)
        idf.newidfobject("CONSTRUCTION:AIRBOUNDARY",
                         Name='Air Wall',
                         Solar_and_Daylighting_Method='GroupedZones',
                         Radiant_Exchange_Method='GroupedZones',
                         Air_Exchange_Method='SimpleMixing',
                         Simple_Mixing_Air_Changes_per_Hour=0.5,
                         )
        idf.newidfobject("WINDOWPROPERTY:FRAMEANDDIVIDER",
                         Name="Default",
                         # Frame_Width=0.095,
                         # Frame_Conductance=3,
                         Outside_Reveal_Solar_Absorptance=0.7,
                         Inside_Reveal_Solar_Absorptance=0.7,
                         Divider_Width=0.1,
                         Number_of_Horizontal_Dividers=2,
                         Number_of_Vertical_Dividers=2,
                         Divider_Conductance=3
                         )

    def _set_construction_elem(self, elem, name, idf):
        layer = elem.get('layer')
        outer_layer = layer.get(list(layer)[-1])
        other_layer_list = list(layer)[:-1]
        other_layer_list.reverse()
        other_layers = {}
        for i, l in enumerate(other_layer_list):
            lay = layer.get(l)
            other_layers.update({'Layer_' + str(i + 2): lay['material']['name']})

        idf.newidfobject("CONSTRUCTION",
                         Name=name,
                         Outside_Layer=outer_layer['material']['name'],
                         **other_layers
                         )
        materials = [(layer.get(k)['material']['material_id'], layer.get(k)['thickness']) for k in layer.keys()]
        return materials

    def _set_material_elem(self, mat_dict, thickness, idf):
        if idf.getobject("MATERIAL", mat_dict['name']) != None:
            return
        specific_heat = mat_dict['heat_capac'] * 1000  # *mat_dict['density']*thickness
        if specific_heat < 100:
            specific_heat = 100
        idf.newidfobject("MATERIAL",
                         Name=mat_dict['name'],
                         Roughness="MediumRough",
                         Thickness=thickness,
                         Conductivity=mat_dict['thermal_conduc'],
                         Density=mat_dict['density'],
                         Specific_Heat=specific_heat
                         )

    def _set_window_material_elem(self, mat_dict, thickness, g_value, idf):
        if idf.getobject("WINDOWMATERIAL:SIMPLEGLAZINGSYSTEM", mat_dict['name']) != None:
            return
        idf.newidfobject("WINDOWMATERIAL:SIMPLEGLAZINGSYSTEM",
                         Name=mat_dict['name'],
                         UFactor=1 / (0.04 + thickness / mat_dict['thermal_conduc'] + 0.13),
                         Solar_Heat_Gain_Coefficient=g_value,
                         Visible_Transmittance=0.8
                         )

    def _get_room_from_zone_dict(self, key):
        zone_dict = {
            "Schlafzimmer": "Bed room",
            "Wohnen": "Living",
            "Galerie": "Living",
            "Küche": "Living",
            "Flur": "Traffic area",
            "Buero": "Single office",
            "Besprechungsraum": 'Meeting, Conference, seminar',
            "Seminarraum": 'Meeting, Conference, seminar',
            "Technikraum": "Stock, technical equipment, archives",
            "Dachboden": "Traffic area",
            "WC": "WC and sanitary rooms in non-residential buildings",
            "Bad": "WC and sanitary rooms in non-residential buildings",
            "Labor": "Laboratory"
        }
        uc_path = PROJECT.root / 'MaterialTemplates/UseConditions.json'
        with open(uc_path) as json_file:
            uc_file = json.load(json_file)
        room_key = []
        if key is not None:
            room_key = [v for k, v in zone_dict.items() if k in key]
        if not room_key:
            room_key = ['Single office']
        room = dict([k for k in uc_file.items() if type(k[1]) == dict])[room_key[0]]
        return room, room_key

    def _set_people(self, idf, name, zone_name, room, room_key, method='area'):
        schedule_name = "Schedule " + "People " + room_key[0].replace(',', '')
        profile_name = 'persons_profile'
        self._set_day_week_year_schedule(idf, room, profile_name, schedule_name)
        # set default activity schedule
        if idf.getobject("SCHEDULETYPELIMITS", "Any Number") is None:
            idf.newidfobject("SCHEDULETYPELIMITS", Name="Any Number")
        activity_schedule_name = "Schedule Activity " + str(room['fixed_heat_flow_rate_persons'])
        if idf.getobject("SCHEDULE:COMPACT", activity_schedule_name) is None:
            idf.newidfobject("SCHEDULE:COMPACT",
                             Name=activity_schedule_name,
                             Schedule_Type_Limits_Name="Any Number",
                             Field_1="Through: 12/31",
                             Field_2="For: Alldays",
                             Field_3="Until: 24:00",
                             Field_4=room['fixed_heat_flow_rate_persons']  # in W/Person
                             )  # other method for Field_4 (not used here) ="persons_profile"*"activity_degree_persons"*58,1*1,8 (58.1 W/(m2*met), 1.8m2/Person)

        if type(room['persons']) == dict:
            num_people = room['persons']['/'][0] / room['persons']['/'][1]
        else:
            num_people = room['persons']
        people = idf.newidfobject(
            "PEOPLE",
            Name=name,
            Zone_or_ZoneList_Name=zone_name,
            Number_of_People_Calculation_Method="People/Area",
            People_per_Zone_Floor_Area=num_people,
            Activity_Level_Schedule_Name=activity_schedule_name,
            Number_of_People_Schedule_Name=schedule_name,
            Fraction_Radiant=room['ratio_conv_rad_persons']
        )

    def _set_day_week_year_schedule(self, idf, room, profile_name, schedule_name):
        if idf.getobject("SCHEDULE:DAY:HOURLY", name=schedule_name) == None:
            limits_name = 'Fraction'
            hours = {}
            if profile_name in {'heating_profile', 'cooling_profile'}:
                limits_name = 'Temperature'
            for i, l in enumerate(room[profile_name][:24]):
                if profile_name in {'heating_profile', 'cooling_profile'}:
                    if room[profile_name][i] > 270:
                        room[profile_name][i] = room[profile_name][i] - 273.15
                    # set cooling profile manually to 25°C, #bs2021
                    if profile_name == 'cooling_profile':
                        room[profile_name][i] = 25
                hours.update({'Hour_' + str(i + 1): room[profile_name][i]})
            idf.newidfobject("SCHEDULE:DAY:HOURLY", Name=schedule_name, Schedule_Type_Limits_Name=limits_name, **hours)
        if idf.getobject("SCHEDULE:WEEK:COMPACT", name=schedule_name) == None:
            idf.newidfobject("SCHEDULE:WEEK:COMPACT", Name=schedule_name, DayType_List_1="AllDays",
                             ScheduleDay_Name_1=schedule_name)
        if idf.getobject("SCHEDULE:YEAR", name=schedule_name) == None:
            idf.newidfobject("SCHEDULE:YEAR", Name=schedule_name,
                             Schedule_Type_Limits_Name=limits_name,
                             ScheduleWeek_Name_1=schedule_name,
                             Start_Month_1=1,
                             Start_Day_1=1,
                             End_Month_1=12,
                             End_Day_1=31)

    def _set_equipment(self, idf, name, zone_name, room, room_key, method='area'):
        schedule_name = "Schedule " + "Equipment " + room_key[0].replace(',', '')
        profile_name = 'machines_profile'
        self._set_day_week_year_schedule(idf, room, profile_name, schedule_name)
        idf.newidfobject(
            "ELECTRICEQUIPMENT",
            Name=name,
            Zone_or_ZoneList_Name=zone_name,
            Schedule_Name=schedule_name,  # Max: Define new Schedule:Compact based on "machines_profile"
            Design_Level_Calculation_Method="Watts/Area",
            Watts_per_Zone_Floor_Area=room['machines']  # Max: "machines"
            # Max: add "Fraction_Radiant" = "ratio_conv_rad_machines"
        )

    def _set_lights(self, idf, name, zone_name, room, room_key, method='area'):
        # TODO: Define lighting parameters based on IFC (and User-Input otherwise)
        schedule_name = "Schedule " + "Lighting " + room_key[0].replace(',', '')
        profile_name = 'lighting_profile'
        self._set_day_week_year_schedule(idf, room, profile_name, schedule_name)
        mode = "Watts/Area"
        watts_per_zone_floor_area = room['lighting_power']  # Max: "lighting_power"
        return_air_fraction = 0.0
        fraction_radiant = 0.42  # cf. Table 1.28 in InputOutputReference EnergyPlus (Version 9.4.0), p. 506
        fraction_visible = 0.18  # Max: fractions do not match with .json Data. Maybe set by user-input later

        idf.newidfobject(
            "LIGHTS",
            Name=name,
            Zone_or_ZoneList_Name=zone_name,
            Schedule_Name=schedule_name,
            Design_Level_Calculation_Method=mode,
            Watts_per_Zone_Floor_Area=watts_per_zone_floor_area,
            Return_Air_Fraction=return_air_fraction,
            Fraction_Radiant=fraction_radiant,
            Fraction_Visible=fraction_visible
        )

    @staticmethod
    def _set_infiltration(idf, name, zone_name, room, room_key):
        idf.newidfobject(
            "ZONEINFILTRATION:DESIGNFLOWRATE",
            Name=name,
            Zone_or_ZoneList_Name=zone_name,
            Schedule_Name="Continuous",
            # Max: if "use_constant_infiltration"==True (this default continuous schedule seems to be constant anyways")
            Design_Flow_Rate_Calculation_Method="AirChanges/Hour",
            Air_Changes_per_Hour=room['infiltration_rate']  # Max: infiltration_rate
        )

    def _set_day_hvac_template(self, idf, name, room, room_key):
        clg_schedule_name = ''
        htg_schedule_name = "Schedule " + "Heating " + room_key[0].replace(',', '')
        self._set_day_week_year_schedule(idf, room, 'heating_profile', htg_schedule_name)

        # if room['with_cooling']:
        clg_schedule_name = "Schedule " + "Cooling " + room_key[0].replace(',', '')
        self._set_day_week_year_schedule(idf, room, 'cooling_profile', clg_schedule_name)
        stat = idf.newidfobject(
            "HVACTEMPLATE:THERMOSTAT",
            Name=name,
            Heating_Setpoint_Schedule_Name=htg_schedule_name,
            Cooling_Setpoint_Schedule_Name=clg_schedule_name  # Max: only if "with_cooling"==True
        )
        return stat

    def _set_hvac_template(self, idf, name, heating_sp, cooling_sp, mode='setback'):
        """
        Set default HVAC Template
        :param idf: idf file object
        :return: stat (HVAC Template)
        """
        if cooling_sp < 20:
            cooling_sp = 26
        elif cooling_sp < 24:
            cooling_sp = 23

        setback_htg = 18  # Max: "T_threshold_heating"
        setback_clg = 26  # Max: "T_threshold_cooling"

        # ensure setback temperature actually performs a setback on temperature
        if setback_htg > heating_sp:
            setback_htg = heating_sp
        if setback_clg < cooling_sp:
            setback_clg = cooling_sp

        if mode == "setback":
            htg_alldays = self._define_schedule_part('Alldays', [('5:00', setback_htg), ('21:00', heating_sp),
                                                                 ('24:00', setback_htg)])
            clg_alldays = self._define_schedule_part('Alldays', [('5:00', setback_clg), ('21:00', cooling_sp),
                                                                 ('24:00', setback_clg)])
            htg_name = "H_SetBack_" + str(heating_sp)
            clg_name = "C_SetBack_" + str(cooling_sp)
            if idf.getobject("SCHEDULE:COMPACT", htg_name) is None:
                htg_sched = self._write_schedule(idf, htg_name, [htg_alldays, ])
            else:
                htg_sched = idf.getobject("SCHEDULE:COMPACT", htg_name)
            if idf.getobject("SCHEDULE:COMPACT", clg_name) is None:  # Max: only if "with_cooling"==True
                clg_sched = self._write_schedule(idf, clg_name, [clg_alldays, ])
            else:
                clg_sched = idf.getobject("SCHEDULE:COMPACT", clg_name)
            stat = idf.newidfobject(
                "HVACTEMPLATE:THERMOSTAT",
                Name="STAT_" + name,
                Heating_Setpoint_Schedule_Name=htg_name,
                Cooling_Setpoint_Schedule_Name=clg_name,  # Max: only if "with_cooling"==True
            )

        if mode == "constant":
            stat = idf.newidfobject(
                "HVACTEMPLATE:THERMOSTAT",
                Name="STAT_" + name,
                Constant_Heating_Setpoint=heating_sp,
                Constant_Cooling_Setpoint=cooling_sp,
            )
        return stat

    @staticmethod
    def _write_schedule(idf, sched_name, sched_part_list):
        """
        Write schedule from list of schedule parts
        :param name: Name of the schedule
        :param sched_part_list: List of schedule parts
        :return:
        """
        sched_list = {}
        field_count = 1
        for parts in sched_part_list:
            field_count += 1
            sched_list.update({'Field_' + str(field_count): 'For: ' + parts[0]})
            part = parts[1]
            for set in part:
                field_count += 1
                sched_list.update({'Field_' + str(field_count): 'Until: ' + str(set[0])})
                field_count += 1
                sched_list.update({'Field_' + str(field_count): str(set[1])})
        if idf.getobject("SCHEDULETYPELIMITS", "Temperature") is None:
            idf.newidfobject("SCHEDULETYPELIMITS", Name="Temperature")

        sched = idf.newidfobject(
            "SCHEDULE:COMPACT",
            Name=sched_name,
            Schedule_Type_Limits_Name="Temperature",
            Field_1="Through: 12/31",
            **sched_list
        )
        return sched

    @staticmethod
    def _define_schedule_part(days, til_time_temp):
        """
        Define part of a schedule
        :param days: string: Weekdays, Weekends, Alldays, AllOtherDays, Saturdays, Sundays, ...
        :param til_time_temp: List of tuples (until-time format 'h:mm' (24h) as str), temperature until this time in Celsius), e.g. (05:00, 18)
        :return:
        """
        return [days, til_time_temp]

    def _add_shadings(self, instances, idf):
        spatials = []
        for inst in instances:
            if instances[inst].ifc_type == None:
                spatials.append(instances[inst])

        pure_spatials = []
        for s in spatials:
            if hasattr(s, 'ifc'):
                if not hasattr(s.ifc, 'CorrespondingBoundary'):
                    continue
                if s.ifc.CorrespondingBoundary == None:
                    continue
                if s.ifc.CorrespondingBoundary.RelatingSpace.is_a('IfcSpace'):
                    continue
                pure_spatials.append(s)

        settings = ifcopenshell.geom.main.settings()
        settings.set(settings.USE_PYTHON_OPENCASCADE, True)
        settings.set(settings.USE_WORLD_COORDS, True)
        settings.set(settings.EXCLUDE_SOLIDS_AND_SURFACES, False)
        settings.set(settings.INCLUDE_CURVES, True)
        for s in pure_spatials:
            obj = idf.newidfobject('SHADING:BUILDING:DETAILED',
                                   Name=s.ifc.GlobalId,
                                   )
            shape = ifcopenshell.geom.create_shape(settings, s.ifc.ConnectionGeometry.SurfaceOnRelatingElement)
            space_shape = ifcopenshell.geom.create_shape(settings, s.ifc.RelatingSpace).geometry
            shape_val = TopoDS_Iterator(space_shape).Value()
            loc = shape_val.Location()
            shape.Move(loc)
            obj_pnts = IdfObject._get_points_of_face(shape)
            obj_coords = []
            for pnt in obj_pnts:
                co = tuple(round(p, 3) for p in pnt.Coord())
                obj_coords.append(co)
            obj.setcoords(obj_coords)
            # print("HOLD")
        # print("HOLD")

    @staticmethod
    def _set_simulation_control(idf):
        """
        Set simulation control parameters.
        :param idf: idf file object
        :return: idf file object
        """
        for sim_control in idf.idfobjects["SIMULATIONCONTROL"]:
            print("")
            # sim_control.Do_Zone_Sizing_Calculation = "Yes"
            sim_control.Do_System_Sizing_Calculation = "Yes"
            # sim_control.Do_Plant_Sizing_Calculation = "Yes"
            sim_control.Run_Simulation_for_Sizing_Periods = "No"
            sim_control.Run_Simulation_for_Weather_File_Run_Periods = "Yes"
        # return idf

    @staticmethod
    def _set_output_variables(idf):
        """
        Adds userdefined output variables to the idf file
        :param idf: idf file object
        :return: idf file object
        """
        out_control = idf.idfobjects['OUTPUTCONTROL:TABLE:STYLE']
        out_control[0].Column_Separator = 'CommaAndHTML'

        # remove all existing output variables with reporting frequency "Timestep"
        out_var = [v for v in idf.idfobjects['OUTPUT:VARIABLE']
                   if v.Reporting_Frequency.upper() == "TIMESTEP"]
        for var in out_var:
            idf.removeidfobject(var)

        idf.newidfobject(
            "OUTPUT:VARIABLE",
            Variable_Name="Zone Ideal Loads Supply Air Total Heating Energy",
            Reporting_Frequency="Hourly",
        )
        idf.newidfobject(
            "OUTPUT:VARIABLE",
            Variable_Name="Zone Ideal Loads Supply Air Total Cooling Energy",
            Reporting_Frequency="Hourly",
        )
        idf.newidfobject(
            "OUTPUT:VARIABLE",
            Variable_Name="Site Outdoor Air Drybulb Temperature",
            Reporting_Frequency="Hourly",
        )
        idf.newidfobject(
            "OUTPUT:VARIABLE",
            Variable_Name="Zone Mean Air Temperature",
            Reporting_Frequency="Hourly",
        )
        idf.newidfobject(
            "OUTPUT:VARIABLE",
            Variable_Name="Zone Operative Temperature",
            Reporting_Frequency="Hourly",
        )
        idf.newidfobject(
            "OUTPUT:VARIABLE",
            Variable_Name="Zone Infiltration Mass Flow Rate",
            Reporting_Frequency="Hourly",
        )
        idf.newidfobject(
            "OUTPUT:VARIABLE",
            Variable_Name="Zone People Occupant Count",
            Reporting_Frequency="Hourly",
        )
        idf.newidfobject(
            "OUTPUT:VARIABLE",
            Variable_Name="Zone People Convective Heating Rate",
            Reporting_Frequency="Hourly",
        )
        idf.newidfobject(
            "OUTPUT:VARIABLE",
            Variable_Name="Zone Electric Equipment Convective Heating Rate",
            Reporting_Frequency="Hourly",
        )
        idf.newidfobject(
            "OUTPUT:VARIABLE",
            Variable_Name="Zone Lights Convective Heating Rate",
            Reporting_Frequency="Hourly",
        )
        idf.newidfobject(
            "OUTPUT:VARIABLE",
            Variable_Name="Zone Ideal Loads Zone Sensible Cooling Rate",
            Reporting_Frequency="Hourly",
        )
        idf.newidfobject(
            "OUTPUT:VARIABLE",
            Variable_Name="Zone Ideal Loads Zone Sensible Heating Rate",
            Reporting_Frequency="Hourly",
        )
        idf.newidfobject(
            "OUTPUT:VARIABLE",
            Variable_Name="Zone Windows Total Heat Gain Rate",
            Reporting_Frequency="Hourly",
        )
        idf.newidfobject(
            "OUTPUT:VARIABLE",
            Variable_Name="Zone Windows Total Heat Gain Energy",
            Reporting_Frequency="Hourly",
        )
        idf.newidfobject(
            "OUTPUT:VARIABLE",
            Variable_Name="Zone Air Heat Balance Internal Convective Heat Gain Rate",
            Reporting_Frequency="Hourly",
        )
        idf.newidfobject(
            "OUTPUT:VARIABLE",
            Variable_Name="Zone Air Heat Balance Surface Convection Rate",
            Reporting_Frequency="Hourly",
        )
        idf.newidfobject(
            "OUTPUT:VARIABLE",
            Variable_Name="Zone Air Heat Balance Outdoor Air Transfer Rate",
            Reporting_Frequency="Hourly",
        )
        idf.newidfobject(
            "OUTPUT:VARIABLE",
            Variable_Name="Zone Air Heat Balance Air Energy Storage Rate",
            Reporting_Frequency="Hourly",
        )
        idf.newidfobject(
            "OUTPUT:VARIABLE",
            Variable_Name="Site Outdoor Air Humidity Ratio",
            Reporting_Frequency="Hourly",
        )
        idf.newidfobject(
            "OUTPUT:VARIABLE",
            Variable_Name="Site Outdoor Air Relative Humidity",
            Reporting_Frequency="Hourly",
        )
        idf.newidfobject(
            "OUTPUT:VARIABLE",
            Variable_Name="Site Outdoor Air Barometric Pressure",
            Reporting_Frequency="Hourly",
        )
        idf.newidfobject(
            "OUTPUT:VARIABLE",
            Variable_Name="Zone Mixing Current Density Volume Flow Rate",
            Reporting_Frequency="Hourly",
        )
        idf.newidfobject(
            "OUTPUT:VARIABLE",
            Variable_Name="Zone Mixing Sensible Heat Gain Rate",
            Reporting_Frequency="Hourly",
        )
        idf.newidfobject(
            "OUTPUT:VARIABLE",
            Variable_Name="Zone Air Relative Humidity",
            Reporting_Frequency="Hourly",
        )
        idf.newidfobject(
            "OUTPUT:VARIABLE",
            Variable_Name="Zone Air System Sensible Heating Energy",
            Reporting_Frequency="Hourly",
        )
        idf.newidfobject(
            "OUTPUT:VARIABLE",
            Variable_Name="Zone Air System Sensible Cooling Energy",
            Reporting_Frequency="Hourly",
        )
        idf.newidfobject(
            "OUTPUT:VARIABLE",
            Variable_Name="Zone Windows Total Transmitted Solar Radiation Energy",
            Reporting_Frequency="Hourly",
        )
        idf.newidfobject(
            "OUTPUT:VARIABLE",
            Variable_Name="Surface Window Heat Gain Energy",
            Reporting_Frequency="Hourly",
        )
        idf.newidfobject(
            "OUTPUT:VARIABLE",
            Variable_Name="Surface Inside Face Convection Heat Gain Energy",
            Reporting_Frequency="Hourly",
        )
        idf.newidfobject(
            "OUTPUT:VARIABLE",
            Variable_Name="Surface Outside Face Convection Heat Gain Energy",
            Reporting_Frequency="Hourly",
        )
        idf.newidfobject(
            "OUTPUT:VARIABLE",
            Variable_Name="Zone Opaque Surface Outside Face Conduction",
            Reporting_Frequency="Hourly",
        )
        idf.newidfobject(
            "OUTPUT:VARIABLE",
            Variable_Name="Zone Infiltration Sensible Heat Gain Energy",
            Reporting_Frequency="Hourly",
        )
        idf.newidfobject(
            "OUTPUT:VARIABLE",
            Variable_Name="Zone Infiltration Sensible Heat Loss Energy",
            Reporting_Frequency="Hourly",
        )
        idf.newidfobject(
            "OUTPUT:VARIABLE",
            Variable_Name="Zone Infiltration Standard Density Volume Flow Rate",
            Reporting_Frequency="Hourly",
        )
        idf.newidfobject(
            "OUTPUT:VARIABLE",
            Variable_Name="Zone Air Relative Humidity",
            Reporting_Frequency="Hourly",
        )
        # idf.newidfobject(
        #     "OUTPUT:VARIABLE",
        #     Variable_Name="Surface Inside Face Temperature",
        #     Reporting_Frequency="Hourly",
        # )
        idf.newidfobject(
            "OUTPUT:METER",
            Key_Name="Heating:EnergyTransfer",
            Reporting_Frequency="Hourly",
        )
        idf.newidfobject(
            "OUTPUT:METER",
            Key_Name="Cooling:EnergyTransfer",
            Reporting_Frequency="Hourly",
        )
        idf.newidfobject("OUTPUT:SURFACES:DRAWING",
                         Report_Type="DXF")
        idf.newidfobject("OUTPUT:DIAGNOSTICS",
                         Key_1="DisplayAdvancedReportVariables",
                         Key_2="DisplayExtraWarnings")
        return idf

    def _export_surface_areas(self, instances, idf):
        """ combines sets of area sums and exports to csv """
        area_df = pd.DataFrame(
            columns=["granularity", "ID", "long_name", "out_bound_cond", "area_wall", "area_ceiling", "area_floor",
                     "area_roof", "area_window", "area_door", "total_surface_area", "total_opening_area"])
        surf = [s for s in idf.idfobjects['BuildingSurface:Detailed'.upper()] if s.Construction_Name != 'Air Wall']
        glazing = [g for g in idf.idfobjects['FenestrationSurface:Detailed'.upper()]]
        area_df = self._append_set_of_area_sum(area_df, granularity="GLOBAL", guid="GLOBAL", long_name="GLOBAL",
                                               surface=surf, glazing=glazing)
        zones = [z for z in idf.idfobjects['zone'.upper()]]
        zone_names = [z.Name for z in zones]

        for z_name in zone_names:
            surf_zone = [s for s in surf if s.Zone_Name == z_name]
            surf_names = [s.Name for s in surf_zone]
            long_name = instances[z_name].ifc.LongName
            glazing_zone = [g for g in glazing for s_name in surf_names if g.Building_Surface_Name == s_name]
            area_df = self._append_set_of_area_sum(area_df, granularity="ZONE", guid=z_name, long_name=long_name,
                                                   surface=surf_zone, glazing=glazing_zone)
        area_df.to_csv(path_or_buf=str(PROJECT.export) + "/area.csv")

    def _append_set_of_area_sum(self, area_df, granularity, guid, long_name, surface, glazing):
        """ generate set of area sums for a given granularity for outdoor, surface and adiabatic boundary conditions.
        Appends set to a given dataframe.
        """
        surf_outdoors = [s for s in surface if s.Outside_Boundary_Condition == "Outdoors"]
        surf_surface = [s for s in surface if s.Outside_Boundary_Condition == "Surface"]
        surf_adiabatic = [s for s in surface if s.Outside_Boundary_Condition == "Adiabatic"]
        glazing_outdoors = [g for g in glazing if g.Outside_Boundary_Condition_Object == ""]
        glazing_surface = [g for g in glazing if g.Outside_Boundary_Condition_Object != ""]
        glazing_adiabatic = []
        area_df = area_df.append([
            self._sum_of_surface_area(granularity=granularity, guid=guid, long_name=long_name, out_bound_cond="ALL",
                                      surface=surface, glazing=glazing),
            self._sum_of_surface_area(granularity=granularity, guid=guid, long_name=long_name,
                                      out_bound_cond="Outdoors",
                                      surface=surf_outdoors, glazing=glazing_outdoors),
            self._sum_of_surface_area(granularity=granularity, guid=guid, long_name=long_name, out_bound_cond="Surface",
                                      surface=surf_surface, glazing=glazing_surface),
            self._sum_of_surface_area(granularity=granularity, guid=guid, long_name=long_name,
                                      out_bound_cond="Adiabatic",
                                      surface=surf_adiabatic, glazing=glazing_adiabatic)
        ],
            ignore_index=True
        )
        return area_df

    @staticmethod
    def _sum_of_surface_area(granularity, guid, long_name, out_bound_cond, surface, glazing):
        """ generate row with sum of surface and opening areas to be appended to larger dataframe"""
        row = {
            "granularity": granularity,
            "ID": guid,
            "long_name": long_name,
            "out_bound_cond": out_bound_cond,
            "area_wall": sum(s.area for s in surface if s.Surface_Type == "Wall"),
            "area_ceiling": sum(s.area for s in surface if s.Surface_Type == "Ceiling"),
            "area_floor": sum(s.area for s in surface if s.Surface_Type == "Floor"),
            "area_roof": sum(s.area for s in surface if s.Surface_Type == "Roof"),
            "area_window": sum(g.area for g in glazing if g.Surface_Type == "Window"),
            "area_door": sum(g.area for g in glazing if g.Surface_Type == "Door"),
            "total_surface_area": sum(s.area for s in surface),
            "total_opening_area": sum(g.area for g in glazing)
        }
        return row

    def _export_space_info(self, instances, idf):
        space_df = pd.DataFrame(
            columns=["ID", "long_name", "space_center", "space_volume"])
        for inst in instances:
            if instances[inst].ifc_type != "IfcSpace":
                continue
            space = instances[inst]
            space_df = space_df.append([
                {
                    "ID": space.guid,
                    "long_name": space.ifc.LongName,
                    "space_center": space.space_center.XYZ().Coord(),
                    "space_volume": space.space_volume
                }],
                ignore_index=True
            )
        space_df.to_csv(path_or_buf=str(PROJECT.export) + "/space.csv")

    def _export_boundary_report(self, instances, idf, ifc):
        bound_count = pd.DataFrame(
            columns=["IFC_SB_all", "IFC_SB_2a", "IFC_SB_2b",
                     "BIM2SIM_SB_2b",
                     "IDF_all", "IDF_all_B", "IDF_ADB", "IDF_SFB", "IDF_ODB", "IDF_GDB", "IDF_VTB", "IDF_all_F",
                     "IDF_ODF", "IDF_INF"])
        ifc_bounds = ifc.by_type('IfcRelSpaceBoundary')
        bounds_2b = [instances[inst] for inst in instances if instances[inst].__class__.__name__ == "SpaceBoundary2B"]
        idf_all_b = [s for s in idf.idfobjects["BUILDINGSURFACE:DETAILED"]]
        idf_adb = [s for s in idf.idfobjects["BUILDINGSURFACE:DETAILED"] if s.Outside_Boundary_Condition == "Adiabatic"]
        idf_sfb = [s for s in idf.idfobjects["BUILDINGSURFACE:DETAILED"] if s.Outside_Boundary_Condition == "Surface"]
        idf_odb = [s for s in idf.idfobjects["BUILDINGSURFACE:DETAILED"] if s.Outside_Boundary_Condition == "Outdoors"]
        idf_gdb = [s for s in idf.idfobjects["BUILDINGSURFACE:DETAILED"] if s.Outside_Boundary_Condition == "Ground"]
        idf_vtb = [s for s in idf.idfobjects["BUILDINGSURFACE:DETAILED"] if s.Construction_Name == "Air Wall"]
        idf_all_f = [f for f in idf.idfobjects["FENESTRATIONSURFACE:DETAILED"]]
        idf_odf = [f for f in idf.idfobjects["FENESTRATIONSURFACE:DETAILED"] if
                   f.Outside_Boundary_Condition_Object == '']
        idf_inf = [f for f in idf.idfobjects["FENESTRATIONSURFACE:DETAILED"] if
                   f.Outside_Boundary_Condition_Object != '']
        bound_count = bound_count.append([
            {
                "IFC_SB_all": len(ifc_bounds),
                "IFC_SB_2a": len([b for b in ifc_bounds if b.Description == "2a"]),
                "IFC_SB_2b": len([b for b in ifc_bounds if b.Description == "2b"]),
                "BIM2SIM_SB_2b": len(bounds_2b),
                "IDF_all": len(idf_all_b) + len(idf_all_f),
                "IDF_all_B": len(idf_all_b),
                "IDF_ADB": len(idf_adb),
                "IDF_SFB": len(idf_sfb),
                "IDF_ODB": len(idf_odb),
                "IDF_GDB": len(idf_gdb),
                "IDF_VTB": len(idf_vtb),
                "IDF_all_F": len(idf_all_f),
                "IDF_ODF": len(idf_odf),
                "IDF_INF": len(idf_inf)
            }],
            ignore_index=True
        )
        bound_count.to_csv(path_or_buf=str(PROJECT.export) + "/bound_count.csv")

    @staticmethod
    def _get_neighbor_bounds(instances):
        for inst in instances:
            this_obj = instances[inst]
            if this_obj.ifc_type != 'IfcRelSpaceBoundary':
                continue
            neighbors = this_obj.bound_neighbors

    @staticmethod
    def _move_children_to_parents(instances):
        """move external opening boundaries to related parent boundary (e.g. wall)"""
        for inst in instances:
            if hasattr(instances[inst], 'related_parent_bound'):
                opening_obj = instances[inst]
                # only external openings need to be moved
                # all other are properly placed within parent boundary
                if opening_obj.is_external:
                    distance = BRepExtrema_DistShapeShape(
                        opening_obj.bound_shape,
                        opening_obj.related_parent_bound.bound_shape,
                        Extrema_ExtFlag_MIN
                    ).Value()
                    if distance < 0.001:
                        continue
                    prod_vec = []
                    for i in opening_obj.bound_normal.Coord():
                        prod_vec.append(distance * i)

                    # moves opening to parent boundary
                    trsf = gp_Trsf()
                    coord = gp_XYZ(*prod_vec)
                    vec = gp_Vec(coord)
                    trsf.SetTranslation(vec)

                    opening_obj.bound_shape_org = opening_obj.bound_shape
                    opening_obj.bound_shape = BRepBuilderAPI_Transform(opening_obj.bound_shape, trsf).Shape()

                    # check if opening has been moved to boundary correctly
                    # and otherwise move again in reversed direction
                    new_distance = BRepExtrema_DistShapeShape(
                        opening_obj.bound_shape,
                        opening_obj.related_parent_bound.bound_shape,
                        Extrema_ExtFlag_MIN
                    ).Value()
                    if new_distance > 1e-3:
                        prod_vec = []
                        op_normal = opening_obj.bound_normal.Reversed()
                        for i in op_normal.Coord():
                            prod_vec.append(new_distance * i)
                        trsf = gp_Trsf()
                        coord = gp_XYZ(*prod_vec)
                        vec = gp_Vec(coord)
                        trsf.SetTranslation(vec)
                        opening_obj.bound_shape = BRepBuilderAPI_Transform(opening_obj.bound_shape, trsf).Shape()
                    # update bound center attribute for new shape location
                    opening_obj.bound_center = SpaceBoundary.get_bound_center(opening_obj, 'bound_center')

    @staticmethod
    def _get_parents_and_children(instances):
        """get parent-children relationships between IfcElements (e.g. Windows, Walls)
        and the corresponding relationships of their space boundaries"""
        for inst in instances:
            inst_obj = instances[inst]
            inst_type = inst_obj.ifc_type
            if inst_type != 'IfcRelSpaceBoundary':
                continue
            if inst_obj.level_description != "2a":
                continue
            inst_obj_space = inst_obj.ifc.RelatingSpace
            b_inst = inst_obj.bound_instance
            if b_inst is None:
                continue
            # assign opening elems (Windows, Doors) to parents and vice versa
            if not hasattr(b_inst.ifc, 'HasOpenings'):
                continue
            if len(b_inst.ifc.HasOpenings) == 0:
                continue
            for opening in b_inst.ifc.HasOpenings:
                if hasattr(opening.RelatedOpeningElement, 'HasFillings'):
                    for fill in opening.RelatedOpeningElement.HasFillings:
                        opening_obj = b_inst.objects[fill.RelatedBuildingElement.GlobalId]
                        if not hasattr(b_inst, 'related_openings'):
                            setattr(b_inst, 'related_openings', [])
                        if opening_obj in b_inst.related_openings:
                            continue
                        b_inst.related_openings.append(opening_obj)
                        if not hasattr(opening_obj, 'related_parent'):
                            setattr(opening_obj, 'related_parent', [])
                        opening_obj.related_parent = b_inst
            # assign space boundaries of opening elems (Windows, Doors) to parents and vice versa
            if not hasattr(b_inst, 'related_openings'):
                continue
            if not hasattr(inst_obj, 'related_opening_bounds'):
                setattr(inst_obj, 'related_opening_bounds', [])
            for opening in b_inst.related_openings:
                for op_bound in opening.space_boundaries:
                    if op_bound.ifc.RelatingSpace == inst_obj_space:
                        if op_bound in inst_obj.related_opening_bounds:
                            continue
                        distance = BRepExtrema_DistShapeShape(
                            op_bound.bound_shape,
                            inst_obj.bound_shape,
                            Extrema_ExtFlag_MIN
                        ).Value()
                        if distance > 0.3:
                            continue
                        center_shape = BRepBuilderAPI_MakeVertex(gp_Pnt(op_bound.bound_center)).Shape()
                        center_dist = BRepExtrema_DistShapeShape(
                            inst_obj.bound_shape,
                            center_shape,
                            Extrema_ExtFlag_MIN
                        ).Value()
                        if center_dist > 0.3:
                            continue
                        inst_obj.related_opening_bounds.append(op_bound)
                        if not hasattr(op_bound, 'related_parent_bound'):
                            setattr(op_bound, 'related_parent_bound', [])
                            op_bound.related_parent_bound = inst_obj

    @staticmethod
    def _display_shape_of_space_boundaries(instances):
        """Display topoDS_shapes of space boundaries"""
        display, start_display, add_menu, add_function_to_menu = init_display()
        colors = ['blue', 'red', 'magenta', 'yellow', 'green', 'white', 'cyan']
        col = 0
        for inst in instances:
            if instances[inst].ifc_type == 'IfcRelSpaceBoundary':
                col += 1
                bound = instances[inst]
                if bound.bound_instance is None:
                    continue
                if bound.bound_instance.ifc_type != "IfcWallStandardCase":
                    pass
                try:
                    display.DisplayShape(bound.bound_shape, color=colors[(col - 1) % len(colors)])
                except:
                    continue
        display.FitAll()
        start_display()

    @staticmethod
    def _display_bound_normal_orientation(instances):
        display, start_display, add_menu, add_function_to_menu = init_display()
        col = 0
        for inst in instances:
            if instances[inst].ifc_type != 'IfcSpace':
                continue
            space = instances[inst]
            for bound in space.space_boundaries:
                face_towards_center = space.space_center.XYZ() - bound.bound_center
                face_towards_center.Normalize()
                dot = face_towards_center.Dot(bound.bound_normal)
                if dot > 0:
                    display.DisplayShape(bound.bound_shape, color="red")
                else:
                    display.DisplayShape(bound.bound_shape, color="green")
        display.FitAll()
        start_display()

    def export_bounds_to_stl(self, instances, stl_name):
        """
        This function exports a space to an idf file.
        :param idf: idf file object
        :param space: Space instance
        :param zone: idf zone object
        :return:
        """
        for inst in instances:
            if instances[inst].ifc_type != "IfcRelSpaceBoundary":
                continue
            inst_obj = instances[inst]
            if inst_obj.physical:
                name = inst_obj.ifc.GlobalId
                stl_dir = str(PROJECT.root) + "/export/STL/"
                this_name = stl_dir + str(stl_name) + "_cfd_" + str(name) + ".stl"
                os.makedirs(os.path.dirname(stl_dir), exist_ok=True)

                inst_obj.cfd_face = inst_obj.bound_shape
                if hasattr(inst_obj, 'related_opening_bounds'):
                    for opening in inst_obj.related_opening_bounds:
                        inst_obj.cfd_face = BRepAlgoAPI_Cut(inst_obj.cfd_face, opening.bound_shape).Shape()
                triang_face = BRepMesh_IncrementalMesh(inst_obj.cfd_face, 1)
                # Export to STL
                stl_writer = StlAPI_Writer()
                stl_writer.SetASCIIMode(True)
                stl_writer.Write(triang_face.Shape(), this_name)

    def export_bounds_per_space_to_stl(self, instances, stl_name):
        """
        This function exports a space to an idf file.
        :param idf: idf file object
        :param space: Space instance
        :param zone: idf zone object
        :return:
        """
        for inst in instances:
            if instances[inst].ifc_type != "IfcSpace":
                continue
            space_obj = instances[inst]
            space_name = space_obj.ifc.GlobalId
            stl_dir = str(PROJECT.root) + "/export/STL/" + space_name + "/"
            os.makedirs(os.path.dirname(stl_dir), exist_ok=True)
            for inst_obj in space_obj.space_boundaries:
                if not inst_obj.physical:
                    continue
                bound_name = inst_obj.ifc.GlobalId
                this_name = stl_dir + str(stl_name) + "_cfd_" + str(bound_name) + ".stl"
                inst_obj.cfd_face = inst_obj.bound_shape
                if hasattr(inst_obj, 'related_opening_bounds'):
                    for opening in inst_obj.related_opening_bounds:
                        inst_obj.cfd_face = BRepAlgoAPI_Cut(inst_obj.cfd_face, opening.bound_shape).Shape()
                triang_face = BRepMesh_IncrementalMesh(inst_obj.cfd_face, 1)
                # Export to STL
                stl_writer = StlAPI_Writer()
                stl_writer.SetASCIIMode(True)
                stl_writer.Write(triang_face.Shape(), this_name)
            self.combine_space_stl_files(stl_name, space_name)

    def _compute_2b_bound_gaps(self, instances):
        self.logger.info("Generate space boundaries of type 2B")
        inst_2b = dict()
        for inst in instances:
            if instances[inst].ifc_type != "IfcSpace":
                continue
            space_obj = instances[inst]
            space_obj.b_bound_shape = space_obj.space_shape
            for bound in space_obj.space_boundaries:
                if bound.bound_area == 0:
                    continue
                bound_prop = GProp_GProps()
                brepgprop_SurfaceProperties(space_obj.b_bound_shape, bound_prop)
                b_bound_area = bound_prop.Mass()
                if b_bound_area == 0:
                    continue
                distance = BRepExtrema_DistShapeShape(
                    space_obj.b_bound_shape,
                    bound.bound_shape,
                    Extrema_ExtFlag_MIN).Value()
                if distance > 1e-6:
                    continue
                space_obj.b_bound_shape = BRepAlgoAPI_Cut(space_obj.b_bound_shape, bound.bound_shape).Shape()
            faces = self.get_faces_from_shape(space_obj.b_bound_shape)
            inst_2b.update(self.create_2B_space_boundaries(faces, space_obj))
        instances.update(inst_2b)

    @staticmethod
    def _fix_surface_orientation(instances):
        """
        Fix orientation of space boundaries.
        Fix orientation of all surfaces but openings by sewing followed by disaggregation.
        Fix orientation of openings afterwards according to orientation of parent bounds.
        """
        for inst in instances:
            if instances[inst].ifc_type != 'IfcSpace':
                continue
            space = instances[inst]
            face_list = []
            for bound in space.space_boundaries:
                if hasattr(bound, 'related_parent_bound'):
                    continue
                exp = TopExp_Explorer(bound.bound_shape, TopAbs_FACE)
                face = exp.Current()
                face = topods_Face(face)
                face_list.append(face)
            if hasattr(space, 'space_boundaries_2B'):
                for bound in space.space_boundaries_2B:
                    exp = TopExp_Explorer(bound.bound_shape, TopAbs_FACE)
                    face = exp.Current()
                    face = topods_Face(face)
                    face_list.append(face)
            sew = BRepBuilderAPI_Sewing(0.0001)
            for fc in face_list:
                sew.Add(fc)
            sew.Perform()
            sewed_shape = sew.SewedShape()
            fixed_shape = sewed_shape
            p = GProp_GProps()
            brepgprop_VolumeProperties(fixed_shape, p)
            if p.Mass() < 0:
                fixed_shape.Complement()
            f_exp = TopExp_Explorer(fixed_shape, TopAbs_FACE)
            fixed_faces = []
            while f_exp.More():
                fixed_faces.append(topods_Face(f_exp.Current()))
                f_exp.Next()
            for fc in fixed_faces:
                an_exp = TopExp_Explorer(fc, TopAbs_FACE)
                a_face = an_exp.Current()
                face = topods_Face(a_face)
                surf = BRep_Tool.Surface(face)
                obj = surf
                assert obj.DynamicType().Name() == "Geom_Plane"
                plane = Handle_Geom_Plane_DownCast(surf)
                face_normal = plane.Axis().Direction().XYZ()
                p = GProp_GProps()
                brepgprop_SurfaceProperties(face, p)
                face_center = p.CentreOfMass().XYZ()
                complemented = False
                for bound in space.space_boundaries:
                    if (gp_Pnt(bound.bound_center).Distance(gp_Pnt(face_center)) > 1e-3):
                        continue
                    if ((bound.bound_area - p.Mass()) ** 2 < 0.01):
                        if fc.Orientation() == 1:
                            bound.bound_shape.Complement()
                            complemented = True
                        elif face_normal.Dot(bound.bound_normal) < 0:
                            bound.bound_shape.Complement()
                            complemented = True
                        if not complemented:
                            continue
                        # if hasattr(bound, 'bound_normal'):
                        #     del bound.__dict__['bound_normal']
                        if hasattr(bound, 'related_opening_bounds'):
                            op_bounds = bound.related_opening_bounds
                            for op in op_bounds:
                                op.bound_shape.Complement()
                                # if hasattr(op, 'bound_normal'):
                                #     del op.__dict__['bound_normal']
                        break
                if not hasattr(space, 'space_boundaries_2B'):
                    continue
                for bound in space.space_boundaries_2B:
                    if gp_Pnt(bound.bound_center).Distance(gp_Pnt(face_center)) < 1e-6:
                        bound.bound_shape = face
                        if hasattr(bound, 'bound_normal'):
                            del bound.__dict__['bound_normal']
                        break

    def export_2B_bounds_to_stl(self, instances, stl_name):
        for inst in instances:
            if instances[inst].ifc_type != "IfcSpace":
                continue
            space_obj = instances[inst]
            if not hasattr(space_obj, "b_bound_shape"):
                continue
            bound_prop = GProp_GProps()
            brepgprop_SurfaceProperties(space_obj.b_bound_shape, bound_prop)
            area = bound_prop.Mass()
            if area > 0:
                name = space_obj.ifc.GlobalId + "_2B"
                stl_dir = str(PROJECT.root) + "/export/STL/"
                this_name = stl_dir + str(stl_name) + "_cfd_" + str(name) + ".stl"
                os.makedirs(os.path.dirname(stl_dir), exist_ok=True)
                triang_face = BRepMesh_IncrementalMesh(space_obj.b_bound_shape, 1)
                # Export to STL
                stl_writer = StlAPI_Writer()
                stl_writer.SetASCIIMode(True)
                stl_writer.Write(triang_face.Shape(), this_name)

    def create_2B_space_boundaries(self, faces, space_obj):
        settings = ifcopenshell.geom.main.settings()
        settings.set(settings.USE_PYTHON_OPENCASCADE, True)
        settings.set(settings.USE_WORLD_COORDS, True)
        settings.set(settings.EXCLUDE_SOLIDS_AND_SURFACES, False)
        settings.set(settings.INCLUDE_CURVES, True)
        inst_2b = dict()
        space_obj.space_boundaries_2B = []
        bound_obj = []
        for bound in space_obj.space_boundaries:
            if bound.bound_instance is not None:
                bi = bound.bound_instance.ifc
                bound.bound_instance.shape = ifcopenshell.geom.create_shape(settings, bi).geometry
                bound_obj.append(bound.bound_instance)
        for i, face in enumerate(faces):
            b_bound = SpaceBoundary2B()
            b_bound.bound_shape = face
            if b_bound.bound_area < 1e-6:
                continue
            b_bound.guid = space_obj.ifc.GlobalId + "_2B_" + str("%003.f" % (i + 1))
            b_bound.thermal_zones.append(space_obj)
            for instance in bound_obj:
                if hasattr(instance, 'related_parent'):
                    continue
                center_shape = BRepBuilderAPI_MakeVertex(gp_Pnt(b_bound.bound_center)).Shape()
                distance = BRepExtrema_DistShapeShape(center_shape, instance.shape, Extrema_ExtFlag_MIN).Value()
                if distance < 1e-3:
                    b_bound.bound_instance = instance
                    break
            space_obj.space_boundaries_2B.append(b_bound)
            inst_2b[b_bound.guid] = b_bound
            for bound in space_obj.space_boundaries:
                distance = BRepExtrema_DistShapeShape(bound.bound_shape, b_bound.bound_shape,
                                                      Extrema_ExtFlag_MIN).Value()
                if distance == 0:
                    b_bound.bound_neighbors.append(bound)
                    if not hasattr(bound, 'bound_neighbors_2b'):
                        bound.bound_neighbors_2b = []
                    bound.bound_neighbors_2b.append(b_bound)
        return inst_2b

    @staticmethod
    def get_faces_from_shape(b_bound_shape):
        faces = []
        an_exp = TopExp_Explorer(b_bound_shape, TopAbs_FACE)
        while an_exp.More():
            face = topods_Face(an_exp.Current())
            faces.append(face)
            an_exp.Next()
        return faces


class IdfObject():
    def __init__(self, inst_obj, idf):
        self.name = inst_obj.guid
        self.building_surface_name = None
        self.key = None
        self.out_bound_cond = ''
        self.out_bound_cond_obj = ''
        self.sun_exposed = ''
        self.wind_exposed = ''
        self.surface_type = None
        self.virtual_physical = None
        self.construction_name = None
        self.related_bound = inst_obj.related_bound
        self.skip_bound = False
        self.bound_shape = inst_obj.bound_shape
        if not hasattr(inst_obj.thermal_zones[0], 'guid'):
            self.skip_bound = True
            return
        self.zone_name = inst_obj.thermal_zones[0].guid
        if hasattr(inst_obj, 'related_parent_bound'):
            self.key = "FENESTRATIONSURFACE:DETAILED"
        else:
            self.key = "BUILDINGSURFACE:DETAILED"
        if hasattr(inst_obj, 'related_parent_bound'):
            self.building_surface_name = inst_obj.related_parent_bound.ifc.GlobalId
        self._map_surface_types(inst_obj)
        self._map_boundary_conditions(inst_obj)
        # todo: fix material definitions!
        # self._define_materials(inst_obj, idf)
        self._set_bs2021_construction_name()
        if self.construction_name == None:
            self._set_construction_name()
        obj = self._set_idfobject_attributes(idf)
        if obj is not None:
            self._set_idfobject_coordinates(obj, idf, inst_obj)

    def _define_materials(self, inst_obj, idf):
        # todo: define default property_sets
        # todo: request missing values from user-inputs
        if inst_obj.bound_instance is None and self.out_bound_cond == "Surface":
            idf_constr = idf.idfobjects['CONSTRUCTION:AIRBOUNDARY'.upper()]
            included = False
            for cons in idf_constr:
                if 'Air Wall' in cons.Name:
                    included = True
            if included == False:
                idf.newidfobject("CONSTRUCTION:AIRBOUNDARY",
                                 Name='Air Wall',
                                 Solar_and_Daylighting_Method='GroupedZones',
                                 Radiant_Exchange_Method='GroupedZones',
                                 Air_Exchange_Method='SimpleMixing',
                                 Simple_Mixing_Air_Changes_per_Hour=0.5,
                                 )
            self.construction_name = 'Air Wall'
        # if inst_obj.bound_instance.ifc_type is ("IfcWindow" or "IfcDoor"):
        #     return
        if hasattr(inst_obj.bound_instance, 'layers'):
            if inst_obj.bound_instance.layers == None or len(inst_obj.bound_instance.layers) == 0:
                return
            if self.surface_type != None:
                construction_name = self.surface_type
            else:
                construction_name = 'Undefined'
            for layer in inst_obj.bound_instance.layers:
                if layer.guid == None:
                    return
                construction_name = construction_name + layer.guid[-4:]
                if inst_obj.bound_instance.ifc_type.upper() not in ("IFCWINDOW"):
                    idf_materials = idf.idfobjects['Material'.upper()]
                    included = False
                    for mat in idf_materials:
                        if layer.guid in mat.Name:
                            included = True
                    if included:
                        continue
                    else:
                        # todo: use thermal transmittance if available (--> finder)
                        if layer.thickness is None:
                            thickness = 0.1
                        else:
                            thickness = layer.thickness
                        if layer.density in {None, 0}:
                            density = 1000
                        else:
                            density = layer.density
                        if layer.thermal_conduc is None:
                            conductivity = 0.1
                        else:
                            conductivity = layer.thermal_conduc
                        if layer.heat_capac is None:
                            heat_capacity = 1000
                        else:
                            heat_capacity = layer.heat_capac

                        idf.newidfobject("MATERIAL",
                                         Name=layer.guid,
                                         Roughness="Rough",
                                         Thickness=thickness,
                                         Conductivity=conductivity,
                                         Density=density,
                                         Specific_Heat=heat_capacity
                                         )
                else:
                    idf_op_materials = idf.idfobjects['WINDOWMATERIAL:SIMPLEGLAZINGSYSTEM'.upper()]
                    included = False
                    for mat in idf_op_materials:
                        if layer.guid in mat.Name:
                            included = True
                    if included:
                        continue
                    else:
                        if layer.thickness is None:
                            thickness = 0.1
                        else:
                            thickness = layer.thickness
                        if layer.thermal_conduc is None:
                            conductivity = 0.1
                        else:
                            conductivity = layer.thermal_conduc

                        if layer.thermal_transmittance is not None:
                            ufactor = layer.thermal_transmittance
                        else:
                            try:
                                # todo: use finder to get transmittance
                                # todo: ensure thermal_transmittance is not applied to multiple layers
                                psw = inst_obj.bound_instance.get_propertyset('Pset_WindowCommon')
                                ufactor = psw['ThermalTransmittance']
                            except:
                                ufactor = 1 / (0.13 + thickness / conductivity + 0.04)
                        # if layer.solar_heat_gain_coefficient is None:
                        #     solar_heat_gain_coefficient = 0.763
                        # else:
                        #     solar_heat_gain_coefficient = layer.solar_heat_gain_coefficient
                        # if layer.visible_transmittance is None:
                        #     visible_transmittance = 0.8
                        # else:
                        #     visible_transmittance = layer.visible_transmittance

                        idf.newidfobject("WINDOWMATERIAL:SIMPLEGLAZINGSYSTEM",
                                         Name=layer.guid,
                                         UFactor=ufactor,
                                         Solar_Heat_Gain_Coefficient=0.763,
                                         Visible_Transmittance=0.8
                                         )
            idf_constr = idf.idfobjects['Construction'.upper()]
            included = False
            self.construction_name = construction_name
            for cons in idf_constr:
                if construction_name in cons.Name:
                    included = True
            if not included:
                if len(inst_obj.bound_instance.layers) == 1:
                    idf.newidfobject("CONSTRUCTION",
                                     Name=construction_name,
                                     Outside_Layer=inst_obj.bound_instance.layers[0].guid)
                if len(inst_obj.bound_instance.layers) > 1:
                    if inst_obj.bound_instance.ifc_type.upper() in ("IFCWINDOW", "IFCDOOR"):
                        # todo: Add construction implementation for openings with >1 layer
                        # todo: required construction: gas needs to be bounded by solid surfaces
                        self.construction_name = None
                        return
                    other_layers = {}
                    for i, layer in enumerate(inst_obj.bound_instance.layers[1:]):
                        other_layers.update({'Layer_' + str(i + 2): layer.guid})
                    idf.newidfobject("CONSTRUCTION",
                                     Name=construction_name,
                                     Outside_Layer=inst_obj.bound_instance.layers[0].guid,
                                     **other_layers
                                     )

    def _set_construction_name(self):
        if self.surface_type == "Wall":
            self.construction_name = "Project Wall"
            # construction_name = "FZK Exterior Wall"
        if self.surface_type == "Roof":
            # construction_name = "Project Flat Roof"
            self.construction_name = "Project Flat Roof"
        if self.surface_type == "Ceiling":
            self.construction_name = "Project Ceiling"
        if self.surface_type == "Floor":
            self.construction_name = "Project Floor"
        if self.surface_type == "Door":
            self.construction_name = "Project Door"
        if self.surface_type == "Window":
            self.construction_name = "Project External Window"

    def _set_bs2021_construction_name(self):
        if self.surface_type == "Wall":
            if self.out_bound_cond == "Outdoors":
                self.construction_name = "BS Exterior Wall"
            elif self.out_bound_cond in {"Surface", "Adiabatic"}:
                self.construction_name = "BS Interior Wall"
            elif self.out_bound_cond == "Ground":
                self.construction_name = "BS Exterior Wall"
        elif self.surface_type == "Roof":
            self.construction_name = "BS Flat Roof"
        elif self.surface_type == "Ceiling":
            self.construction_name = "BS Ceiling"
        elif self.surface_type == "Floor":
            if self.out_bound_cond in {"Surface", "Adiabatic"}:
                self.construction_name = "BS Interior Floor"
            elif self.out_bound_cond == "Ground":
                self.construction_name = "BS Ground Floor"
        elif self.surface_type == "Door":
            self.construction_name = "BS Door"
        elif self.surface_type == "Window":
            self.construction_name = "BS Exterior Window"
        if not hasattr(self.related_bound, 'bound_instance'):
            return
        if self.related_bound.bound_instance is None:
            if self.out_bound_cond == "Surface":
                self.construction_name = "Air Wall"

    def _set_idfobject_coordinates(self, obj, idf, inst_obj):
        # validate bound_shape
        # self._check_for_vertex_duplicates()
        # write validated bound_shape to obj
        obj_pnts = self._get_points_of_face(self.bound_shape)
        obj_coords = []
        for pnt in obj_pnts:
            co = tuple(round(p, 3) for p in pnt.Coord())
            obj_coords.append(co)
        try:
            obj.setcoords(obj_coords)
        except:
            self.skip_bound = True
            return
        circular_shape = self.get_circular_shape(obj_pnts)
        try:
            if (3 <= len(obj_coords) <= 120 and self.key == "BUILDINGSURFACE:DETAILED") \
                    or (3 <= len(obj_coords) <= 4 and self.key == "FENESTRATIONSURFACE:DETAILED"):
                obj.setcoords(obj_coords)
            elif circular_shape is True and self.surface_type != 'Door':
                self._process_circular_shapes(idf, obj_coords, obj, inst_obj)
            else:
                self._process_other_shapes(inst_obj, obj)
        except:
            print("Element", self.name, "NOT EXPORTED")

    # def _check_for_vertex_duplicates(self):
    #     if self.related_bound is not None:
    #         nb_vert_this = self._get_number_of_vertices(self.bound_shape)
    #         nb_vert_other = self._get_number_of_vertices(self.related_bound.bound_shape)
    #         # if nb_vert_this != nb_vert_other:
    #         setattr(self, 'bound_shape_org', self.bound_shape)
    #         vert_list1 = self._get_vertex_list_from_face(self.bound_shape)
    #         vert_list1 = self._remove_vertex_duplicates(vert_list1)
    #         vert_list1.reverse()
    #         vert_list1 = self._remove_vertex_duplicates(vert_list1)
    #
    #         setattr(self.related_bound, 'bound_shape_org', self.related_bound.bound_shape)
    #         vert_list2 = self._get_vertex_list_from_face(self.related_bound.bound_shape)
    #         vert_list2 = self._remove_vertex_duplicates(vert_list2)
    #         vert_list2.reverse()
    #         vert_list2 = self._remove_vertex_duplicates(vert_list2)
    #
    #         if len(vert_list1) == len(vert_list2):
    #             self.bound_shape = self._make_face_from_vertex_list(vert_list1)
    #             self.related_bound.bound_shape = self._make_face_from_vertex_list(vert_list2)

    def _set_idfobject_attributes(self, idf):
        if self.surface_type is not None:
            if self.key == "BUILDINGSURFACE:DETAILED":
                if self.surface_type.lower() in {"DOOR".lower(), "Window".lower()}:
                    self.surface_type = "Wall"
                obj = idf.newidfobject(
                    self.key,
                    Name=self.name,
                    Surface_Type=self.surface_type,
                    Construction_Name=self.construction_name,
                    Outside_Boundary_Condition=self.out_bound_cond,
                    Outside_Boundary_Condition_Object=self.out_bound_cond_obj,
                    Zone_Name=self.zone_name,
                    Sun_Exposure=self.sun_exposed,
                    Wind_Exposure=self.wind_exposed,
                )
            # elif self.building_surface_name is None or self.out_bound_cond_obj is None:
            #     self.skip_bound = True
            #     return
            else:
                obj = idf.newidfobject(
                    self.key,
                    Name=self.name,
                    Surface_Type=self.surface_type,
                    Construction_Name=self.construction_name,
                    Building_Surface_Name=self.building_surface_name,
                    Outside_Boundary_Condition_Object=self.out_bound_cond_obj,
                    # Frame_and_Divider_Name="Default"
                )
            return obj

    def _map_surface_types(self, inst_obj):
        """
        This function maps the attributes of a SpaceBoundary instance to idf surface type
        :param elem: SpaceBoundary instance
        :return: idf surface_type
        """
        elem = inst_obj.bound_instance
        surface_type = None
        if elem != None:
            if elem.ifc_type == "IfcWallStandardCase" or elem.ifc_type == "IfcWall":
                surface_type = 'Wall'
            elif elem.ifc_type == "IfcDoor":
                surface_type = "Door"
            elif elem.ifc_type == "IfcWindow":
                surface_type = "Window"
            elif elem.ifc_type == "IfcRoof":
                surface_type = "Roof"
            elif elem.ifc_type == "IfcSlab":
                if elem.predefined_type.lower() == 'baseslab':
                    surface_type = 'Floor'
                elif elem.predefined_type.lower() == 'roof':
                    surface_type = 'Roof'
                elif elem.predefined_type.lower() == 'floor':
                    if inst_obj.top_bottom == "BOTTOM":
                        surface_type = "Floor"
                    elif inst_obj.top_bottom == "TOP":
                        surface_type = "Ceiling"
                    elif inst_obj.top_bottom == "VERTICAL":
                        surface_type = "Wall"
                    else:
                        surface_type = "Floor"
            elif elem.ifc_type == "IfcBeam":
                if not self._compare_direction_of_normals(inst_obj.bound_normal, gp_XYZ(0, 0, 1)):
                    surface_type = 'Wall'
                else:
                    surface_type = 'Ceiling'
            elif elem.ifc_type == 'IfcColumn':
                surface_type == 'Wall'
            elif inst_obj.top_bottom == "BOTTOM":
                surface_type = "Floor"
            elif inst_obj.top_bottom == "TOP":
                surface_type = "Ceiling"
                if inst_obj.related_bound is None or inst_obj.is_external:
                    surface_type = "Roof"
            elif inst_obj.top_bottom == "VERTICAL":
                surface_type = "Wall"
            else:
                if not self._compare_direction_of_normals(inst_obj.bound_normal, gp_XYZ(0, 0, 1)):
                    surface_type = 'Wall'
                elif inst_obj.top_bottom == "BOTTOM":
                    surface_type = "Floor"
                elif inst_obj.top_bottom == "TOP":
                    surface_type = "Ceiling"
                    if inst_obj.related_bound is None or inst_obj.is_external:
                        surface_type = "Roof"
        elif inst_obj.physical == False:
            if not self._compare_direction_of_normals(inst_obj.bound_normal, gp_XYZ(0, 0, 1)):
                surface_type = 'Wall'
            else:
                if inst_obj.top_bottom == "BOTTOM":
                    surface_type = "Floor"
                elif inst_obj.top_bottom == "TOP":
                    surface_type = "Ceiling"
        self.surface_type = surface_type

    def _map_boundary_conditions(self, inst_obj):
        """
        This function maps the boundary conditions of a SpaceBoundary instance
        to the idf space boundary conditions
        :return:
        """
        if inst_obj.level_description == '2b' or inst_obj.related_adb_bound is not None:
            self.out_bound_cond = 'Adiabatic'
            self.sun_exposed = 'NoSun'
            self.wind_exposed = 'NoWind'
        elif (hasattr(inst_obj.ifc, 'CorrespondingBoundary')
              and ((inst_obj.ifc.CorrespondingBoundary is not None)
                   and (inst_obj.ifc.CorrespondingBoundary.InternalOrExternalBoundary.upper() == 'EXTERNAL_EARTH'))
              and (self.key == "BUILDINGSURFACE:DETAILED")
              and not (hasattr(inst_obj, 'related_opening_bounds') and (len(inst_obj.related_opening_bounds) > 0))):
            self.out_bound_cond = "Ground"
            self.sun_exposed = 'NoSun'
            self.wind_exposed = 'NoWind'
        elif inst_obj.is_external and inst_obj.physical and not self.surface_type == 'Floor':
            self.out_bound_cond = 'Outdoors'
            self.sun_exposed = 'SunExposed'
            self.wind_exposed = 'WindExposed'
            self.out_bound_cond_obj = ''
        elif self.surface_type == "Floor" and inst_obj.related_bound is None:
            self.out_bound_cond = "Ground"
            self.sun_exposed = 'NoSun'
            self.wind_exposed = 'NoWind'
        elif inst_obj.related_bound is not None:  # or elem.virtual_physical == "VIRTUAL": # elem.internal_external == "INTERNAL"
            self.out_bound_cond = 'Surface'
            self.out_bound_cond_obj = inst_obj.related_bound.ifc.GlobalId
            self.sun_exposed = 'NoSun'
            self.wind_exposed = 'NoWind'
        # elif inst_obj.bound_instance is not None and inst_obj.bound_instance.ifc_type == "IfcWindow":
        elif self.key == "FENESTRATIONSURFACE:DETAILED":
            # if elem.rel_elem.type == "IfcWindow":
            self.out_bound_cond = 'Outdoors'
            self.sun_exposed = 'SunExposed'
            self.wind_exposed = 'WindExposed'
            self.out_bound_cond_obj = ''
        elif self.related_bound is None:
            self.out_bound_cond = 'Outdoors'
            self.sun_exposed = 'SunExposed'
            self.wind_exposed = 'WindExposed'
            self.out_bound_cond_obj = ''
        else:
            self.skip_bound = True

    @staticmethod
    def _compare_direction_of_normals(normal1, normal2):
        """
        Compare the direction of two surface normals (vectors).
        True, if direction is same or reversed
        :param normal1: first normal (gp_Pnt)
        :param normal2: second normal (gp_Pnt)
        :return: True/False
        """
        dotp = normal1.Dot(normal2)
        check = False
        if 1 - 1e-2 < dotp ** 2 < 1 + 1e-2:
            check = True
        return check

    @staticmethod
    def _get_points_of_face(bound_shape):
        """
        This function returns a list of gp_Pnt of a Surface
        :param face: TopoDS_Shape (Surface)
        :return: pnt_list (list of gp_Pnt)
        """
        an_exp = TopExp_Explorer(bound_shape, TopAbs_WIRE)
        pnt_list = []
        while an_exp.More():
            wire = topods_Wire(an_exp.Current())
            w_exp = BRepTools_WireExplorer(wire)
            while w_exp.More():
                pnt1 = BRep_Tool.Pnt(w_exp.CurrentVertex())
                pnt_list.append(pnt1)
                w_exp.Next()
            an_exp.Next()
        return pnt_list

    @staticmethod
    def get_circular_shape(obj_pnts):
        """
        This function checks if a SpaceBoundary has a circular shape.
        :param obj_pnts: SpaceBoundary vertices (list of coordinate tuples)
        :return: True if shape is circular
        """
        circular_shape = False
        # compute if shape is circular:
        if len(obj_pnts) > 4:
            pnt = obj_pnts[0]
            pnt2 = obj_pnts[1]
            distance_prev = pnt.Distance(pnt2)
            pnt = pnt2
            for pnt2 in obj_pnts[2:]:
                distance = pnt.Distance(pnt2)
                if (distance_prev - distance) ** 2 < 0.01:
                    circular_shape = True
                    pnt = pnt2
                    distance_prev = distance
                else:
                    continue
        return circular_shape

    def _process_circular_shapes(self, idf, obj_coords, obj, inst_obj):
        """
        This function processes circular boundary shapes. It converts circular shapes
        to triangular shapes.
        :param idf: idf file object
        :param obj_coords: coordinates of an idf object
        :param obj: idf object
        :param elem: SpaceBoundary instance
        :return:
        """
        drop_count = int(len(obj_coords) / 8)
        drop_list = obj_coords[0::drop_count]
        pnt = drop_list[0]
        counter = 0
        # del inst_obj.__dict__['bound_center']
        for pnt2 in drop_list[1:]:
            counter += 1
            new_obj = idf.copyidfobject(obj)
            new_obj.Name = str(obj.Name) + '_' + str(counter)
            fc = SpaceBoundary._make_faces_from_pnts([pnt, pnt2, inst_obj.bound_center.Coord(), pnt])
            fcsc = ExportEP.scale_face(ExportEP, fc, 0.99)
            new_pnts = self._get_points_of_face(fcsc)
            new_coords = []
            for pnt in new_pnts: new_coords.append(pnt.Coord())
            new_obj.setcoords(new_coords)
            pnt = pnt2
        new_obj = idf.copyidfobject(obj)
        new_obj.Name = str(obj.Name) + '_' + str(counter + 1)
        fc = SpaceBoundary._make_faces_from_pnts(
            [drop_list[-1], drop_list[0], inst_obj.bound_center.Coord(), drop_list[-1]])
        fcsc = ExportEP.scale_face(ExportEP, fc, 0.99)
        new_pnts = self._get_points_of_face(fcsc)
        new_coords = []
        for pnt in new_pnts: new_coords.append(pnt.Coord())
        new_obj.setcoords(new_coords)
        idf.removeidfobject(obj)

    @staticmethod
    def _process_other_shapes(inst_obj, obj):
        """
        This function processes non-circular shapes with too many vertices
        by approximation of the shape utilizing the UV-Bounds from OCC
        (more than 120 vertices for BUILDINGSURFACE:DETAILED
        and more than 4 vertices for FENESTRATIONSURFACE:DETAILED)
        :param elem: SpaceBoundary Instance
        :param obj: idf object
        :return:
        """
        # print("TOO MANY EDGES")
        obj_pnts = []
        exp = TopExp_Explorer(inst_obj.bound_shape, TopAbs_FACE)
        face = topods_Face(exp.Current())
        umin, umax, vmin, vmax = breptools_UVBounds(face)
        surf = BRep_Tool.Surface(face)
        plane = Handle_Geom_Plane_DownCast(surf)
        plane = gp_Pln(plane.Location(), plane.Axis().Direction())
        new_face = BRepBuilderAPI_MakeFace(plane,
                                           umin,
                                           umax,
                                           vmin,
                                           vmax).Face().Reversed()
        face_exp = TopExp_Explorer(new_face, TopAbs_WIRE)
        w_exp = BRepTools_WireExplorer(topods_Wire(face_exp.Current()))
        while w_exp.More():
            wire_vert = w_exp.CurrentVertex()
            obj_pnts.append(BRep_Tool.Pnt(wire_vert))
            w_exp.Next()
        obj_coords = []
        for pnt in obj_pnts:
            obj_coords.append(pnt.Coord())
        obj.setcoords(obj_coords)

    # @staticmethod
    # def _remove_vertex_duplicates(vert_list):
    #     for i, vert in enumerate(vert_list):
    #         edge_pp_p = BRepBuilderAPI_MakeEdge(vert_list[(i) % (len(vert_list) - 1)],
    #                                             vert_list[(i + 1) % (len(vert_list) - 1)]).Shape()
    #         distance = BRepExtrema_DistShapeShape(vert_list[(i + 2) % (len(vert_list) - 1)], edge_pp_p,
    #                                               Extrema_ExtFlag_MIN)
    #         if 0 < distance.Value() < 0.001:
    #             # first: project close vertex to edge
    #             edge = BRepBuilderAPI_MakeEdge(vert_list[(i) % (len(vert_list) - 1)],
    #                                                 vert_list[(i + 1) % (len(vert_list) - 1)]).Edge()
    #             projector = GeomAPI_ProjectPointOnCurve(BRep_Tool.Pnt(vert_list[(i + 2) % (len(vert_list) - 1)]),
    #                                                     BRep_Tool.Curve(edge)[0])
    #             np = projector.NearestPoint()
    #             vert_list[(i + 2) % (len(vert_list) - 1)] = BRepBuilderAPI_MakeVertex(np).Vertex()
    #             # delete additional vertex
    #             vert_list.pop((i + 1) % (len(vert_list) - 1))
    #     return vert_list
    #
    # @staticmethod
    # def _make_face_from_vertex_list(vert_list):
    #     an_edge = []
    #     for i in range(len(vert_list[:-1])):
    #         edge = BRepBuilderAPI_MakeEdge(vert_list[i], vert_list[i + 1]).Edge()
    #         an_edge.append(edge)
    #     a_wire = BRepBuilderAPI_MakeWire()
    #     for edge in an_edge:
    #         a_wire.Add(edge)
    #     a_wire = a_wire.Wire()
    #     a_face = BRepBuilderAPI_MakeFace(a_wire).Face()
    #
    #     return a_face.Reversed()
    #
    # @staticmethod
    # def _get_vertex_list_from_face(face):
    #     an_exp = TopExp_Explorer(face, TopAbs_WIRE)
    #     vert_list = []
    #     while an_exp.More():
    #         wire = topods_Wire(an_exp.Current())
    #         w_exp = BRepTools_WireExplorer(wire)
    #         while w_exp.More():
    #             vert1 = w_exp.CurrentVertex()
    #             vert_list.append(vert1)
    #             w_exp.Next()
    #         an_exp.Next()
    #     vert_list.append(vert_list[0])
    #
    #     return vert_list
    #
    # @staticmethod
    # def _get_number_of_vertices(shape):
    #     shape_analysis = ShapeAnalysis_ShapeContents()
    #     shape_analysis.Perform(shape)
    #     nb_vertex = shape_analysis.NbVertices()
    #
    #     return nb_vertex
    #


class Checker:
    def __init__(self, ifc):
        self.error_summary = {}
        self.bounds = ifc.by_type('IfcRelSpaceBoundary')
        self.id_list = [e.GlobalId for e in ifc.by_type("IfcRoot")]
        self._check_space_boundaries()
        self._write_errors_to_json()

    def _check_space_boundaries(self):
        for bound in self.bounds:
            sbv = SpaceBoundaryValidation(bound, self.id_list)
            if len(sbv.error) > 0:
                self.error_summary.update({bound.GlobalId: sbv.error})

    def _write_errors_to_json(self):
        with open(str(PROJECT.root) + "/export/" + 'ifc_SB_error_summary.json', 'w+') as fp:
            json.dump(self.error_summary, fp, indent="\t")


class SpaceBoundaryValidation(Checker):
    def __init__(self, bound, id_list):
        self.error = []
        self.bound = bound
        self.id_list = id_list

        self._validate_space_boundaries()

    def _validate_space_boundaries(self):
        self._apply_validation_function(self._check_unique(), 'GlobalId')
        self._apply_validation_function(self._check_level(), '2ndLevel')
        self._apply_validation_function(self._check_description(), 'Description')
        self._apply_validation_function(self._check_rel_space(), 'RelatingSpace')
        self._apply_validation_function(self._check_rel_building_elem(), 'RelatedBuildingElement')
        self._apply_validation_function(self._check_conn_geom(), 'ConnectionGeometry')
        self._apply_validation_function(self._check_phys_virt_bound(), 'PhysicalOrVirtualBoundary')
        self._apply_validation_function(self._check_int_ext_bound(), 'InternalOrExternalBoundary')
        self._apply_validation_function(self._check_on_relating_elem(), 'SurfaceOnRelatingElement')
        self._apply_validation_function(self._check_on_related_elem(), 'SurfaceOnRelatedElement')
        self._apply_validation_function(self._check_basis_surface(), 'BasisSurface')
        self._apply_validation_function(self._check_inner_boundaries(), 'InnerBoundaries')
        if hasattr(self.bound.ConnectionGeometry.SurfaceOnRelatingElement.OuterBoundary, 'Segments'):
            self._apply_validation_function(self._check_outer_boundary_composite(), 'OuterBoundaryCompositeCurve')
            self._apply_validation_function(self._check_segments(), 'Segments')
            self._apply_validation_function(self._check_segments_poly(), 'SegmentsPolyline')
            self._apply_validation_function(self._check_segments_poly_coord(), 'SegmentsPolylineCoordinates')
        else:
            self._apply_validation_function(self._check_outer_boundary_poly(), 'OuterBoundaryPolyline')
            self._apply_validation_function(self._check_outer_boundary_poly_coord(), 'OuterBoundaryPolylineCoordinates')
        self._apply_validation_function(self._check_plane_position(), 'Position')
        self._apply_validation_function(self._check_location(), 'Location')
        self._apply_validation_function(self._check_axis(), 'Axis')
        self._apply_validation_function(self._check_refdirection(), 'RefDirection')
        self._apply_validation_function(self._check_location_coord(), 'LocationCoordinates')
        self._apply_validation_function(self._check_axis_dir_ratios(), 'AxisDirectionRatios')
        self._apply_validation_function(self._check_refdirection_dir_ratios(), 'RefDirectionDirectionRatios')

    def _apply_validation_function(self, fct, err_name):
        if not fct:
            self.error.append(err_name)

    def _check_unique(self):
        return self.id_list.count(self.bound.GlobalId) == 1

    def _check_level(self):
        return self.bound.Name == "2ndLevel"

    def _check_description(self):
        return self.bound.Description in {'2a', '2b'}

    def _check_rel_space(self):
        return any(
            [self.bound.RelatingSpace.is_a('IfcSpace') or self.bound.RelatingSpace.is_a('IfcExternalSpatialElement')])

    def _check_rel_building_elem(self):
        if self.bound.RelatedBuildingElement is not None:
            return self.bound.RelatedBuildingElement.is_a('IfcBuildingElement')

    def _check_conn_geom(self):
        return self.bound.ConnectionGeometry.is_a('IfcConnectionSurfaceGeometry')

    def _check_phys_virt_bound(self):
        return self.bound.PhysicalOrVirtualBoundary.upper() in {'PHYSICAL', 'VIRTUAL'}

    def _check_int_ext_bound(self):
        return self.bound.InternalOrExternalBoundary.upper() in {'INTERNAL',
                                                                 'EXTERNAL',
                                                                 'EXTERNAL_EARTH',
                                                                 'EXTERNAL_FIRE',
                                                                 'EXTERNAL_WATER'
                                                                 }

    def _check_on_relating_elem(self):
        return self.bound.ConnectionGeometry.SurfaceOnRelatingElement.is_a('IfcCurveBoundedPlane')

    def _check_on_related_elem(self):
        return self.bound.ConnectionGeometry.SurfaceOnRelatedElement is None

    def _check_basis_surface(self):
        return self.bound.ConnectionGeometry.SurfaceOnRelatingElement.BasisSurface.is_a('IfcPlane')

    def _check_outer_boundary_composite(self):
        return self.bound.ConnectionGeometry.SurfaceOnRelatingElement.OuterBoundary.is_a('IfcCompositeCurve')

    def _check_outer_boundary_poly(self):
        return self._check_poly_points(self.bound.ConnectionGeometry.SurfaceOnRelatingElement.OuterBoundary)

    def _check_outer_boundary_poly_coord(self):
        return all(self.bound.ConnectionGeometry.SurfaceOnRelatingElement.OuterBoundary)

    def _check_inner_boundaries(self):
        return (self.bound.ConnectionGeometry.SurfaceOnRelatingElement.InnerBoundaries is None) or \
               (i.is_a('IfcCompositeCurve')
                for i in self.bound.ConnectionGeometry.SurfaceOnRelatingElement.InnerBoundaries)

    def _check_segments(self):
        return (s.is_a('IfcPolyline')
                for s in self.bound.ConnectionGeometry.SurfaceOnRelatingElement.OuterBoundary.Segments)

    def _check_segments_poly(self):
        return all(self._check_poly_points(s.ParentCurve)
                   for s in self.bound.ConnectionGeometry.SurfaceOnRelatingElement.OuterBoundary.Segments)

    def _check_segments_poly_coord(self):
        return all(self._check_poly_points_coord(s.ParentCurve)
                   for s in self.bound.ConnectionGeometry.SurfaceOnRelatingElement.OuterBoundary.Segments)

    def _check_plane_position(self):
        return self.bound.ConnectionGeometry.SurfaceOnRelatingElement.BasisSurface.Position.is_a('IfcAxis2Placement3D')

    def _check_poly_points(self, polyline):
        return polyline.is_a('IfcPolyline')

    def _check_location(self):
        return self.bound.ConnectionGeometry.SurfaceOnRelatingElement.BasisSurface.Position.Location.is_a(
            'IfcCartesianPoint')

    def _check_axis(self):
        return self.bound.ConnectionGeometry.SurfaceOnRelatingElement.BasisSurface.Position.Axis.is_a('IfcDirection')

    def _check_refdirection(self):
        return self.bound.ConnectionGeometry.SurfaceOnRelatingElement.BasisSurface.Position.RefDirection.is_a(
            'IfcDirection')

    def _check_coords(self, points):
        return points.is_a('IfcCartesianPoint') and 1 <= len(points.Coordinates) <= 4

    def _check_dir_ratios(self, dir_ratios):
        return 2 <= len(dir_ratios.DirectionRatios) <= 3

    def _check_poly_points_coord(self, polyline):
        return all(self._check_coords(p) for p in polyline.Points)

    def _check_location_coord(self):
        return self._check_coords(self.bound.ConnectionGeometry.SurfaceOnRelatingElement.BasisSurface.Position.Location)

    def _check_axis_dir_ratios(self):
        return self._check_dir_ratios(self.bound.ConnectionGeometry.SurfaceOnRelatingElement.BasisSurface.Position.Axis)

    def _check_refdirection_dir_ratios(self):
        return self._check_dir_ratios(
            self.bound.ConnectionGeometry.SurfaceOnRelatingElement.BasisSurface.Position.RefDirection)<|MERGE_RESOLUTION|>--- conflicted
+++ resolved
@@ -52,14 +52,10 @@
 # from bim2sim.kernel.elements import SpaceBoundary2B, SpaceBoundary
 from bim2sim.kernel.elements import SpaceBoundary
 # from bim2sim.kernel.bps import ...
-<<<<<<< HEAD
 from bim2sim.export import modelica
 from bim2sim.decision import Decision
-from bim2sim.project import PROJECT
 from bim2sim.kernel import finder
 from bim2sim.kernel.aggregation import Aggregated_ThermalZone
-=======
->>>>>>> 612b0f04
 from bim2sim.task.bps import tz_detection
 from bim2sim.kernel import elements, disaggregation
 from bim2sim.kernel.finder import TemplateFinder
@@ -113,12 +109,7 @@
     def run(self, workflow, ifc, paths):
         self.logger.info("Creates python representation of relevant ifc types")
 
-<<<<<<< HEAD
-        Element.finder.load(PROJECT.finder)
-=======
         Element.finder.load(paths.finder)
-
->>>>>>> 612b0f04
         workflow.relevant_ifc_types = self.use_doors(workflow.relevant_ifc_types)
         for ifc_type in workflow.relevant_ifc_types:
             try:
