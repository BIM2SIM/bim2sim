# todo delete this after seperating energyplus tasks into single tasks
"""This module holds tasks related to bps"""

import itertools
import json
import ast
import os
from pathlib import Path

import ifcopenshell
import pandas as pd
import matplotlib.pyplot as plt

from OCC.Display.SimpleGui import init_display
from OCC.Core.BRepBuilderAPI import \
    BRepBuilderAPI_MakeFace, \
    BRepBuilderAPI_MakeEdge, \
    BRepBuilderAPI_MakeWire, BRepBuilderAPI_Transform, BRepBuilderAPI_MakeVertex, BRepBuilderAPI_MakeShape
from OCC.Core.ShapeAnalysis import ShapeAnalysis_ShapeContents
from OCC.Core.BRepExtrema import BRepExtrema_DistShapeShape
from OCC.Core.Extrema import Extrema_ExtFlag_MIN
from OCC.Core.gp import gp_Trsf, gp_Vec, gp_XYZ, gp_Pln, gp_Pnt
from OCC.Core.TopoDS import topods_Wire, topods_Face, topods_Compound, TopoDS_Compound, TopoDS_Builder, topods_Vertex, \
    TopoDS_Iterator
from OCC.Core.TopAbs import TopAbs_FACE, TopAbs_WIRE, TopAbs_SHAPE, TopAbs_VERTEX
from OCC.Core.TopExp import TopExp_Explorer
from OCC.Core.BRep import BRep_Tool
from OCC.Core.BRepTools import BRepTools_WireExplorer, breptools_UVBounds
from OCC.Core._Geom import Handle_Geom_Plane_DownCast
from geomeppy import IDF
from OCC.Core.BRepAlgoAPI import BRepAlgoAPI_Cut, BRepAlgoAPI_Section
from OCC.Core.StlAPI import StlAPI_Writer
from OCC.Core.BRepMesh import BRepMesh_IncrementalMesh
from OCC.Core.BRepGProp import brepgprop_SurfaceProperties, brepgprop_LinearProperties
from OCC.Core.BRepPrimAPI import BRepPrimAPI_MakeHalfSpace, BRepPrimAPI_MakeBox
from OCC.Core.GProp import GProp_GProps
from OCC.Core.BRepAlgoAPI import BRepAlgoAPI_Common
from OCC.Core.Bnd import Bnd_Box
from OCC.Core.BRepBndLib import brepbndlib_Add
from OCC.Core.ShapeFix import ShapeFix_Face, ShapeFix_Shape
from OCC.Core.BRepBuilderAPI import BRepBuilderAPI_Sewing
from OCC.Core.TopAbs import TopAbs_SHELL
from OCC.Core.BOPAlgo import BOPAlgo_Builder
from OCC.Core.BRepGProp import brepgprop_VolumeProperties
from OCC.Core.ShapeUpgrade import ShapeUpgrade_UnifySameDomain
from stl import stl
from stl import mesh

from bim2sim.task.base import Task, ITask
# from bim2sim.filter import TypeFilter
from bim2sim.kernel.element import Element, ElementEncoder, BasePort, SubElement
# from bim2sim.kernel.elements import SpaceBoundary2B, SpaceBoundary
from bim2sim.kernel.elements import SpaceBoundary
# from bim2sim.kernel.bps import ...
from bim2sim.export import modelica
from bim2sim.decision import Decision
from bim2sim.kernel import finder
from bim2sim.kernel.aggregation import Aggregated_ThermalZone
from bim2sim.kernel import elements, disaggregation
from bim2sim.kernel.finder import TemplateFinder
from bim2sim.enrichment_data import element_input_json
from bim2sim.decision import ListDecision, BoolDecision, RealDecision
from teaser.project import Project
from teaser.logic.buildingobjects.building import Building
from teaser.logic.buildingobjects.thermalzone import ThermalZone
from teaser.logic.buildingobjects.useconditions import UseConditions
from teaser.logic.buildingobjects.buildingphysics.outerwall import OuterWall
from teaser.logic.buildingobjects.buildingphysics.floor import Floor
from teaser.logic.buildingobjects.buildingphysics.rooftop import Rooftop
from teaser.logic.buildingobjects.buildingphysics.groundfloor import GroundFloor
from teaser.logic.buildingobjects.buildingphysics.ceiling import Ceiling
from teaser.logic.buildingobjects.buildingphysics.window import Window
from teaser.logic.buildingobjects.buildingphysics.innerwall import InnerWall
from teaser.logic.buildingobjects.buildingphysics.layer import Layer
from teaser.logic.buildingobjects.buildingphysics.material import Material
from teaser.logic.buildingobjects.buildingphysics.door import Door
from bim2sim.kernel.units import conversion
from bim2sim.kernel.element import SubElement
# todo new name :)
from bim2sim.enrichment_data.data_class import DataClass
from bim2sim.task.common.common_functions import angle_equivalent
from bim2sim.kernel import elements
import bim2sim


# class SetIFCTypesBPS(ITask):
#     """Set list of relevant IFC types"""
#     touches = ('relevant_ifc_types',)
#
#     def run(self, workflow):
#         IFC_TYPES = workflow.relevant_ifc_types
#         return IFC_TYPES,
#
#
# class Inspect(ITask):
#     """Analyses IFC and creates Element instances.
#     Elements are stored in .instances dict with guid as key"""
#
#     reads = ('ifc', 'paths')
#     touches = ('instances',)
#
#     def __init__(self):
#         super().__init__()
#         self.instances = {}
#         pass
#
#     @Task.log
#     def run(self, workflow, ifc, paths):
#         self.logger.info("Creates python representation of relevant ifc types")
#
#         Element.finder.load(paths.finder)
#         workflow.relevant_ifc_types = self.use_doors(workflow.relevant_ifc_types)
#         for ifc_type in workflow.relevant_ifc_types:
#             try:
#                 entities = ifc.by_type(ifc_type)
#                 for entity in entities:
#                     element = Element.factory(entity, ifc_type)
#                     self.instances[element.guid] = element
#             except RuntimeError:
#                 pass
#         self.logger.info("Found %d building elements", len(self.instances))
#
#         return self.instances,
#
#     @staticmethod
#     def use_doors(relevant_ifc_types):
#         ifc_list = list(relevant_ifc_types)
#         doors_decision = BoolDecision(question="Do you want for the doors to be considered on the bps analysis?",
#                                       collect=False, global_key="Bps_Doors",
#                                       allow_skip=False, allow_load=True, allow_save=True, quick_decide=not True
#                                       )
#         doors_decision.decide()
#         if not doors_decision.value:
#             ifc_list.remove('IfcDoor')
#         return tuple(ifc_list)
#
#
# class Prepare(ITask):
#     """Prepares bim2sim instances to later export"""
#     reads = ('instances', 'ifc',)
#     touches = ('instances',)
#
#     # materials = {}
#     # property_error = {}
#     instance_template = {}
#
#     @Task.log
#     def run(self, workflow, instances, ifc):
#         self.logger.info("setting verifications")
#         building = SubElement.get_class_instances('Building')[0]
#         for guid, ins in instances.items():
#             self.layers_verification(ins, building)
#
#         storeys = SubElement.get_class_instances('Storey')
#
#         tz_inspect = tz_detection.Inspect(self, workflow)
#         tz_inspect.run(ifc, instances, storeys)
#         instances.update(tz_inspect.instances)
#
#         for guid, ins in instances.items():
#             new_orientation = self.orientation_verification(ins)
#             if new_orientation is not None:
#                 ins.orientation = new_orientation
#
#         tz_bind = tz_detection.Bind(self, workflow)
#         tz_bind.run(instances)
#
#         return instances,
#
#     @staticmethod
#     def orientation_verification(instance):
#         supported_classes = {'Window', 'OuterWall', 'OuterDoor', 'Wall', 'Door'}
#         if instance.__class__.__name__ in supported_classes:
#             new_angles = list(set([space_boundary.orientation for space_boundary in instance.space_boundaries]))
#             # new_angles = list(set([space_boundary.orientation - space_boundary.thermal_zones[0].orientation for space_boundary in instance.space_boundaries]))
#             if len(new_angles) > 1:
#                 return None
#             # no true north necessary
#             new_angle = angle_equivalent(new_angles[0])
#             # new angle return
#             if new_angle - instance.orientation > 0.1:
#                 return new_angle
#
#     # @classmethod
#     # def layers_verification(cls, instance, building):
#     #     supported_classes = {'OuterWall', 'Wall', 'InnerWall', 'Door', 'InnerDoor', 'OuterDoor', 'Roof', 'Floor',
#     #                          'GroundFloor', 'Window'}
#     #     instance_type = instance.__class__.__name__
#     #     if instance_type in supported_classes:
#     #         # through the type elements enrichment without comparisons
#     #         if instance_type not in cls.instance_template:
#     #             type_elements_decision = BoolDecision(
#     #                 question="Do you want for all %ss to be enriched before any calculation "
#     #                          "with the type elements template," % type(instance).__name__,
#     #                 global_key="type_elements_%s" % type(instance).__name__,
#     #                 collect=False)
#     #             type_elements_decision.decide()
#     #             if type_elements_decision.value:
#     #                 return cls.template_layers_creation(instance, building)
#     #         else:
#     #             return cls.template_layers_creation(instance, building)
#     #         u_value_verification = cls.compare_with_template(instance, building)
#     #         # comparison with templates value
#     #         if u_value_verification is False:
#     #             # ToDo logger
#     #             print("u_value verification failed, the %s u value is "
#     #                                 "doesn't correspond to the year of construction. Please create new layer set" %
#     #                                 type(instance).__name__)
#     #             # cls.logger.warning("u_value verification failed, the %s u value is "
#     #             #                     "doesn't correspond to the year of construction. Please create new layer set" %
#     #             #                     type(instance).__name__)
#     #             return cls.layer_creation(instance, building)
#     #         # instance.layers = [] # probe
#     #         layers_width = 0
#     #         layers_r = 0
#     #         for layer in instance.layers:
#     #             layers_width += layer.thickness
#     #             if layer.thermal_conduc is not None:
#     #                 if layer.thermal_conduc > 0:
#     #                     layers_r += layer.thickness / layer.thermal_conduc
#     #
#     #         # critical failure // check units again
#     #         width_discrepancy = abs(instance.width - layers_width) / instance.width if \
#     #             (instance.width is not None and instance.width > 0) else 9999
#     #         u_discrepancy = abs(instance.u_value - 1 / layers_r) / instance.u_value if \
#     #             (instance.u_value is not None and instance.u_value > 0) else 9999
#     #         if width_discrepancy > 0.2 or u_discrepancy > 0.2:
#     #             # ToDo Logger
#     #             print("Width or U Value discrepancy found. Please create new layer set")
#     #             # cls.logger.warning("Width or U Value discrepancy found. Please create new layer set")
#     #             cls.layer_creation(instance, building)
#
#     def layers_verification(self, instance, building):
#         supported_classes = {'OuterWall', 'Wall', 'InnerWall', 'Door', 'InnerDoor', 'OuterDoor', 'Roof', 'Floor',
#                              'GroundFloor', 'Window'}
#         instance_type = instance.__class__.__name__
#         if instance_type in supported_classes:
#             # through the type elements enrichment without comparisons
#             if instance_type not in self.instance_template:
#                 type_elements_decision = BoolDecision(
#                     question="Do you want for all %s's to be enriched before any calculation "
#                              "with the type elements template," % type(instance).__name__,
#                     global_key="%s_type_elements_used" % type(instance).__name__,
#                     collect=False, allow_load=True, allow_save=True,
#                     quick_decide=not True)
#                 type_elements_decision.decide()
#                 if type_elements_decision.value:
#                     return self.template_layers_creation(instance, building)
#             else:
#                 return self.template_layers_creation(instance, building)
#             u_value_verification = self.compare_with_template(instance, building)
#             # comparison with templates value
#             if u_value_verification is False:
#                 self.logger.warning("u_value verification failed, the %s u value is "
#                                     "doesn't correspond to the year of construction. Please create new layer set" %
#                                     type(instance).__name__)
#                 return self.layer_creation(instance, building)
#             # instance.layers = [] # probe
#             layers_width = 0
#             layers_r = 0
#             for layer in instance.layers:
#                 layers_width += layer.thickness
#                 if layer.thermal_conduc is not None:
#                     if layer.thermal_conduc > 0:
#                         layers_r += layer.thickness / layer.thermal_conduc
#
#             # critical failure // check units again
#             width_discrepancy = abs(instance.width - layers_width) / instance.width if \
#                 (instance.width is not None and instance.width > 0) else 9999
#             u_discrepancy = abs(instance.u_value - 1 / layers_r) / instance.u_value if \
#                 (instance.u_value is not None and instance.u_value > 0) else 9999
#             if width_discrepancy > 0.2 or u_discrepancy > 0.2:
#                 self.logger.warning("Width or U Value discrepancy found. Please create new layer set")
#                 self.layer_creation(instance, building)
#
#     def layer_creation(self, instance, building, iteration=0):
#         decision_layers = ListDecision("the following layer creation methods were found for \n"
#                                        "Belonging Item: %s | GUID: %s \n" % (instance.name, instance.guid),
#                                        choices=['Manual layers creation (from zero)',
#                                                 'Template layers creation (based on given u value)'],
#                                        global_key='%s_%s.layer_creation_method_%d' %
#                                                   (type(instance).__name__, instance.guid, iteration),
#                                        allow_skip=True, allow_load=True, allow_save=True,
#                                        collect=False, quick_decide=not True)
#         decision_layers.decide()
#         if decision_layers.value == 'Manual layers creation (from zero)':
#             self.manual_layers_creation(instance, building, iteration)
#         elif decision_layers.value == 'Template layers creation (based on given u value)':
#             self.template_layers_creation(instance, building)
#
#     def manual_layers_creation(self, instance, building, iteration):
#         instance.layers = []
#         layers_width = 0
#         layers_r = 0
#         layers_number_dec = RealDecision("Enter value for the number of layers",
#                                          global_key='%s_%s.layers_number_%d' %
#                                                     (type(instance).__name__, instance.guid, iteration),
#                                          allow_skip=False, allow_load=True, allow_save=True,
#                                          collect=False, quick_decide=False)
#         layers_number_dec.decide()
#         layers_number = int(layers_number_dec.value)
#         layer_number = 1
#         if instance.width is None:
#             instance_width = RealDecision("Enter value for width of instance %d" % instance.name,
#                                           global_key='%s_%s.instance_width_%d' %
#                                                      (type(instance).__name__, instance.guid, iteration),
#                                           allow_skip=False, allow_load=True, allow_save=True,
#                                           collect=False, quick_decide=False)
#             instance_width.decide()
#             instance.width = instance_width.value
#         while layer_number <= layers_number:
#             if layer_number == layers_number:
#                 thickness_value = instance.width - layers_width
#             else:
#                 layer_thickness = RealDecision("Enter value for thickness of layer %d, it muss be <= %r" %
#                                                (layer_number, instance.width - layers_width),
#                                                global_key='%s_%s.layer_%d_width%d' %
#                                                           (type(instance).__name__, instance.guid, layer_number,
#                                                            iteration),
#                                                allow_skip=False, allow_load=True, allow_save=True,
#                                                collect=False, quick_decide=False)
#                 layer_thickness.decide()
#                 thickness_value = layer_thickness.value
#             # ToDo: Input through decision
#             material_input = input(
#                 "Enter material for the layer %d (it will be searched or manual input)" % layer_number)
#             new_layer = elements.Layer.create_additional_layer(thickness_value, material=material_input, parent=instance)
#             instance.layers.append(new_layer)
#             layers_width += new_layer.thickness
#             layers_r += new_layer.thickness / new_layer.thermal_conduc
#             if layers_width >= instance.width:
#                 break
#             layer_number += 1
#
#         instance.u_value = 1 / layers_r
#         # check validity of new u value e
#         iteration = 1
#         while self.compare_with_template(instance, building) is False:
#             self.logger.warning("The created layers does not comply with the valid u_value range, "
#                                 "please create new layer set")
#             self.layer_creation(instance, building, iteration)
#             iteration += 1
#         pass
#
#     @classmethod
#     def template_layers_creation(cls, instance, building):
#         instance.layers = []
#         layers_width = 0
#         layers_r = 0
#         template = cls.get_instance_template(instance, building)
#         if template is not None:
#             for i_layer, layer_props in template['layer'].items():
#                 new_layer = elements.Layer.create_additional_layer(
#                     layer_props['thickness'], instance, material=layer_props['material']['name'])
#                 instance.layers.append(new_layer)
#                 layers_width += new_layer.thickness
#                 layers_r += new_layer.thickness / new_layer.thermal_conduc
#             instance.width = layers_width
#             instance.u_value = 1 / layers_r
#         # with template comparison not necessary
#         pass
#
#     @classmethod
#     def compare_with_template(cls, instance, building):
#         template_options = []
#         if instance.u_value is None:
#             return False
#         year_of_construction = building.year_of_construction
#         if year_of_construction is None:
#             year_decision = RealDecision("Enter value for the buildings year of construction",
#                                          global_key="Building_%s.year_of_construction" % building.guid,
#                                          allow_skip=False, allow_load=True, allow_save=True,
#                                          collect=False, quick_decide=False)
#             year_decision.decide()
#             year_of_construction = int(year_decision.value.m)
#         else:
#             year_of_construction = int(building.year_of_construction)
#
#         instance_templates = dict(DataClass(used_param=3).element_bind)
#         material_templates = dict(DataClass(used_param=2).element_bind)
#         instance_type = type(instance).__name__
#         for i in instance_templates[instance_type]:
#             years = ast.literal_eval(i)
#             if years[0] <= year_of_construction <= years[1]:
#                 for type_e in instance_templates[instance_type][i]:
#                     # relev_info = instance_templates[instance_type][i][type_e]
#                     # if instance_type == 'InnerWall':
#                     #     layers_r = 2 / relev_info['inner_convection']
#                     # else:
#                     #     layers_r = 1 / relev_info['inner_convection'] + 1 / relev_info['outer_convection']
#                     layers_r = 0
#                     for layer, data_layer in instance_templates[instance_type][i][type_e]['layer'].items():
#                         material_tc = material_templates[data_layer['material']['material_id']]['thermal_conduc']
#                         layers_r += data_layer['thickness'] / material_tc
#                     template_options.append(1 / layers_r)  # area?
#                 break
#
#         template_options.sort()
#         # check u_value
#         if template_options[0] * 0.8 <= instance.u_value <= template_options[1] * 1.2:
#             return True
#         return False
#
#     @classmethod
#     def get_instance_template(cls, instance, building):
#
#         instance_type = type(instance).__name__
#         instance_templates = dict(DataClass(used_param=3).element_bind)
#         if instance_type in cls.instance_template:
#             return cls.instance_template[instance_type]
#
#         year_of_construction = building.year_of_construction
#         if year_of_construction is None:
#             year_decision = RealDecision("Enter value for the buildings year of construction",
#                                          global_key="Building_%s.year_of_construction" % building.guid,
#                                          allow_skip=False, allow_load=True, allow_save=True,
#                                          collect=False, quick_decide=False)
#             year_decision.decide()
#             building.year_of_construction = int(year_decision.value.m)
#
#         year_of_construction = building.year_of_construction.m
#         template_options = []
#         for i in instance_templates[instance_type]:
#             years = ast.literal_eval(i)
#             if years[0] <= int(year_of_construction) <= years[1]:
#                 template_options = instance_templates[instance_type][i]
#                 break
#
#         if len(template_options.keys()) > 0:
#             decision_template = ListDecision("the following construction types were "
#                                              "found for year %s and instance type %s"
#                                              % (year_of_construction, instance_type),
#                                              choices=list(template_options.keys()),
#                                              global_key="%s_%s.bpsTemplate" % (type(instance).__name__, instance.guid),
#                                              allow_skip=True, allow_load=True, allow_save=True,
#                                              collect=False, quick_decide=not True)
#             if decision_template.value is None:
#                 decision_template.decide()
#             template_value = template_options[decision_template.value]
#             cls.instance_template[instance_type] = template_value
#             return template_value
#
#
# class ExportTEASER(ITask):
#     """Exports a Modelica model with TEASER by using the found information
#     from IFC"""
#     reads = ('instances', 'ifc',)
#     final = True
#
#     materials = {}
#     property_error = {}
#     instance_template = {}
#
#     instance_switcher = {'OuterWall': OuterWall,
#                          'InnerWall': InnerWall,
#                          'Floor': Floor,
#                          'Window': Window,
#                          'GroundFloor': GroundFloor,
#                          'Roof': Rooftop,
#                          # 'OuterDoor': OuterWall,
#                          # 'InnerDoor': InnerWall
#                          }
#
#     @staticmethod
#     def _create_project(element):
#         """Creates a project in TEASER by a given BIM2SIM instance
#         Parent: None"""
#         prj = Project(load_data=True)
#         if len(element.Name) != 0:
#             prj.name = element.Name
#         else:
#             prj.name = element.LongName
#         prj.data.load_uc_binding()
#         return prj
#
#     @classmethod
#     def _create_building(cls, instance, parent):
#         """Creates a building in TEASER by a given BIM2SIM instance
#         Parent: Project"""
#         bldg = Building(parent=parent)
#         # name is important here
#         cls._teaser_property_getter(bldg, instance, instance.finder.templates)
#         cls.instance_template[bldg.name] = {}  # create instance template dict
#         return bldg
#
#     @classmethod
#     def _create_thermal_zone(cls, instance, parent):
#         """Creates a thermal zone in TEASER by a given BIM2SIM instance
#         Parent: Building"""
#         tz = ThermalZone(parent=parent)
#         cls._teaser_property_getter(tz, instance, instance.finder.templates)
#         tz.volume = instance.area * instance.height
#         tz.use_conditions = UseConditions(parent=tz)
#         tz.use_conditions.load_use_conditions(instance.usage)
#         if instance.t_set_heat:
#             tz.use_conditions.set_temp_heat = conversion(instance.t_set_heat, '°C', 'K').magnitude
#         if instance.t_set_cool:
#             tz.use_conditions.set_temp_cool = conversion(instance.t_set_cool, '°C', 'K').magnitude
#
#         tz.use_conditions.cooling_profile = [conversion(25, '°C', 'K').magnitude] * 25
#         tz.use_conditions.with_cooling = instance.with_cooling
#         # hardcode for paper:
#         # todo dja
#         # if PROJECT.PAPER:
#         #     tz.use_conditions.cooling_profile = [conversion(25, '°C', 'K').magnitude] * 25
#         #     tz.use_conditions.with_cooling = instance.with_cooling
#         #     tz.use_conditions.use_constant_infiltration = True
#         #     tz.use_conditions.infiltration_rate = 0.2
#
#         return tz
#
#     @classmethod
#     def _create_teaser_instance(cls, instance, parent, bldg):
#         """creates a teaser instances with a given parent and BIM2SIM instance
#         get exporter necessary properties, from a given instance
#         Parent: ThermalZone"""
#         # determine if is instance or subinstance (disaggregation) get templates from instance
#         if hasattr(instance, 'parent'):
#             sw = type(instance.parent).__name__
#             templates = instance.parent.finder.templates
#         else:
#             sw = type(instance).__name__
#             templates = instance.finder.templates
#
#         teaser_class = cls.instance_switcher.get(sw)
#         if teaser_class is not None:
#             teaser_instance = teaser_class(parent=parent)
#             cls._teaser_property_getter(teaser_instance, instance, templates)
#             cls._instance_related(teaser_instance, instance, bldg)
#
#     @classmethod
#     def _teaser_property_getter(cls, teaser_instance, instance, templates):
#         """get and set all properties necessary to create a Teaser Instance from a BIM2Sim Instance,
#         based on the information on the base.json exporter"""
#         sw = type(teaser_instance).__name__
#         if sw == 'Rooftop':
#             sw = 'Roof'
#         for key, value in templates['base'][sw]['exporter']['teaser'].items():
#             if isinstance(value, list):
#                 # get property from instance (instance dependant on instance)
#                 if value[0] == 'instance':
#                     aux = getattr(instance, value[1])
#                     if type(aux).__name__ == 'Quantity':
#                         aux = aux.magnitude
#                     cls._invalid_property_filter(teaser_instance, instance, key, aux)
#             else:
#                 # get property from json (fixed property)
#                 setattr(teaser_instance, key, value)
#
#     @classmethod
#     def _invalid_property_filter(cls, teaser_instance, instance, key, aux):
#         """Filter the invalid property values and fills it with a template or an user given value,
#         if value is valid, returns the value
#         invalid value: ZeroDivisionError on thermal zone calculations"""
#         error_properties = ['density', 'thickness', 'heat_capac',
#                             'thermal_conduc', 'area']  # properties that are vital to thermal zone calculations
#         white_list_properties = ['orientation']
#         if (aux is None or aux == 0) and key not in white_list_properties:
#             # name from instance to store in error dict
#             if hasattr(instance, 'material'):
#                 name_error = instance.material
#             else:
#                 name_error = instance.name
#             try:
#                 aux = cls.property_error[name_error][key]
#             # redundant case for invalid properties
#             except KeyError:
#                 if key in error_properties:
#                     if hasattr(instance, 'get_material_properties'):
#                         aux = instance.get_material_properties(key)
#                     while aux is None or aux == 0:
#                         aux = float(input('please enter a valid value for %s from %s' % (key, name_error)))
#                     if name_error not in cls.property_error:
#                         cls.property_error[name_error] = {}
#                     cls.property_error[name_error][key] = aux
#         # set attr on teaser instance
#         setattr(teaser_instance, key, aux)
#
#     @classmethod
#     def _bind_instances_to_zone(cls, tz, tz_instance, bldg):
#         """create and bind the instances of a given thermal zone to a teaser instance thermal zone"""
#         for bound_element in tz_instance.bound_elements:
#             cls._create_teaser_instance(bound_element, tz, bldg)
#
#     @classmethod
#     def _instance_related(cls, teaser_instance, instance, bldg):
#         """instance specific function, layers creation
#         if layers not given, loads template"""
#         # property getter if instance has materials/layers
#         if isinstance(instance.layers, list) and len(instance.layers) > 0:
#             for layer_instance in instance.layers:
#                 layer = Layer(parent=teaser_instance)
#                 cls._invalid_property_filter(layer, layer_instance, 'thickness', layer_instance.thickness)
#                 cls._material_related(layer, layer_instance, bldg)
#         # property getter if instance doesn't have any materials/layers
#         else:
#             if getattr(bldg, 'year_of_construction') is None:
#                 bldg.year_of_construction = int(input("Please provide a valid year of construction for building: "))
#             template_options, years_group = cls._get_instance_template(teaser_instance, bldg)
#             template_value = None
#             if len(template_options) > 1:
#                 decision_template = ListDecision("the following construction types were "
#                                                  "found for year %s and instance type %s"
#                                                  % (bldg.year_of_construction, type(instance).__name__),
#                                                  choices=list(template_options.keys()),
#                                                  global_key="%s_%s.bpsTemplate" %
#                                                             (type(instance).__name__, instance.guid),
#                                                  allow_skip=True, allow_load=True, allow_save=True,
#                                                  collect=False, quick_decide=not True)
#                 decision_template.decide()
#                 template_value = decision_template.value
#             elif len(template_options) == 1:
#                 template_value = template_options[0]
#             cls.instance_template[bldg.name][type(teaser_instance).__name__] = [years_group, template_value]
#             teaser_instance.load_type_element(year=bldg.year_of_construction, construction=template_value)
#
#     @classmethod
#     def _material_related(cls, layer, layer_instance, bldg):
#         """material instance specific functions, get properties of material and creates Material in teaser,
#         if material or properties not given, loads material template"""
#         material = Material(parent=layer)
#         cls._teaser_property_getter(material, layer_instance, layer_instance.finder.templates)
#
#     @classmethod
#     def _get_instance_template(cls, teaser_instance, bldg):
#         default = ['heavy', 'light', 'EnEv']
#         year_group = [1995, 2015]  # default year group
#         prj = bldg.parent
#         instance_type = type(teaser_instance).__name__
#         instance_templates = dict(prj.data.element_bind)
#         del instance_templates["version"]
#         if bldg.name in cls.instance_template:
#             if instance_type in cls.instance_template[bldg.name]:
#                 year_group = str(cls.instance_template[bldg.name][instance_type][0])
#                 selected_template = cls.instance_template[bldg.name][instance_type][1]
#                 return [selected_template], year_group
#
#         template_options = []
#         for i in instance_templates:
#             years = instance_templates[i]['building_age_group']
#             if i.startswith(instance_type) and years[0] <= bldg.year_of_construction <= years[1]:
#                 template_options.append(instance_templates[i]['construction_type'])
#                 year_group = years
#         if len(template_options) == 0:
#             return default, year_group
#         return template_options, year_group
#
#     @Task.log
#     def run(self, workflow, instances, ifc):
#         self.logger.info("Export to TEASER")
#         prj = self._create_project(ifc.by_type('IfcProject')[0])
#         bldg_instances = SubElement.get_class_instances('Building')
#         for bldg_instance in bldg_instances:
#             bldg = self._create_building(bldg_instance, prj)
#             tz_instances = SubElement.get_class_instances('ThermalZone')
#             for tz_instance in tz_instances:
#                 tz = self._create_thermal_zone(tz_instance, bldg)
#                 self._bind_instances_to_zone(tz, tz_instance, bldg)
#                 tz.calc_zone_parameters()
#             bldg.calc_building_parameter()
#
#         # prj.weather_file_path = utilities.get_full_path(
#         #     os.path.join(
#         #         'D:/09_OfflineArbeiten/Bim2Sim/Validierung_EP_TEASER/Resources/DEU_NW_Aachen.105010_TMYx.mos'))
#         # self.logger.info(Decision.summary())
#         # import pickle
#         #
#         # filename = os.path.join('D:/09_OfflineArbeiten/Bim2Sim/Validierung_EP_TEASER/TEASERPickles/teaser_pickled_Inst')
#         # outfile = open(filename, 'wb')
#         # pickle.dump(prj, outfile)
#         # outfile.close()
#         #
#         # with open(os.path.join(
#         #         'D:/09_OfflineArbeiten/Bim2Sim/Validierung_EP_TEASER/TEASERPickles/teaser_pickled_Inst'), 'rb') as f:
#         #     prj = pickle.load(f)
#         #
#         # print('test')
#         # self.logger.info(Decision.summary())
#         # Decision.decide_collected()
#         # Decision.save(PROJECT.decisions)
#         #
#         # Decision.save(
#         #     os.path.join('D:/09_OfflineArbeiten/Bim2Sim/Validierung_EP_TEASER/TEASERPickles/current_decisions.json'))
#         # prj.calc_all_buildings()
#
#         prj.export_aixlib(path=PROJECT.root / 'export' / 'TEASEROutput')
#         print()
#


class ExportEP(ITask):
    """Exports an EnergyPlus model based on IFC information"""

<<<<<<< HEAD
    reads = ('ifc')
    touches = ('instances',)
=======
    ENERGYPLUS_VERSION = "9-4-0"
>>>>>>> a88163ab

    reads = ('instances', 'ifc', 'paths')
    final = True

    @Task.log
<<<<<<< HEAD
    def run(self, workflow, ifc):
        self.logger.info("Creates python representation of relevant ifc types")

        Element.finder.load(self.paths.finder)
=======
    def run(self, workflow, instances, ifc, paths):
        for inst in list(instances):
            if instances[inst].ifc_type == "IfcSpace":
                for bound in instances[inst].space_boundaries:
                    instances[bound.guid] = bound
        # geometric preprocessing before export
        self.paths = paths
        self.logger.info("Check syntax of IfcRelSpaceBoundary")
        sb_checker = Checker(ifc, paths)
        self.logger.info("All tests done!")
        if len(sb_checker.error_summary) == 0:
            self.logger.info(
                "All %d IfcRelSpaceBoundary entities PASSED the syntax validation process." % len(sb_checker.bounds))
        else:
            self.logger.warning("%d out of %d IfcRelSpaceBoundary entities FAILED the syntax validation process. \n"
                                "Occuring sets of errors: %s \n"
                                "See ifc_SB_error_summary.json for further information on the errors."
                                % (len(sb_checker.error_summary),
                                   len(sb_checker.bounds),
                                   set(tuple(s) for s in [vals for key, vals in sb_checker.error_summary.items()])))
        self.logger.info("Geometric preprocessing for EnergyPlus Export started ...")
        self.logger.info("Compute relationships between space boundaries")
        self.logger.info("Compute relationships between openings and their base surfaces")
        self._get_parents_and_children(instances)
        self.logger.info("Move openings to base surface, if needed")
        self._move_children_to_parents(instances)
        self.logger.info("Fix surface orientation")
        self._fix_surface_orientation(instances) # todo: Check if working properly
        self.logger.info("Get neighboring space boundaries")
        # self._get_neighbor_bounds(instances)
        # self._compute_2b_bound_gaps(instances) # todo: fix
        # self._move_bounds_to_centerline(instances)
        # self._fill_2b_gaps(instances)
        # self._vertex_scaled_centerline_bounds(instances)
        # for inst in instances:
        #     if instances[inst].ifc_type == "IfcRelSpaceBoundary":
        #         try:
        #             instances[inst].bound_shape = instances[inst].bound_shape_cl
        #         except:
        #             pass
        # # self._intersect_scaled_centerline_bounds(instances)
        self.logger.info("Geometric preprocessing for EnergyPlus Export finished!")
        self.logger.info("IDF generation started ...")
        idf = self._init_idf(paths)
        self._init_zone(instances, idf)
        self._init_zonelist(idf)
        self._init_zonegroups(instances, idf)
        self._get_bs2021_materials_and_constructions(idf)
        for zone in idf.idfobjects["ZONE"]:
            if zone.Name == "All_Zones":
                continue
            room, room_key = self._get_room_from_zone_dict(key=ifc.by_id(zone.Name).LongName)
            self._set_infiltration(idf, name=zone.Name, zone_name=zone.Name, room=room, room_key=room_key)
            self._set_people(idf, name=zone.Name, zone_name=zone.Name, room=room, room_key=room_key)
            self._set_equipment(idf, name=zone.Name, zone_name=zone.Name, room=room, room_key=room_key)
            self._set_lights(idf, name=zone.Name, zone_name=zone.Name, room=room, room_key=room_key)
        # self._set_people(idf, name="all zones")
        # self._set_equipment(idf, name="all zones")
        self._add_shadings(instances, idf)
        self._set_simulation_control(idf)
        idf.set_default_constructions()
        self.logger.info("Export IDF geometry")
        self._export_geom_to_idf(instances, idf)
        self._set_output_variables(idf)
        idf.save()
        self._export_surface_areas(instances, idf) # todo: fix
        self._export_space_info(instances, idf)
        self._export_boundary_report(instances, idf, ifc)
        self.logger.info("IDF generation finished!")

        # idf.view_model()
        # self._export_to_stl_for_cfd(instances, idf)
        # self._display_shape_of_space_boundaries(instances)
        output_string = str(paths.export / 'EP-results/')
        idf.run(output_directory=output_string, readvars=True)
        # self._visualize_results(
        #     csv_name=paths.export / 'EP-results/eplusout.csv')

    def _string_to_datetime(self, date_str):
        """
        Converts a date string in the format MM:DD hh:mm:ss into a datetime object.
        :param date_str: A date string in the specified format.
        :return: The converted datetime object.
        """
        date_str = date_str.strip()
>>>>>>> a88163ab

        if date_str[7:9] != '24':
            return pd.to_datetime(date_str, format=' %m/%d  %H:%M:%S')

        # If the time is 24, set it to 0 and increment day by 1
        date_str = date_str[0:7] + '00' + date_str[9:]
        return pd.to_datetime(date_str, format=' %m/%d  %H:%M:%S') + pd.Timedelta(days=1)

    @staticmethod
    def _extract_cols_from_df(df, col_name_part):
        col = [col for col in df.columns if col_name_part in col]
        return_df = df[col].copy()
        return_df["Date/Time"] = df["Date/Time"].copy()
        return_df = return_df.set_index("Date/Time", drop=True).dropna()
        return return_df

    def _visualize_results(self, csv_name, period="week",
                           number=28, date=False):
        """
        Plot Zone Mean Air Temperature (Hourly) vs Outdoor Temperature per zone and as an overview on all zones.
        :param csv_name: path to energyplus outputs (eplusout.csv)
        :param period: choose plotting period ("year"/"month"/"week"/"day"/"date")
        :param number: choose number of day or week (0...365 (day) or 0...52 (week))
        :param date: only required if period == date. enter date in format date=[int(month), int(day)]
        :return:
        """
        res_df = pd.read_csv(csv_name)
        res_df["Date/Time"] = res_df["Date/Time"].apply(self._string_to_datetime)
        # df = res_df.loc[:, ~res_df.columns.str.contains('Surface Inside Face Temperature']
        zone_mean_air = self._extract_cols_from_df(res_df, "Zone Mean Air Temperature")
        ideal_loads = self._extract_cols_from_df(res_df, "IDEAL LOADS AIR SYSTEM:Zone Ideal Loads Zone Sensible")
        equip_rate = self._extract_cols_from_df(res_df, "Zone Electric Equipment Convective Heating Rate")
        people_rate = self._extract_cols_from_df(res_df, "Zone People Convective Heating Rate")
        rad_dir = self._extract_cols_from_df(res_df, "Site Direct Solar Radiation Rate per Area")
        # rad_dir_h = rad_dir.resample('1h').mean()
        temp = self._extract_cols_from_df(res_df, "Outdoor Air Drybulb Temperature [C](Hourly)")
        t_mean = temp.resample('24h').mean()
        zone_id_list = []
        for col in zone_mean_air.columns:
            z_id = col.partition(':')
            if z_id[0] not in zone_id_list:
                zone_id_list.append(z_id[0])
        if period == "year":
            for col in zone_mean_air.columns:
                ax = zone_mean_air.plot(y=[col], figsize=(10, 5), grid=True)
                # temp.plot(ax=ax)
                t_mean.plot(ax=ax)
                plt.show()
            axc = zone_mean_air.iloc[:].plot(figsize=(10, 5), grid=True)
            t_mean.iloc[:].plot(ax=axc)
            plt.show()
            return
        elif period == "month":
            for col in zone_mean_air.columns:
                ax = zone_mean_air[zone_mean_air.index.month == number].plot(y=[col], figsize=(10, 5), grid=True)
                # temp.plot(ax=ax)
                temp[temp.index.month == number].plot(ax=ax)
                plt.show()
            axc = zone_mean_air[zone_mean_air.index.month == number].plot(figsize=(10, 5), grid=True)
            temp[temp.index.month == number].plot(ax=axc)
            plt.show()
            return
        elif period == "date":
            month = date[0]
            day = date[1]
            for col in zone_mean_air.columns:
                ax = zone_mean_air.loc[((zone_mean_air.index.month == month) & (zone_mean_air.index.day == day))] \
                    .plot(y=[col], figsize=(10, 5), grid=True)
                # temp.plot(ax=ax)
                temp.loc[((temp.index.month == month) & (temp.index.day == day))].plot(ax=ax)
                plt.show()
            axc = zone_mean_air.loc[((zone_mean_air.index.month == month) & (zone_mean_air.index.day == day))] \
                .plot(figsize=(10, 5), grid=True)
            temp.loc[((temp.index.month == month) & (temp.index.day == day))].plot(ax=axc)
            plt.show()
            return
        elif period == "week":
            min = number * 168
            max = (number + 1) * 168
        elif period == "day":
            min = number * 24
            max = (number + 1) * 24
        for col in zone_mean_air.columns:
            ax = zone_mean_air.iloc[min:max].plot(y=[col], figsize=(10, 5), grid=True)
            # temp.plot(ax=ax)
            temp.iloc[min:max].plot(ax=ax)
            plt.show()
        axc = zone_mean_air.iloc[min:max].plot(figsize=(10, 5), grid=True)
        temp.iloc[min:max].plot(ax=axc)
        plt.show()

        for zid in zone_id_list:
            fig, (ax1, ax2) = plt.subplots(2, sharex=True, figsize=(10, 8))
            fig.suptitle("Zone " + zid, y=1.00)
            z_col = [col for col in ideal_loads.columns if zid in col]
            zma_col = [col for col in zone_mean_air.columns if zid in col]
            ideal_loads[z_col].iloc[min:max].plot(ax=ax1, grid=True)
            # ax1b = ax1.twinx()
            # rad_dir_h.iloc[min:max].plot(ax=ax1b)
            zone_mean_air[zma_col].iloc[min:max].plot(ax=ax2, grid=True, color='green')
            temp.iloc[min:max].plot(ax=ax2, color='black')
            ax1.set_title("Loads")
            ax2.set_title("Temperatures")
            ax1.autoscale()
            ax2.autoscale()
            fig.tight_layout(rect=[0, 0.03, 1, 0.8])
            plt.show()

    @staticmethod
    def get_center_of_face(face):
        """
        Calculates the center of the given face. The center point is the center of mass.
        """
        prop = GProp_GProps()
        brepgprop_SurfaceProperties(face, prop)
        return prop.CentreOfMass()

    @staticmethod
    def get_center_of_edge(edge):
        """
        Calculates the center of the given edge. The center point is the center of mass.
        """
        prop = GProp_GProps()
        brepgprop_LinearProperties(edge, prop)
        return prop.CentreOfMass()

    def scale_face(self, face, factor):
        """
        Scales the given face by the given factor, using the center of mass of the face as origin of the transformation.
        """
        center = self.get_center_of_face(face)
        trsf = gp_Trsf()
        trsf.SetScale(center, factor)
        return BRepBuilderAPI_Transform(face, trsf).Shape()

    def scale_edge(self, edge, factor):
        """
        Scales the given edge by the given factor, using the center of mass of the edge as origin of the transformation.
        """
        center = self.get_center_of_edge(edge)
        trsf = gp_Trsf()
        trsf.SetScale(center, factor)
        return BRepBuilderAPI_Transform(edge, trsf).Shape()

    def _intersect_scaled_centerline_bounds(self, instances):
        for inst in instances:
            if instances[inst].ifc_type != "IfcSpace":
                continue
            space_obj = instances[inst]
            bbox = Bnd_Box()
            halfspaces = []
            for bound in space_obj.space_boundaries:
                if hasattr(bound, 'related_parent_bound'):
                    continue
                if not hasattr(bound, 'bound_shape_cl'):
                    continue
                if not hasattr(bound, 'scaled_bound_cl'):
                    bound.scaled_bound_cl = self.scale_face(bound.bound_shape_cl, 1.3)
                halfspace = self._create_halfspaces(bound.scaled_bound_cl, space_obj)
                halfspaces.append(halfspace)
                brepbndlib_Add(bound.bound_shape_cl, bbox)
            if hasattr(space_obj, 'space_boundaries_2B'):
                for bound_b in space_obj.space_boundaries_2B:
                    if not hasattr(bound_b, 'bound_shape_cl'):
                        print("no bound shape 2b")
                        continue
                    bound.scaled_bound_cl = self.scale_face(bound_b.bound_shape_cl, 1.3)
                    halfspace = self._create_halfspaces(bound.scaled_bound_cl, space_obj)
                    halfspaces.append(halfspace)
                    brepbndlib_Add(bound_b.bound_shape, bbox)
            common_shape = BRepPrimAPI_MakeBox(bbox.CornerMin(), bbox.CornerMax()).Solid()
            for halfspace in halfspaces:
                bound_prop = GProp_GProps()
                brepgprop_SurfaceProperties(halfspace, bound_prop)
                area = bound_prop.Mass()
                if area == 0:
                    continue
                # todo: fix common_shape no longer returns zero-area compound
                temp_comm = BRepAlgoAPI_Common(common_shape, halfspace).Shape()
                comm_prop = GProp_GProps()
                brepgprop_SurfaceProperties(temp_comm, comm_prop)
                temp_area = comm_prop.Mass()
                if temp_area == 0:
                    temp_comm = BRepAlgoAPI_Common(common_shape, halfspace).Shape()
                    comm_prop = GProp_GProps()
                    brepgprop_SurfaceProperties(temp_comm, comm_prop)
                    temp_area = comm_prop.Mass()
                    if temp_area == 0:
                        continue
                common_shape = temp_comm
            space_obj.space_shape_cl = common_shape
            faces = self.get_faces_from_shape(space_obj.space_shape_cl)
            for bound in space_obj.space_boundaries:
                if hasattr(bound, 'related_parent_bound'):
                    continue
                if not hasattr(bound, 'bound_shape_cl'):
                    continue
                if hasattr(bound, 'bound_neighbors_2b'):
                    continue
                bound_cl_prop = GProp_GProps()
                brepgprop_SurfaceProperties(bound.bound_shape_cl, bound_cl_prop)
                for face in faces:
                    distance = BRepExtrema_DistShapeShape(face, bound.bound_shape_cl, Extrema_ExtFlag_MIN).Value()
                    if distance < 1e-3:
                        max_area = bound_cl_prop.Mass()
                        face_prop = GProp_GProps()
                        brepgprop_SurfaceProperties(face, face_prop)
                        face_center = face_prop.CentreOfMass()

                        cl_center = bound_cl_prop.CentreOfMass()
                        center_dist = face_center.Distance(cl_center) ** 2
                        if center_dist < 0.5:
                            this_area = face_prop.Mass()
                            # only apply for rectangular shapes
                            nb_vertices = SpaceBoundary._get_number_of_vertices(bound.bound_shape)
                            if nb_vertices > 8:
                                continue
                            if this_area > max_area:
                                bound.bound_shape_cl = face
                                print("newShape", bound_cl_prop.Mass(), face_prop.Mass())
                                if not hasattr(bound, 'related_bound'):
                                    continue
                                rel_bound = bound.related_bound
                                if not hasattr(rel_bound, 'bound_neighbors_2b'):
                                    continue
                                rel_bound.bound_shape_cl = face.Reversed()
            print('WAIT')

    @staticmethod
    def _make_solid_box_shape(shape):
        box = Bnd_Box()
        brepbndlib_Add(shape, box)
        solid_box = BRepPrimAPI_MakeBox(box.CornerMin(), box.CornerMax()).Solid()
        return solid_box

    def _vertex_scaled_centerline_bounds(self, instances):
        sec_shapes = []
        for inst in instances:
            if instances[inst].ifc_type != "IfcSpace":
                continue
            space_obj = instances[inst]
            bbox = Bnd_Box()
            shapeBuild = TopoDS_Builder()
            bound_compound = TopoDS_Compound()
            scaled_compound = TopoDS_Compound()
            shapeBuild.MakeCompound(bound_compound)
            shapeBuild.MakeCompound(scaled_compound)
            halfspaces = []
            for i, bound in enumerate(space_obj.space_boundaries[:]):
                if hasattr(bound, 'related_parent_bound'):
                    continue
                if not hasattr(bound, 'bound_shape_cl'):
                    continue
                if not hasattr(bound, 'scaled_bound_cl'):
                    bound.scaled_bound_cl = self.scale_face(bound.bound_shape_cl, 1.5)
                halfspace = self._create_halfspaces(bound.scaled_bound_cl, space_obj)
                halfspaces.append(halfspace)
                brepbndlib_Add(bound.bound_shape_cl, bbox)
                shapeBuild.Add(bound_compound, bound.bound_shape_cl)
                shapeBuild.Add(scaled_compound, bound.scaled_bound_cl)
                sections = []
                b_processed = []
                for j, other_bound in enumerate(space_obj.space_boundaries):
                    if (other_bound in b_processed):
                        continue
                    b_processed.append(other_bound)
                    if other_bound == bound:
                        continue
                        # todo: should no longer be necessary (
                        if not hasattr(other_bound, 'bound_neighbors_2b'):
                            continue
                        for b_bound in other_bound.bound_neighbors_2b:
                            # take into account 2b space boundaries with different surface normals
                            check1 = IdfObject._compare_direction_of_normals(bound.bound_normal, b_bound.bound_normal)
                            if (check1):
                                continue
                            if not hasattr(bound, 'scaled_bound_cl'):
                                bound.scaled_bound_cl = self.scale_face(bound.bound_shape_cl, 1.5)
                            if not hasattr(b_bound, 'bound_shape_cl'):
                                if b_bound.bound_instance is None:
                                    b_bound.bound_shape_cl = b_bound.bound_shape
                            if not hasattr(b_bound, 'scaled_bound_cl'):
                                b_bound.scaled_bound_cl = self.scale_face(b_bound.bound_shape_cl, 2)
                            sec = BRepAlgoAPI_Section(bound.scaled_bound_cl, b_bound.scaled_bound_cl)
                            sections.append(sec)
                        if other_bound == bound:
                            continue
                    if hasattr(other_bound, 'related_parent_bound'):
                        continue
                    if not hasattr(other_bound, 'bound_shape_cl'):
                        continue
                    if not hasattr(other_bound, 'scaled_bound_cl'):
                        other_bound.scaled_bound_cl = self.scale_face(other_bound.bound_shape_cl, 1.5)
                    unscaled_dist = BRepExtrema_DistShapeShape(bound.bound_shape_cl, other_bound.bound_shape_cl,
                                                               Extrema_ExtFlag_MIN).Value()
                    if unscaled_dist < 0.3:
                        scaled_dist = BRepExtrema_DistShapeShape(bound.scaled_bound_cl, other_bound.scaled_bound_cl,
                                                                 Extrema_ExtFlag_MIN).Value()
                        if scaled_dist > 1e-4:
                            continue
                    # todo: loop over neighbors of other_bound. if there are neighbors with the same surface normal
                    # other_bound, check, if this neighbors scaled bound also intersects with curr bounds scaled bound.
                    # if true, add scaled bound to a bounding box and intersect curr bound with this bounding box
                    # todo: how to ensure that not multiple bounding boxes occur? append these bounds to a list
                    # and check, if this bound has already been processed?
                    # take also into account, that 2b bounds may already have been removed

                    # deal with bounds of the same orientation. Compute intersection edge and scale edge
                    if IdfObject._compare_direction_of_normals(bound.bound_normal, other_bound.bound_normal):
                        or_distance = BRepExtrema_DistShapeShape(bound.bound_shape_cl, other_bound.bound_shape_cl,
                                                                 Extrema_ExtFlag_MIN).Value()
                        if or_distance > 1e-6:
                            continue
                        sec = BRepAlgoAPI_Section(bound.bound_shape_cl, other_bound.bound_shape_cl)
                        sec_shape = self.scale_edge(sec.Shape(), 2)
                        sec = BRepAlgoAPI_Section(bound.scaled_bound_cl, sec_shape)
                        sections.append(sec)
                        continue

                    neighbor_box = Bnd_Box()
                    brepbndlib_Add(other_bound.scaled_bound_cl, neighbor_box)
                    neighbor_count = 0
                    for neighbor in space_obj.space_boundaries:
                        if (neighbor in b_processed):
                            continue
                        if hasattr(neighbor, 'related_parent_bound'):
                            continue
                        if not hasattr(neighbor, 'bound_shape_cl'):
                            continue
                        if neighbor == other_bound:
                            continue

                        if not IdfObject._compare_direction_of_normals(other_bound.bound_normal, neighbor.bound_normal):
                            continue
                        if not hasattr(neighbor, 'scaled_bound_cl'):
                            neighbor.scaled_bound_cl = self.scale_face(neighbor.bound_shape_cl, 1.5)
                        no_dist = BRepExtrema_DistShapeShape(neighbor.scaled_bound_cl, other_bound.scaled_bound_cl,
                                                             Extrema_ExtFlag_MIN).Value()
                        if no_dist > 1e-6:
                            continue
                        if not (neighbor in bound.bound_neighbors):
                            nb_dist = BRepExtrema_DistShapeShape(neighbor.scaled_bound_cl, bound.scaled_bound_cl,
                                                                 Extrema_ExtFlag_MIN).Value()
                            if nb_dist > 1e-6:
                                continue
                        brepbndlib_Add(neighbor.scaled_bound_cl, neighbor_box)
                        neighbor_count += 1
                        b_processed.append(neighbor)
                    if neighbor_count > 0:
                        neighbor_shape = BRepPrimAPI_MakeBox(neighbor_box.CornerMin(), neighbor_box.CornerMax()).Shape()
                        sec = BRepAlgoAPI_Section(bound.scaled_bound_cl, neighbor_shape)
                        sections.append(sec)
                        continue

                    # get bounding box for sectioning face
                    sec = BRepAlgoAPI_Section(bound.scaled_bound_cl, other_bound.scaled_bound_cl)
                    distance = BRepExtrema_DistShapeShape(bound.bound_shape_cl, other_bound.bound_shape_cl,
                                                          Extrema_ExtFlag_MIN).Value()
                    # if distance < 1e-6:
                    #     # if centerline bounds are direct neighbors, compute section of unscaled bounds
                    #     # and scale resulting edge
                    #     sec = BRepAlgoAPI_Section(bound.bound_shape_cl, other_bound.bound_shape_cl)
                    #     sec_shape = self.scale_edge(sec.Shape(), 2)
                    #     sec = BRepAlgoAPI_Section(bound.scaled_bound_cl, sec_shape)
                    if SpaceBoundary._get_number_of_vertices(sec.Shape()) < 2:
                        sec_solid = self._make_solid_box_shape(other_bound.scaled_bound_cl)
                        sec = BRepAlgoAPI_Section(bound.scaled_bound_cl, sec_solid)

                    sections.append(sec)
                sections2 = []
                for sec in sections:
                    sec.neighbors = []
                    sec_bbox = Bnd_Box()
                    brepbndlib_Add(sec.Shape(), sec_bbox)
                    try:
                        sec.center = ifcopenshell.geom.utils.get_bounding_box_center(sec_bbox).XYZ()
                        sections2.append(sec)
                    except:
                        continue
                    for sec2 in sections:
                        if sec == sec2:
                            continue
                        if not hasattr(sec2, 'center'):
                            try:
                                sec2_bbox = Bnd_Box()
                                brepbndlib_Add(sec2.Shape(), sec2_bbox)
                                sec2.center = ifcopenshell.geom.utils.get_bounding_box_center(sec2_bbox)
                            except:
                                continue
                        distance = BRepExtrema_DistShapeShape(sec.Shape(), sec2.Shape()).Value()
                        if distance < 1e-6:
                            sec.neighbors.append(sec2)
                if len(sections2) == 0:
                    continue
                first_sec = sections2[0]
                if not hasattr(sections2[0], 'neighbors'):
                    continue
                if len(sections2[0].neighbors) < 2:
                    continue
                prev = sections2[0].neighbors[-1]
                vertex_list = []
                sec = sections2[0]
                for sec in sections2:
                    sec.next_neighbor = True
                while_counter = 0
                # while sec.next_neighbor:
                while while_counter < len(sections2):
                    if sec == first_sec:
                        sec.next_neighbor = False
                    for ne in sec.neighbors:
                        if ne == prev:
                            continue
                        next = ne
                    vert = BRepAlgoAPI_Section(sec.Shape(), next.Shape())
                    vertex_list.append(vert)
                    prev = sec
                    sec = next
                    while_counter += 1
                    if while_counter == 100:
                        print("BROKE WHILE")
                        break
                if while_counter == 100:
                    continue
                vert_list2 = []
                for vert in vertex_list:
                    an_exp = TopExp_Explorer(vert.Shape(), TopAbs_VERTEX)
                    while an_exp.More():
                        vertex = topods_Vertex(an_exp.Current())
                        vert_list2.append(vertex)
                        an_exp.Next()
                if len(vert_list2) == 0:
                    continue
                vert_list2.append(vert_list2[0])
                if len(vert_list2) < 4:
                    continue
                if len(vert_list2) > 12:
                    continue
                # todo: check if all 2B bounds have been fixed yet
                # bound.bound_shape_cl = SpaceBoundary._make_face_from_vertex_list(vert_list2)

                try:
                    bound.bound_shape_cl = SpaceBoundary._make_face_from_vertex_list(vert_list2)
                except:
                    continue
                # bound.bound_shape_cl = self.fix_face(bound.bound_shape_cl)
                bound.bound_shape_cl = self.fix_shape(bound.bound_shape_cl)
                if bound.related_bound == None:
                    continue
                rel_bound = bound.related_bound
                area_bound = SpaceBoundary.get_bound_area(bound.bound_shape_cl)
                area_related = SpaceBoundary.get_bound_area(rel_bound.bound_shape_cl)
                if area_bound > area_related:
                    rel_bound.bound_shape_cl = bound.bound_shape_cl.Reversed()

                # if not hasattr(rel_bound, 'bound_neighbors_2b'):
                #   continue
            print('WAIT')

    @staticmethod
    def fix_face(face, tolerance=1e-3):
        fix = ShapeFix_Face(face)
        fix.SetMaxTolerance(tolerance)
        fix.Perform()
        return fix.Face()

    @staticmethod
    def fix_shape(shape, tolerance=1e-3):
        fix = ShapeFix_Shape(shape)
        fix.SetFixFreeShellMode(True)
        sf = fix.FixShellTool()
        fix.LimitTolerance(tolerance)
        fix.Perform()
        return fix.Shape()

    @staticmethod
    def _create_halfspaces(bound_shape, space_obj):
        try:
            halfspace = BRepPrimAPI_MakeHalfSpace(bound_shape, space_obj.space_center).Solid()
            print("Not a compound")
        except:
            an_exp = TopExp_Explorer(bound_shape, TopAbs_FACE)
            while an_exp.More():
                shape = topods_Face(an_exp.Current())
                an_exp.Next()
            halfspace = BRepPrimAPI_MakeHalfSpace(shape, space_obj.space_center).Solid()
        return halfspace

    def _move_bound_in_direction_of_normal(self, bound, move_dist, reversed=False):
        prod_vec = []
        move_dir = bound.bound_normal.Coord()
        if reversed:
            move_dir = bound.bound_normal.Reversed().Coord()
        for i in move_dir:
            prod_vec.append(move_dist * i)

        # move bound in direction of bound normal by move_dist
        trsf = gp_Trsf()
        coord = gp_XYZ(*prod_vec)
        vec = gp_Vec(coord)
        trsf.SetTranslation(vec)
        bound.bound_shape_cl = BRepBuilderAPI_Transform(bound.bound_shape, trsf).Shape()
        return trsf

    def _move_2b_bounds_to_centerline(self, inst_obj, trsf):
        """
        Moves neighbors (type 2b) of a space boundary to the centerline of the space boundary.
        Only moves the 2b neighbor, if the 2b boundary has the same orientation as the related bound.
        """
        if hasattr(inst_obj, 'bound_neighbors_2b'):
            for b_bound in inst_obj.bound_neighbors_2b:
                if not IdfObject._compare_direction_of_normals(inst_obj.bound_normal, b_bound.bound_normal):
                    continue
                if b_bound.thermal_zones[0] != inst_obj.thermal_zones[0]:
                    continue
                b_bound.bound_shape_cl = BRepBuilderAPI_Transform(b_bound.bound_shape, trsf).Shape()

    def _move_neighbors_to_centerline(self, inst_obj, trsf, first=False):
        """
        Moves virtual neighbors to centerline of this boundary, if virtual bound has same orientation as this boundary.
        """
        if hasattr(inst_obj, 'bound_neighbors'):
            for neighbor in inst_obj.bound_neighbors:
                if neighbor.bound_instance != None:
                    continue
                if not IdfObject._compare_direction_of_normals(inst_obj.bound_normal, neighbor.bound_normal):
                    continue
                if first:
                    if hasattr(neighbor, 'bound_shape_cl'):
                        continue
                neighbor.bound_shape_cl = BRepBuilderAPI_Transform(neighbor.bound_shape, trsf).Shape()
                if neighbor.related_bound is not None:
                    rel_dist = BRepExtrema_DistShapeShape(neighbor.bound_shape,
                                                          neighbor.related_bound.bound_shape,
                                                          Extrema_ExtFlag_MIN).Value()
                    if rel_dist > 1e-6:
                        continue
                    neighbor.related_bound.bound_shape_cl = neighbor.bound_shape_cl.Reversed()

    def _move_2b_neighbors_to_centerline(self, inst_obj, trsf, first=False):
        if inst_obj.bound_instance == None:
            return
        if hasattr(inst_obj, 'bound_neighbors_2b'):
            for b_bound in inst_obj.bound_neighbors_2b:
                for neighbor2 in b_bound.bound_neighbors:
                    if neighbor2.bound_instance != None:
                        continue
                    if neighbor2 == inst_obj:
                        continue
                    if first:
                        if hasattr(neighbor2, 'bound_shape_cl'):
                            continue
                    check2 = IdfObject._compare_direction_of_normals(inst_obj.bound_normal,
                                                                     neighbor2.bound_normal)
                    if not check2:
                        continue
                    neighbor2.bound_shape_cl = BRepBuilderAPI_Transform(neighbor2.bound_shape, trsf).Shape()
                    if neighbor2.related_bound is not None:
                        neighbor2.related_bound.bound_shape_cl = neighbor2.bound_shape_cl.Reversed()
                    return

    def _move_external_bounds_to_centerline(self, inst_obj):
        """
        Move external space boundaries (non-virtual) to outer face of bound_instance.
        """
        continue_flag = True
        if (inst_obj.is_external and inst_obj.physical):
            if hasattr(inst_obj, 'related_parent_bound'):
                return continue_flag
            center_shape = BRepBuilderAPI_MakeVertex(inst_obj.thermal_zones[0].space_center).Shape()
            center_dist = BRepExtrema_DistShapeShape(
                inst_obj.bound_shape,
                center_shape,
                Extrema_ExtFlag_MIN
            ).Value()
            if hasattr(inst_obj.bound_instance, 'thickness'):
                thickness = inst_obj.bound_instance.thickness
            elif hasattr(inst_obj.bound_instance, 'layers') \
                    and inst_obj.bound_instance.layers is not None \
                    and hasattr(inst_obj.bound_instance.layers[0], 'thickness'):
                thickness = inst_obj.bound_instance.layers[0].thickness
            else:
                thickness = 0.2
            self._move_bound_in_direction_of_normal(inst_obj, thickness)

            # check if boundary has been moved correctly
            # and otherwise move again in reversed direction
            new_distance = BRepExtrema_DistShapeShape(
                inst_obj.bound_shape_cl,
                center_shape,
                Extrema_ExtFlag_MIN
            ).Value()
            if new_distance > center_dist:
                return continue_flag
            else:
                self._move_bound_in_direction_of_normal(inst_obj, thickness, reversed=True)
            return continue_flag

    def _move_bounds_to_centerline(self, instances):
        for inst in instances:
            if instances[inst].ifc_type != "IfcRelSpaceBoundary":
                continue
            inst_obj = instances[inst]
            continue_flag = self._move_external_bounds_to_centerline(inst_obj)
            if continue_flag:
                continue

            if not hasattr(inst_obj, 'related_bound'):
                continue
            if inst_obj.related_bound is None:
                continue

            distance = BRepExtrema_DistShapeShape(inst_obj.bound_shape, inst_obj.related_bound.bound_shape,
                                                  Extrema_ExtFlag_MIN).Value()

            if hasattr(inst_obj, 'bound_shape_cl'):
                continue

            half_dist = distance / 2
            trsf = self._move_bound_in_direction_of_normal(inst_obj, half_dist)
            self._move_2b_bounds_to_centerline(inst_obj, trsf)
            self._move_neighbors_to_centerline(inst_obj, trsf, first=False)
            self._move_2b_neighbors_to_centerline(inst_obj, trsf, first=False)

            # check if boundary has been moved correctly
            # and otherwise move again in reversed direction
            new_distance = BRepExtrema_DistShapeShape(
                inst_obj.bound_shape_cl,
                inst_obj.related_bound.bound_shape,
                Extrema_ExtFlag_MIN
            ).Value()
            if new_distance < distance:
                continue
            else:
                trsf = self._move_bound_in_direction_of_normal(inst_obj, half_dist, reversed=True)
                self._move_2b_bounds_to_centerline(inst_obj, trsf)
                self._move_neighbors_to_centerline(inst_obj, trsf, first=False)
                self._move_2b_neighbors_to_centerline(inst_obj, trsf, first=False)

    def _fill_2b_gaps(self, instances):
        for inst in instances:
            if instances[inst].ifc_type != "IfcRelSpaceBoundary":
                continue
            bound = instances[inst]
            if not hasattr(bound, 'bound_shape_cl'):
                continue
            if not hasattr(bound, 'bound_neighbors_2b'):
                continue
            for b_bound in bound.bound_neighbors_2b:
                check2 = IdfObject._compare_direction_of_normals(bound.bound_normal, b_bound.bound_normal)
                if not check2:
                    continue
                for neighbor in b_bound.bound_neighbors:
                    if neighbor == bound:
                        continue
                    if not hasattr(neighbor, 'bound_shape_cl'):
                        continue
                    # if not bound.bound_instance == neighbor.bound_instance:
                    #     continue
                    sb_neighbor = neighbor
                    check1 = IdfObject._compare_direction_of_normals(bound.bound_normal, sb_neighbor.bound_normal)
                    if not (check1):
                        continue
                    distance = BRepExtrema_DistShapeShape(bound.bound_shape_cl, sb_neighbor.bound_shape_cl,
                                                          Extrema_ExtFlag_MIN).Value()
                    if distance < 1e-3:
                        continue
                    if distance > 0.4:
                        continue

                    neigh_normal = (sb_neighbor.bound_center - bound.bound_center)
                    neigh_normal.Normalize()
                    anExp = TopExp_Explorer(bound.bound_shape_cl, TopAbs_VERTEX)
                    result_vert = []
                    moved_vert_count = 0
                    while anExp.More():
                        prod_vec = []
                        vert = anExp.Current()
                        vertex = topods_Vertex(vert)
                        pnt_v1 = BRep_Tool.Pnt(vertex)
                        dist = BRepExtrema_DistShapeShape(vertex, sb_neighbor.bound_shape_cl,
                                                          Extrema_ExtFlag_MIN).Value()

                        if (dist - distance) ** 2 < 1e-2:
                            for i in neigh_normal.Coord():
                                prod_vec.append(i * dist / 2)
                            trsf = gp_Trsf()
                            coord = gp_XYZ(*prod_vec)
                            vec = gp_Vec(coord)
                            trsf.SetTranslation(vec)
                            pnt_v1.Transform(trsf)

                            result_vert.append(pnt_v1)
                            moved_vert_count += 1
                        else:
                            result_vert.append(pnt_v1)
                        anExp.Next()
                        anExp.Next()
                    result_vert.append(result_vert[0])
                    new_face1 = SpaceBoundary._make_faces_from_pnts(result_vert)

                    neigh_normal = neigh_normal.Reversed()
                    anExp = TopExp_Explorer(sb_neighbor.bound_shape_cl, TopAbs_VERTEX)
                    result_vert = []
                    while anExp.More():
                        prod_vec = []
                        vert = anExp.Current()
                        vertex = topods_Vertex(vert)
                        pnt_v1 = BRep_Tool.Pnt(vertex)
                        dist = BRepExtrema_DistShapeShape(vertex, bound.bound_shape_cl, Extrema_ExtFlag_MIN).Value()

                        if (dist - distance) ** 2 < 1e-2:
                            for i in neigh_normal.Coord():
                                prod_vec.append(i * dist / 2)
                            trsf = gp_Trsf()
                            coord = gp_XYZ(*prod_vec)
                            vec = gp_Vec(coord)
                            trsf.SetTranslation(vec)
                            pnt_v1.Transform(trsf)

                            result_vert.append(pnt_v1)
                            moved_vert_count += 1
                        else:
                            result_vert.append(pnt_v1)
                        anExp.Next()
                        anExp.Next()
                    result_vert.append(result_vert[0])
                    new_face2 = SpaceBoundary._make_faces_from_pnts(result_vert)
                    new_dist = BRepExtrema_DistShapeShape(new_face1, new_face2, Extrema_ExtFlag_MIN).Value()
                    if new_dist > 1e-3:
                        continue
                    bound.bound_shape_cl = new_face1
                    sb_neighbor.bound_shape_cl = new_face2

                    if bound.related_bound is not None:
                        if not hasattr(bound.related_bound, 'bound_shape_cl'):
                            bound.related_bound.bound_shape_cl = bound.bound_shape_cl.Reversed()
                        area_bound = SpaceBoundary.get_bound_area(bound.bound_shape_cl)
                        area_related = SpaceBoundary.get_bound_area(bound.related_bound.bound_shape_cl)
                        if area_bound > area_related:
                            bound.related_bound.bound_shape_cl = bound.bound_shape_cl.Reversed()
                    if sb_neighbor.related_bound is not None:
                        if not hasattr(sb_neighbor.related_bound, 'bound_shape_cl'):
                            sb_neighbor.related_bound.bound_shape_cl = sb_neighbor.bound_shape_cl.Reversed()
                            continue
                        area_bound = SpaceBoundary.get_bound_area(sb_neighbor.bound_shape_cl)
                        area_related = SpaceBoundary.get_bound_area(sb_neighbor.related_bound.bound_shape_cl)
                        if area_bound > area_related:
                            sb_neighbor.related_bound.bound_shape_cl = sb_neighbor.bound_shape_cl.Reversed()
                            continue
                    # todo: compute new area for bound_shape_cl and compare to area of related bound
                    # todo: assign reversed bound_shape_cl to related bound if area of related bound is smaller

    def _export_geom_to_idf(self, instances, idf):
        for inst in instances:
            if instances[inst].ifc_type != "IfcRelSpaceBoundary":
                continue
            inst_obj = instances[inst]
            idfp = IdfObject(inst_obj, idf)
            if idfp.skip_bound:
                # idf.popidfobject(idfp.key, -1)
                self.logger.warning("Boundary with the GUID %s (%s) is skipped (due to missing boundary conditions)!",
                                    idfp.name, idfp.surface_type)
                continue
        for inst in instances:
            if instances[inst].ifc_type != "IfcSpace":
                continue
            bound_obj = instances[inst]
            if not hasattr(bound_obj, "space_boundaries_2B"):
                continue
            for b_bound in bound_obj.space_boundaries_2B:
                idfp = IdfObject(b_bound, idf)
                if idfp.skip_bound:
                    # idf.popidfobject(idfp.key, -1)
                    self.logger.warning(
                        "Boundary with the GUID %s (%s) is skipped (due to missing boundary conditions)!", idfp.name,
                        idfp.surface_type)
                    continue

    def _export_to_stl_for_cfd(self, instances, idf):
        self.logger.info("Export STL for CFD")
        stl_name = idf.idfname.replace('.idf', '')
        stl_name = stl_name.replace(str(self.paths.export), '')
        self.export_bounds_to_stl(instances, stl_name)
        self.export_bounds_per_space_to_stl(instances, stl_name)
        self.export_2B_bounds_to_stl(instances, stl_name)
        self.combine_stl_files(stl_name)
        self.export_space_bound_list(instances)

    @staticmethod
    def export_space_bound_list(instances, paths):
        stl_dir = str(paths.export)
        space_bound_df = pd.DataFrame(columns=["space_id", "bound_ids"])
        for inst in instances:
            if instances[inst].ifc_type != "IfcSpace":
                continue
            space = instances[inst]
            bound_names = []
            for bound in space.space_boundaries:
                bound_names.append(bound.guid)
            space_bound_df = space_bound_df.append({'space_id': space.guid, 'bound_ids': bound_names},
                                                   ignore_index=True)
        space_bound_df.to_csv(stl_dir + "space_bound_list.csv")

    @staticmethod
    def combine_stl_files(stl_name, paths):
        stl_dir = str(paths.export)
        with open(stl_dir + stl_name + "_combined_STL.stl", 'wb+') as output_file:
            for i in os.listdir(stl_dir + 'STL/'):
                if os.path.isfile(os.path.join(stl_dir + 'STL/', i)) and (stl_name + "_cfd_") in i:
                    sb_mesh = mesh.Mesh.from_file(stl_dir + 'STL/' + i)
                    mesh_name = i.split("_", 1)[-1]
                    mesh_name = mesh_name.replace(".stl", "")
                    mesh_name = mesh_name.replace("$", "___")
                    sb_mesh.save(mesh_name, output_file, mode=stl.Mode.ASCII)

    @staticmethod
    def combine_space_stl_files(stl_name, space_name, paths):
        stl_dir = str(paths.export)
        os.makedirs(os.path.dirname(stl_dir + "space_stl/"), exist_ok=True)

        with open(stl_dir + "space_stl/" + "space_" + space_name + ".stl", 'wb+') as output_file:
            for i in os.listdir(stl_dir + 'STL/' + space_name + "/"):
                if os.path.isfile(os.path.join(stl_dir + 'STL/' + space_name + "/", i)) and (stl_name + "_cfd_") in i:
                    sb_mesh = mesh.Mesh.from_file(stl_dir + 'STL/' + i)
                    mesh_name = i.split("_", 1)[-1]
                    mesh_name = mesh_name.replace(".stl", "")
                    mesh_name = mesh_name.replace("$", "___")
                    sb_mesh.save(mesh_name, output_file, mode=stl.Mode.ASCII)

    @staticmethod
    def _init_idf(paths):
        """
        Initialize the idf with general idf settings and set default weather data.
        :return:
        """
        # path = '/usr/local/EnergyPlus-9-2-0/'
        # path = '/usr/local/EnergyPlus-9-3-0/'
        # path = f'/usr/local/EnergyPlus-{ExportEP.ENERGYPLUS_VERSION}/'
        path = f'D:/04_Programme/EnergyPlus-{ExportEP.ENERGYPLUS_VERSION}/'
        IDF.setiddname(path + 'Energy+.idd')
        idf = IDF(path + "ExampleFiles/Minimal.idf")
        idf.idfname = str(paths.export / 'temp.idf')
        schedules_idf = IDF(path + "DataSets/Schedules.idf")
        schedules = schedules_idf.idfobjects["Schedule:Compact".upper()]
        sch_typelim = schedules_idf.idfobjects["ScheduleTypeLimits".upper()]
        for s in schedules:
            idf.copyidfobject(s)
        for t in sch_typelim:
            idf.copyidfobject(t)
        idf.epw = str(paths.root / 'resources/DEU_NW_Aachen.105010_TMYx.epw')
        return idf

    def _get_ifc_spaces(self, instances):
        """
        Extracts ifc spaces from an instance dictionary while also unpacking spaces from aggregated thermal zones.
        :param instances: The instance dictionary
        :return: A list of ifc spaces
        """
        unpacked_instances = []
        for instance in instances.values():
            if isinstance(instance, Aggregated_ThermalZone):
                unpacked_instances.extend(instance.elements)
            elif instance.ifc_type == "IfcSpace":
                unpacked_instances.append(instance)
        return unpacked_instances

    def _init_zone(self, instances, idf):
        """
        Creates one idf zone per space and initializes with default HVAC Template
        :param idf: idf file object
        :param stat: HVAC Template
        :param space: Space (created from IfcSpace)
        :return: idf file object, idf zone object
        """
        stat_name = "default"
        stat_default = self._set_hvac_template(idf, name=stat_name, heating_sp=20, cooling_sp=25)
        for instance in self._get_ifc_spaces(instances):
            space = instance
            space.storey = elements.Storey(space.get_storey())
            room, room_key = self._get_room_from_zone_dict(key=space.ifc.LongName)
            stat_name = "STATS " + room_key[0].replace(",", "")
            if idf.getobject("HVACTEMPLATE:THERMOSTAT", stat_name) is None:
                stat = self._set_day_hvac_template(idf, stat_name, room, room_key)
            else:
                stat = idf.getobject("HVACTEMPLATE:THERMOSTAT", stat_name)
                # stat_name = "Heat_" + str(space.t_set_heat) + "_Cool_" + str(space.t_set_cool)
                # if idf.getobject("HVACTEMPLATE:THERMOSTAT", "STAT_"+stat_name) is None:
                #     stat = self._set_hvac_template(idf, name=stat_name, heating_sp=space.t_set_heat, cooling_sp=space.t_set_cool)
                # else:
                #     stat = idf.getobject("HVACTEMPLATE:THERMOSTAT", "STAT_"+stat_name)
                # else:
                #     stat = stat_default

            zone = idf.newidfobject(
                'ZONE',
                Name=space.ifc.GlobalId,
                Volume=space.space_volume
            )
            cooling_availability = "On"
            heating_availability = "On"

            # if room['with_heating']:
            #     heating_availability = "On"
            # else:
            #     heating_availability = "Off"
            # if room['with_cooling']:
            #     cooling_availability = "On"
            # else:
            #     cooling_availability = "Off"

            idf.newidfobject(
                "HVACTEMPLATE:ZONE:IDEALLOADSAIRSYSTEM",
                Zone_Name=zone.Name,
                Template_Thermostat_Name=stat.Name,
                Heating_Availability_Schedule_Name=heating_availability,
                Cooling_Availability_Schedule_Name=cooling_availability
            )

    @staticmethod
    def _init_zonelist(idf, name=None, zones_in_list=None):
        if zones_in_list is None:
            idf_zones = idf.idfobjects["ZONE"]
            if len(idf_zones) > 20:
                return
        else:
            all_idf_zones = idf.idfobjects["ZONE"]
            idf_zones = [zone for zone in all_idf_zones if zone.Name in zones_in_list]
            if len(idf_zones) == 0:
                return
        if name is None:
            name = "All_Zones"
        zs = {}
        for i, z in enumerate(idf_zones):
            zs.update({"Zone_" + str(i + 1) + "_Name": z.Name})
        idf.newidfobject("ZONELIST", Name=name, **zs)

    def _init_zonegroups(self, instances, idf):
        """
        Assign a zonegroup per storey
        :param instances:
        :param idf:
        :return:
        """
        storeys = []
        for inst in instances:
            if instances[inst].ifc_type == "IfcBuildingStorey":
                storeys.append(instances[inst])
                instances[inst].spaces = []
        for inst in instances:
            if instances[inst].ifc_type != "IfcSpace":
                continue
            space = instances[inst]
            for st in storeys:
                if st.guid == space.storey.guid:
                    st.spaces.append(space)
        for st in storeys:
            space_ids = []
            for space in st.spaces:
                space_ids.append(space.guid)
            self._init_zonelist(idf, name=st.name, zones_in_list=space_ids)
            print(st.name, space_ids)
        zonelists = [zlist for zlist in idf.idfobjects["ZONELIST"] if zlist.Name != "All_Zones"]

        for zlist in zonelists:
            idf.newidfobject("ZONEGROUP",
                             Name=zlist.Name,
                             Zone_List_Name=zlist.Name,
                             Zone_List_Multiplier=1
                             )

    def _get_bs2021_materials_and_constructions(self, idf, year=2008, ctype="heavy", wtype=["Alu", "Waermeschutz", "zwei"]):
        materials = []
        mt_path = self.paths.root / 'MaterialTemplates/MaterialTemplates.json'
        be_path = self.paths.root / 'MaterialTemplates/TypeBuildingElements.json'
        with open(mt_path) as json_file:
            mt_file = json.load(json_file)
        with open(be_path) as json_file:
            be_file = json.load(json_file)

        be_dict = dict([k for k in be_file.items() if type(k[1]) == dict])
        applicable_dict = {k: v for k, v in be_dict.items() if
                           (v['construction_type'] == ctype and v['building_age_group'][0] <= year <=
                            v['building_age_group'][1])}
        window_dict = {k: v for k, v in be_dict.items() if
                       (all(p in v['construction_type'] for p in wtype) and
                        v['building_age_group'][0] <= year <= v['building_age_group'][1])}
        window = window_dict.get(list(window_dict)[0])
        window_materials = [*list(*self._set_construction_elem(window, "BS Exterior Window", idf)), window['g_value']]
        door = list({k: v for k, v in [k for k in mt_file.items() if type(k[1]) == dict] if (v['name'] == 'hardwood')})[
            0]
        idf.newidfobject("CONSTRUCTION",
                         Name="BS Door",
                         Outside_Layer=mt_file[door]['name']
                         )
        materials.extend([(door, 0.04)])
        outer_wall = applicable_dict.get([k for k in applicable_dict.keys() if "OuterWall" in k][0])
        materials.extend(self._set_construction_elem(outer_wall, "BS Exterior Wall", idf))
        inner_wall = applicable_dict.get([k for k in applicable_dict.keys() if "InnerWall" in k][0])
        materials.extend(self._set_construction_elem(inner_wall, "BS Interior Wall", idf))
        ground_floor = applicable_dict.get([k for k in applicable_dict.keys() if "GroundFloor" in k][0])
        materials.extend(self._set_construction_elem(ground_floor, "BS Ground Floor", idf))
        floor = applicable_dict.get([k for k in applicable_dict.keys() if "Floor" in k][0])
        materials.extend(self._set_construction_elem(floor, "BS Interior Floor", idf))
        ceiling = applicable_dict.get([k for k in applicable_dict.keys() if "Ceiling" in k][0])
        materials.extend(self._set_construction_elem(ceiling, "BS Ceiling", idf))
        roof = applicable_dict.get([k for k in applicable_dict.keys() if "Roof" in k][0])
        materials.extend(self._set_construction_elem(roof, "BS Flat Roof", idf))
        for mat in materials:
            self._set_material_elem(mt_file[mat[0]], mat[1], idf)
        self._set_window_material_elem(mt_file[window_materials[0]], window_materials[1], window_materials[2], idf)
        idf.newidfobject("CONSTRUCTION:AIRBOUNDARY",
                         Name='Air Wall',
                         Solar_and_Daylighting_Method='GroupedZones',
                         Radiant_Exchange_Method='GroupedZones',
                         Air_Exchange_Method='SimpleMixing',
                         Simple_Mixing_Air_Changes_per_Hour=0.5,
                         )
        idf.newidfobject("WINDOWPROPERTY:FRAMEANDDIVIDER",
                         Name="Default",
                         # Frame_Width=0.095,
                         # Frame_Conductance=3,
                         Outside_Reveal_Solar_Absorptance=0.7,
                         Inside_Reveal_Solar_Absorptance=0.7,
                         Divider_Width=0.1,
                         Number_of_Horizontal_Dividers=2,
                         Number_of_Vertical_Dividers=2,
                         Divider_Conductance=3
                         )

    def _set_construction_elem(self, elem, name, idf):
        layer = elem.get('layer')
        outer_layer = layer.get(list(layer)[-1])
        other_layer_list = list(layer)[:-1]
        other_layer_list.reverse()
        other_layers = {}
        for i, l in enumerate(other_layer_list):
            lay = layer.get(l)
            other_layers.update({'Layer_' + str(i + 2): lay['material']['name']})

        idf.newidfobject("CONSTRUCTION",
                         Name=name,
                         Outside_Layer=outer_layer['material']['name'],
                         **other_layers
                         )
        materials = [(layer.get(k)['material']['material_id'], layer.get(k)['thickness']) for k in layer.keys()]
        return materials

    def _set_material_elem(self, mat_dict, thickness, idf):
        if idf.getobject("MATERIAL", mat_dict['name']) != None:
            return
        specific_heat = mat_dict['heat_capac'] * 1000  # *mat_dict['density']*thickness
        if specific_heat < 100:
            specific_heat = 100
        idf.newidfobject("MATERIAL",
                         Name=mat_dict['name'],
                         Roughness="MediumRough",
                         Thickness=thickness,
                         Conductivity=mat_dict['thermal_conduc'],
                         Density=mat_dict['density'],
                         Specific_Heat=specific_heat
                         )

    def _set_window_material_elem(self, mat_dict, thickness, g_value, idf):
        if idf.getobject("WINDOWMATERIAL:SIMPLEGLAZINGSYSTEM", mat_dict['name']) != None:
            return
        idf.newidfobject("WINDOWMATERIAL:SIMPLEGLAZINGSYSTEM",
                         Name=mat_dict['name'],
                         UFactor=1 / (0.04 + thickness / mat_dict['thermal_conduc'] + 0.13),
                         Solar_Heat_Gain_Coefficient=g_value,
                         # Visible_Transmittance=0.8    # optional
                         )

    def _get_room_from_zone_dict(self, key):
        zone_dict = {
            "Schlafzimmer": "Bed room",
            "Wohnen": "Living",
            "Galerie": "Living",
            "Küche": "Living",
            "Flur": "Traffic area",
            "Buero": "Single office",
            "Besprechungsraum": 'Meeting, Conference, seminar',
            "Seminarraum": 'Meeting, Conference, seminar',
            "Technikraum": "Stock, technical equipment, archives",
            "Dachboden": "Traffic area",
            "WC": "WC and sanitary rooms in non-residential buildings",
            "Bad": "WC and sanitary rooms in non-residential buildings",
            "Labor": "Laboratory"
        }
        uc_path = Path(bim2sim.__file__).parent.parent.parent / 'PluginEnergyPlus' / 'data' / 'UseConditions.json'
        # uc_path = self.paths.root / 'MaterialTemplates/UseConditions.json' #todo: use this file (error in people?)
        with open(uc_path) as json_file:
            uc_file = json.load(json_file)
        room_key = []
        if key is not None:
            room_key = [v for k, v in zone_dict.items() if k in key]
        if not room_key:
            room_key = ['Single office']
        room = dict([k for k in uc_file.items() if type(k[1]) == dict])[room_key[0]]
        return room, room_key

    def _set_people(self, idf, name, zone_name, room, room_key, method='area'):
        schedule_name = "Schedule " + "People " + room_key[0].replace(',', '')
        profile_name = 'persons_profile'
        self._set_day_week_year_schedule(idf, room, profile_name, schedule_name)
        # set default activity schedule
        if idf.getobject("SCHEDULETYPELIMITS", "Any Number") is None:
            idf.newidfobject("SCHEDULETYPELIMITS", Name="Any Number")
        activity_schedule_name = "Schedule Activity " + str(room['fixed_heat_flow_rate_persons'])
        if idf.getobject("SCHEDULE:COMPACT", activity_schedule_name) is None:
            idf.newidfobject("SCHEDULE:COMPACT",
                             Name=activity_schedule_name,
                             Schedule_Type_Limits_Name="Any Number",
                             Field_1="Through: 12/31",
                             Field_2="For: Alldays",
                             Field_3="Until: 24:00",
                             Field_4=room['fixed_heat_flow_rate_persons']  # in W/Person
                             )  # other method for Field_4 (not used here) ="persons_profile"*"activity_degree_persons"*58,1*1,8 (58.1 W/(m2*met), 1.8m2/Person)

        if type(room['persons']) == dict:
            num_people = room['persons']['/'][0] / room['persons']['/'][1]
        else:
            num_people = room['persons']
        people = idf.newidfobject(
            "PEOPLE",
            Name=name,
            Zone_or_ZoneList_Name=zone_name,
            Number_of_People_Calculation_Method="People/Area",
            People_per_Zone_Floor_Area=num_people,
            Activity_Level_Schedule_Name=activity_schedule_name,
            Number_of_People_Schedule_Name=schedule_name,
            Fraction_Radiant=room['ratio_conv_rad_persons']
        )

    def _set_day_week_year_schedule(self, idf, room, profile_name, schedule_name):
        if idf.getobject("SCHEDULE:DAY:HOURLY", name=schedule_name) == None:
            limits_name = 'Fraction'
            hours = {}
            if profile_name in {'heating_profile', 'cooling_profile'}:
                limits_name = 'Temperature'
            for i, l in enumerate(room[profile_name][:24]):
                if profile_name in {'heating_profile', 'cooling_profile'}:
                    if room[profile_name][i] > 270:
                        room[profile_name][i] = room[profile_name][i] - 273.15
                    # set cooling profile manually to 25°C, #bs2021
                    if profile_name == 'cooling_profile':
                        room[profile_name][i] = 25
                hours.update({'Hour_' + str(i + 1): room[profile_name][i]})
            idf.newidfobject("SCHEDULE:DAY:HOURLY", Name=schedule_name, Schedule_Type_Limits_Name=limits_name, **hours)
        if idf.getobject("SCHEDULE:WEEK:COMPACT", name=schedule_name) == None:
            idf.newidfobject("SCHEDULE:WEEK:COMPACT", Name=schedule_name, DayType_List_1="AllDays",
                             ScheduleDay_Name_1=schedule_name)
        if idf.getobject("SCHEDULE:YEAR", name=schedule_name) == None:
            idf.newidfobject("SCHEDULE:YEAR", Name=schedule_name,
                             Schedule_Type_Limits_Name=limits_name,
                             ScheduleWeek_Name_1=schedule_name,
                             Start_Month_1=1,
                             Start_Day_1=1,
                             End_Month_1=12,
                             End_Day_1=31)

    def _set_equipment(self, idf, name, zone_name, room, room_key, method='area'):
        schedule_name = "Schedule " + "Equipment " + room_key[0].replace(',', '')
        profile_name = 'machines_profile'
        self._set_day_week_year_schedule(idf, room, profile_name, schedule_name)
        idf.newidfobject(
            "ELECTRICEQUIPMENT",
            Name=name,
            Zone_or_ZoneList_Name=zone_name,
            Schedule_Name=schedule_name,  # Max: Define new Schedule:Compact based on "machines_profile"
            Design_Level_Calculation_Method="Watts/Area",
            Watts_per_Zone_Floor_Area=room['machines']  # Max: "machines"
            # Max: add "Fraction_Radiant" = "ratio_conv_rad_machines"
        )

    def _set_lights(self, idf, name, zone_name, room, room_key, method='area'):
        # TODO: Define lighting parameters based on IFC (and User-Input otherwise)
        schedule_name = "Schedule " + "Lighting " + room_key[0].replace(',', '')
        profile_name = 'lighting_profile'
        self._set_day_week_year_schedule(idf, room, profile_name, schedule_name)
        mode = "Watts/Area"
        watts_per_zone_floor_area = room['lighting_power']  # Max: "lighting_power"
        return_air_fraction = 0.0
        fraction_radiant = 0.42  # cf. Table 1.28 in InputOutputReference EnergyPlus (Version 9.4.0), p. 506
        fraction_visible = 0.18  # Max: fractions do not match with .json Data. Maybe set by user-input later

        idf.newidfobject(
            "LIGHTS",
            Name=name,
            Zone_or_ZoneList_Name=zone_name,
            Schedule_Name=schedule_name,
            Design_Level_Calculation_Method=mode,
            Watts_per_Zone_Floor_Area=watts_per_zone_floor_area,
            Return_Air_Fraction=return_air_fraction,
            Fraction_Radiant=fraction_radiant,
            Fraction_Visible=fraction_visible
        )

    @staticmethod
    def _set_infiltration(idf, name, zone_name, room, room_key):
        idf.newidfobject(
            "ZONEINFILTRATION:DESIGNFLOWRATE",
            Name=name,
            Zone_or_ZoneList_Name=zone_name,
            Schedule_Name="Continuous",
            # Max: if "use_constant_infiltration"==True (this default continuous schedule seems to be constant anyways")
            Design_Flow_Rate_Calculation_Method="AirChanges/Hour",
            Air_Changes_per_Hour=room['infiltration_rate']  # Max: infiltration_rate
        )

    def _set_day_hvac_template(self, idf, name, room, room_key):
        clg_schedule_name = ''
        htg_schedule_name = "Schedule " + "Heating " + room_key[0].replace(',', '')
        self._set_day_week_year_schedule(idf, room, 'heating_profile', htg_schedule_name)

        # if room['with_cooling']:
        clg_schedule_name = "Schedule " + "Cooling " + room_key[0].replace(',', '')
        self._set_day_week_year_schedule(idf, room, 'cooling_profile', clg_schedule_name)
        stat = idf.newidfobject(
            "HVACTEMPLATE:THERMOSTAT",
            Name=name,
            Heating_Setpoint_Schedule_Name=htg_schedule_name,
            Cooling_Setpoint_Schedule_Name=clg_schedule_name  # Max: only if "with_cooling"==True
        )
        return stat

    def _set_hvac_template(self, idf, name, heating_sp, cooling_sp, mode='setback'):
        """
        Set default HVAC Template
        :param idf: idf file object
        :return: stat (HVAC Template)
        """
        if cooling_sp < 20:
            cooling_sp = 26
        elif cooling_sp < 24:
            cooling_sp = 23

        setback_htg = 18  # Max: "T_threshold_heating"
        setback_clg = 26  # Max: "T_threshold_cooling"

        # ensure setback temperature actually performs a setback on temperature
        if setback_htg > heating_sp:
            setback_htg = heating_sp
        if setback_clg < cooling_sp:
            setback_clg = cooling_sp

        if mode == "setback":
            htg_alldays = self._define_schedule_part('Alldays', [('5:00', setback_htg), ('21:00', heating_sp),
                                                                 ('24:00', setback_htg)])
            clg_alldays = self._define_schedule_part('Alldays', [('5:00', setback_clg), ('21:00', cooling_sp),
                                                                 ('24:00', setback_clg)])
            htg_name = "H_SetBack_" + str(heating_sp)
            clg_name = "C_SetBack_" + str(cooling_sp)
            if idf.getobject("SCHEDULE:COMPACT", htg_name) is None:
                htg_sched = self._write_schedule(idf, htg_name, [htg_alldays, ])
            else:
                htg_sched = idf.getobject("SCHEDULE:COMPACT", htg_name)
            if idf.getobject("SCHEDULE:COMPACT", clg_name) is None:  # Max: only if "with_cooling"==True
                clg_sched = self._write_schedule(idf, clg_name, [clg_alldays, ])
            else:
                clg_sched = idf.getobject("SCHEDULE:COMPACT", clg_name)
            stat = idf.newidfobject(
                "HVACTEMPLATE:THERMOSTAT",
                Name="STAT_" + name,
                Heating_Setpoint_Schedule_Name=htg_name,
                Cooling_Setpoint_Schedule_Name=clg_name,  # Max: only if "with_cooling"==True
            )

        if mode == "constant":
            stat = idf.newidfobject(
                "HVACTEMPLATE:THERMOSTAT",
                Name="STAT_" + name,
                Constant_Heating_Setpoint=heating_sp,
                Constant_Cooling_Setpoint=cooling_sp,
            )
        return stat

    @staticmethod
    def _write_schedule(idf, sched_name, sched_part_list):
        """
        Write schedule from list of schedule parts
        :param name: Name of the schedule
        :param sched_part_list: List of schedule parts
        :return:
        """
        sched_list = {}
        field_count = 1
        for parts in sched_part_list:
            field_count += 1
            sched_list.update({'Field_' + str(field_count): 'For: ' + parts[0]})
            part = parts[1]
            for set in part:
                field_count += 1
                sched_list.update({'Field_' + str(field_count): 'Until: ' + str(set[0])})
                field_count += 1
                sched_list.update({'Field_' + str(field_count): str(set[1])})
        if idf.getobject("SCHEDULETYPELIMITS", "Temperature") is None:
            idf.newidfobject("SCHEDULETYPELIMITS", Name="Temperature")

        sched = idf.newidfobject(
            "SCHEDULE:COMPACT",
            Name=sched_name,
            Schedule_Type_Limits_Name="Temperature",
            Field_1="Through: 12/31",
            **sched_list
        )
        return sched

    @staticmethod
    def _define_schedule_part(days, til_time_temp):
        """
        Define part of a schedule
        :param days: string: Weekdays, Weekends, Alldays, AllOtherDays, Saturdays, Sundays, ...
        :param til_time_temp: List of tuples (until-time format 'h:mm' (24h) as str), temperature until this time in Celsius), e.g. (05:00, 18)
        :return:
        """
        return [days, til_time_temp]

    def _add_shadings(self, instances, idf):
        spatials = []
        for inst in instances:
            if instances[inst].ifc_type == None:
                spatials.append(instances[inst])

        pure_spatials = []
        for s in spatials:
            if hasattr(s, 'ifc'):
                if not hasattr(s.ifc, 'CorrespondingBoundary'):
                    continue
                if s.ifc.CorrespondingBoundary == None:
                    continue
                if s.ifc.CorrespondingBoundary.RelatingSpace.is_a('IfcSpace'):
                    continue
                pure_spatials.append(s)

        settings = ifcopenshell.geom.main.settings()
        settings.set(settings.USE_PYTHON_OPENCASCADE, True)
        settings.set(settings.USE_WORLD_COORDS, True)
        settings.set(settings.EXCLUDE_SOLIDS_AND_SURFACES, False)
        settings.set(settings.INCLUDE_CURVES, True)
        for s in pure_spatials:
            obj = idf.newidfobject('SHADING:BUILDING:DETAILED',
                                   Name=s.ifc.GlobalId,
                                   )
            shape = ifcopenshell.geom.create_shape(settings, s.ifc.ConnectionGeometry.SurfaceOnRelatingElement)
            space_shape = ifcopenshell.geom.create_shape(settings, s.ifc.RelatingSpace).geometry
            shape_val = TopoDS_Iterator(space_shape).Value()
            loc = shape_val.Location()
            shape.Move(loc)
            obj_pnts = IdfObject._get_points_of_face(shape)
            obj_coords = []
            for pnt in obj_pnts:
                co = tuple(round(p, 3) for p in pnt.Coord())
                obj_coords.append(co)
            obj.setcoords(obj_coords)
            # print("HOLD")
        # print("HOLD")

    @staticmethod
    def _set_simulation_control(idf):
        """
        Set simulation control parameters.
        :param idf: idf file object
        :return: idf file object
        """
        for sim_control in idf.idfobjects["SIMULATIONCONTROL"]:
            print("")
            # sim_control.Do_Zone_Sizing_Calculation = "Yes"
            sim_control.Do_System_Sizing_Calculation = "Yes"
            # sim_control.Do_Plant_Sizing_Calculation = "Yes"
            sim_control.Run_Simulation_for_Sizing_Periods = "No"
            sim_control.Run_Simulation_for_Weather_File_Run_Periods = "Yes"
        # return idf

    @staticmethod
    def _set_output_variables(idf):
        """
        Adds userdefined output variables to the idf file
        :param idf: idf file object
        :return: idf file object
        """
        out_control = idf.idfobjects['OUTPUTCONTROL:TABLE:STYLE']
        out_control[0].Column_Separator = 'CommaAndHTML'

        # remove all existing output variables with reporting frequency "Timestep"
        out_var = [v for v in idf.idfobjects['OUTPUT:VARIABLE']
                   if v.Reporting_Frequency.upper() == "TIMESTEP"]
        for var in out_var:
            idf.removeidfobject(var)

        idf.newidfobject(
            "OUTPUT:VARIABLE",
            Variable_Name="Zone Ideal Loads Supply Air Total Heating Energy",
            Reporting_Frequency="Hourly",
        )
        idf.newidfobject(
            "OUTPUT:VARIABLE",
            Variable_Name="Zone Ideal Loads Supply Air Total Cooling Energy",
            Reporting_Frequency="Hourly",
        )
        idf.newidfobject(
            "OUTPUT:VARIABLE",
            Variable_Name="Site Outdoor Air Drybulb Temperature",
            Reporting_Frequency="Hourly",
        )
        idf.newidfobject(
            "OUTPUT:VARIABLE",
            Variable_Name="Zone Mean Air Temperature",
            Reporting_Frequency="Hourly",
        )
        idf.newidfobject(
            "OUTPUT:VARIABLE",
            Variable_Name="Zone Operative Temperature",
            Reporting_Frequency="Hourly",
        )
        idf.newidfobject(
            "OUTPUT:VARIABLE",
            Variable_Name="Zone Infiltration Mass Flow Rate",
            Reporting_Frequency="Hourly",
        )
        idf.newidfobject(
            "OUTPUT:VARIABLE",
            Variable_Name="Zone People Occupant Count",
            Reporting_Frequency="Hourly",
        )
        idf.newidfobject(
            "OUTPUT:VARIABLE",
            Variable_Name="Zone People Convective Heating Rate",
            Reporting_Frequency="Hourly",
        )
        idf.newidfobject(
            "OUTPUT:VARIABLE",
            Variable_Name="Zone Electric Equipment Convective Heating Rate",
            Reporting_Frequency="Hourly",
        )
        idf.newidfobject(
            "OUTPUT:VARIABLE",
            Variable_Name="Zone Lights Convective Heating Rate",
            Reporting_Frequency="Hourly",
        )
        idf.newidfobject(
            "OUTPUT:VARIABLE",
            Variable_Name="Zone Ideal Loads Zone Sensible Cooling Rate",
            Reporting_Frequency="Hourly",
        )
        idf.newidfobject(
            "OUTPUT:VARIABLE",
            Variable_Name="Zone Ideal Loads Zone Sensible Heating Rate",
            Reporting_Frequency="Hourly",
        )
        idf.newidfobject(
            "OUTPUT:VARIABLE",
            Variable_Name="Zone Windows Total Heat Gain Rate",
            Reporting_Frequency="Hourly",
        )
        idf.newidfobject(
            "OUTPUT:VARIABLE",
            Variable_Name="Zone Windows Total Heat Gain Energy",
            Reporting_Frequency="Hourly",
        )
        idf.newidfobject(
            "OUTPUT:VARIABLE",
            Variable_Name="Zone Air Heat Balance Internal Convective Heat Gain Rate",
            Reporting_Frequency="Hourly",
        )
        idf.newidfobject(
            "OUTPUT:VARIABLE",
            Variable_Name="Zone Air Heat Balance Surface Convection Rate",
            Reporting_Frequency="Hourly",
        )
        idf.newidfobject(
            "OUTPUT:VARIABLE",
            Variable_Name="Zone Air Heat Balance Outdoor Air Transfer Rate",
            Reporting_Frequency="Hourly",
        )
        idf.newidfobject(
            "OUTPUT:VARIABLE",
            Variable_Name="Zone Air Heat Balance Air Energy Storage Rate",
            Reporting_Frequency="Hourly",
        )
        idf.newidfobject(
            "OUTPUT:VARIABLE",
            Variable_Name="Site Outdoor Air Humidity Ratio",
            Reporting_Frequency="Hourly",
        )
        idf.newidfobject(
            "OUTPUT:VARIABLE",
            Variable_Name="Site Outdoor Air Relative Humidity",
            Reporting_Frequency="Hourly",
        )
        idf.newidfobject(
            "OUTPUT:VARIABLE",
            Variable_Name="Site Outdoor Air Barometric Pressure",
            Reporting_Frequency="Hourly",
        )
        idf.newidfobject(
            "OUTPUT:VARIABLE",
            Variable_Name="Zone Mixing Current Density Volume Flow Rate",
            Reporting_Frequency="Hourly",
        )
        idf.newidfobject(
            "OUTPUT:VARIABLE",
            Variable_Name="Zone Mixing Sensible Heat Gain Rate",
            Reporting_Frequency="Hourly",
        )
        idf.newidfobject(
            "OUTPUT:VARIABLE",
            Variable_Name="Zone Air Relative Humidity",
            Reporting_Frequency="Hourly",
        )
        idf.newidfobject(
            "OUTPUT:VARIABLE",
            Variable_Name="Zone Air System Sensible Heating Energy",
            Reporting_Frequency="Hourly",
        )
        idf.newidfobject(
            "OUTPUT:VARIABLE",
            Variable_Name="Zone Air System Sensible Cooling Energy",
            Reporting_Frequency="Hourly",
        )
        idf.newidfobject(
            "OUTPUT:VARIABLE",
            Variable_Name="Zone Windows Total Transmitted Solar Radiation Energy",
            Reporting_Frequency="Hourly",
        )
        idf.newidfobject(
            "OUTPUT:VARIABLE",
            Variable_Name="Surface Window Heat Gain Energy",
            Reporting_Frequency="Hourly",
        )
        idf.newidfobject(
            "OUTPUT:VARIABLE",
            Variable_Name="Surface Inside Face Convection Heat Gain Energy",
            Reporting_Frequency="Hourly",
        )
        idf.newidfobject(
            "OUTPUT:VARIABLE",
            Variable_Name="Surface Outside Face Convection Heat Gain Energy",
            Reporting_Frequency="Hourly",
        )
        idf.newidfobject(
            "OUTPUT:VARIABLE",
            Variable_Name="Zone Opaque Surface Outside Face Conduction",
            Reporting_Frequency="Hourly",
        )
        idf.newidfobject(
            "OUTPUT:VARIABLE",
            Variable_Name="Zone Infiltration Sensible Heat Gain Energy",
            Reporting_Frequency="Hourly",
        )
        idf.newidfobject(
            "OUTPUT:VARIABLE",
            Variable_Name="Zone Infiltration Sensible Heat Loss Energy",
            Reporting_Frequency="Hourly",
        )
        idf.newidfobject(
            "OUTPUT:VARIABLE",
            Variable_Name="Zone Infiltration Standard Density Volume Flow Rate",
            Reporting_Frequency="Hourly",
        )
        idf.newidfobject(
            "OUTPUT:VARIABLE",
            Variable_Name="Zone Air Relative Humidity",
            Reporting_Frequency="Hourly",
        )
        # idf.newidfobject(
        #     "OUTPUT:VARIABLE",
        #     Variable_Name="Surface Inside Face Temperature",
        #     Reporting_Frequency="Hourly",
        # )
        idf.newidfobject(
            "OUTPUT:METER",
            Key_Name="Heating:EnergyTransfer",
            Reporting_Frequency="Hourly",
        )
        idf.newidfobject(
            "OUTPUT:METER",
            Key_Name="Cooling:EnergyTransfer",
            Reporting_Frequency="Hourly",
        )
        idf.newidfobject("OUTPUT:SURFACES:DRAWING",
                         Report_Type="DXF")
        idf.newidfobject("OUTPUT:DIAGNOSTICS",
                         Key_1="DisplayAdvancedReportVariables",
                         Key_2="DisplayExtraWarnings")
        return idf

    def _export_surface_areas(self, instances, idf):
        """ combines sets of area sums and exports to csv """
        area_df = pd.DataFrame(
            columns=["granularity", "ID", "long_name", "out_bound_cond", "area_wall", "area_ceiling", "area_floor",
                     "area_roof", "area_window", "area_door", "total_surface_area", "total_opening_area"])
        surf = [s for s in idf.idfobjects['BuildingSurface:Detailed'.upper()] if s.Construction_Name != 'Air Wall']
        glazing = [g for g in idf.idfobjects['FenestrationSurface:Detailed'.upper()]]
        area_df = self._append_set_of_area_sum(area_df, granularity="GLOBAL", guid="GLOBAL", long_name="GLOBAL",
                                               surface=surf, glazing=glazing)
        zones = [z for z in idf.idfobjects['zone'.upper()]]
        zone_names = [z.Name for z in zones]

        for z_name in zone_names:
            surf_zone = [s for s in surf if s.Zone_Name == z_name]
            surf_names = [s.Name for s in surf_zone]
            long_name = instances[z_name].ifc.LongName
            glazing_zone = [g for g in glazing for s_name in surf_names if g.Building_Surface_Name == s_name]
            area_df = self._append_set_of_area_sum(area_df, granularity="ZONE", guid=z_name, long_name=long_name,
                                                   surface=surf_zone, glazing=glazing_zone)
        area_df.to_csv(path_or_buf=str(self.paths.export) + "/area.csv")

    def _append_set_of_area_sum(self, area_df, granularity, guid, long_name, surface, glazing):
        """ generate set of area sums for a given granularity for outdoor, surface and adiabatic boundary conditions.
        Appends set to a given dataframe.
        """
        surf_outdoors = [s for s in surface if s.Outside_Boundary_Condition == "Outdoors"]
        surf_surface = [s for s in surface if s.Outside_Boundary_Condition == "Surface"]
        surf_adiabatic = [s for s in surface if s.Outside_Boundary_Condition == "Adiabatic"]
        glazing_outdoors = [g for g in glazing if g.Outside_Boundary_Condition_Object == ""]
        glazing_surface = [g for g in glazing if g.Outside_Boundary_Condition_Object != ""]
        glazing_adiabatic = []
        area_df = area_df.append([
            self._sum_of_surface_area(granularity=granularity, guid=guid, long_name=long_name, out_bound_cond="ALL",
                                      surface=surface, glazing=glazing),
            self._sum_of_surface_area(granularity=granularity, guid=guid, long_name=long_name,
                                      out_bound_cond="Outdoors",
                                      surface=surf_outdoors, glazing=glazing_outdoors),
            self._sum_of_surface_area(granularity=granularity, guid=guid, long_name=long_name, out_bound_cond="Surface",
                                      surface=surf_surface, glazing=glazing_surface),
            self._sum_of_surface_area(granularity=granularity, guid=guid, long_name=long_name,
                                      out_bound_cond="Adiabatic",
                                      surface=surf_adiabatic, glazing=glazing_adiabatic)
        ],
            ignore_index=True
        )
        return area_df

    @staticmethod
    def _sum_of_surface_area(granularity, guid, long_name, out_bound_cond, surface, glazing):
        """ generate row with sum of surface and opening areas to be appended to larger dataframe"""
        row = {
            "granularity": granularity,
            "ID": guid,
            "long_name": long_name,
            "out_bound_cond": out_bound_cond,
            "area_wall": sum(s.area for s in surface if s.Surface_Type == "Wall"),
            "area_ceiling": sum(s.area for s in surface if s.Surface_Type == "Ceiling"),
            "area_floor": sum(s.area for s in surface if s.Surface_Type == "Floor"),
            "area_roof": sum(s.area for s in surface if s.Surface_Type == "Roof"),
            "area_window": sum(g.area for g in glazing if g.Surface_Type == "Window"),
            "area_door": sum(g.area for g in glazing if g.Surface_Type == "Door"),
            "total_surface_area": sum(s.area for s in surface),
            "total_opening_area": sum(g.area for g in glazing)
        }
        return row

    def _export_space_info(self, instances, idf):
        space_df = pd.DataFrame(
            columns=["ID", "long_name", "space_center", "space_volume"])
        for inst in instances:
            if instances[inst].ifc_type != "IfcSpace":
                continue
            space = instances[inst]
            space_df = space_df.append([
                {
                    "ID": space.guid,
                    "long_name": space.ifc.LongName,
                    "space_center": space.space_center.XYZ().Coord(),
                    "space_volume": space.space_volume
                }],
                ignore_index=True
            )
        space_df.to_csv(path_or_buf=str(self.paths.export) + "/space.csv")

    def _export_boundary_report(self, instances, idf, ifc):
        bound_count = pd.DataFrame(
            columns=["IFC_SB_all", "IFC_SB_2a", "IFC_SB_2b",
                     "BIM2SIM_SB_2b",
                     "IDF_all", "IDF_all_B", "IDF_ADB", "IDF_SFB", "IDF_ODB", "IDF_GDB", "IDF_VTB", "IDF_all_F",
                     "IDF_ODF", "IDF_INF"])
        ifc_bounds = ifc.by_type('IfcRelSpaceBoundary')
        bounds_2b = [instances[inst] for inst in instances if instances[inst].__class__.__name__ == "SpaceBoundary2B"]
        idf_all_b = [s for s in idf.idfobjects["BUILDINGSURFACE:DETAILED"]]
        idf_adb = [s for s in idf.idfobjects["BUILDINGSURFACE:DETAILED"] if s.Outside_Boundary_Condition == "Adiabatic"]
        idf_sfb = [s for s in idf.idfobjects["BUILDINGSURFACE:DETAILED"] if s.Outside_Boundary_Condition == "Surface"]
        idf_odb = [s for s in idf.idfobjects["BUILDINGSURFACE:DETAILED"] if s.Outside_Boundary_Condition == "Outdoors"]
        idf_gdb = [s for s in idf.idfobjects["BUILDINGSURFACE:DETAILED"] if s.Outside_Boundary_Condition == "Ground"]
        idf_vtb = [s for s in idf.idfobjects["BUILDINGSURFACE:DETAILED"] if s.Construction_Name == "Air Wall"]
        idf_all_f = [f for f in idf.idfobjects["FENESTRATIONSURFACE:DETAILED"]]
        idf_odf = [f for f in idf.idfobjects["FENESTRATIONSURFACE:DETAILED"] if
                   f.Outside_Boundary_Condition_Object == '']
        idf_inf = [f for f in idf.idfobjects["FENESTRATIONSURFACE:DETAILED"] if
                   f.Outside_Boundary_Condition_Object != '']
        bound_count = bound_count.append([
            {
                "IFC_SB_all": len(ifc_bounds),
                "IFC_SB_2a": len([b for b in ifc_bounds if b.Description == "2a"]),
                "IFC_SB_2b": len([b for b in ifc_bounds if b.Description == "2b"]),
                "BIM2SIM_SB_2b": len(bounds_2b),
                "IDF_all": len(idf_all_b) + len(idf_all_f),
                "IDF_all_B": len(idf_all_b),
                "IDF_ADB": len(idf_adb),
                "IDF_SFB": len(idf_sfb),
                "IDF_ODB": len(idf_odb),
                "IDF_GDB": len(idf_gdb),
                "IDF_VTB": len(idf_vtb),
                "IDF_all_F": len(idf_all_f),
                "IDF_ODF": len(idf_odf),
                "IDF_INF": len(idf_inf)
            }],
            ignore_index=True
        )
        bound_count.to_csv(path_or_buf=str(self.paths.export) + "/bound_count.csv")

    @staticmethod
    def _get_neighbor_bounds(instances):
        for inst in instances:
            this_obj = instances[inst]
            if this_obj.ifc_type != 'IfcRelSpaceBoundary':
                continue
            neighbors = this_obj.bound_neighbors

    @staticmethod
    def _move_children_to_parents(instances):
        """move external opening boundaries to related parent boundary (e.g. wall)"""
        for inst in instances:
            if hasattr(instances[inst], 'related_parent_bound'):
                opening_obj = instances[inst]
                # only external openings need to be moved
                # all other are properly placed within parent boundary
                if opening_obj.is_external:
                    distance = BRepExtrema_DistShapeShape(
                        opening_obj.bound_shape,
                        opening_obj.related_parent_bound.bound_shape,
                        Extrema_ExtFlag_MIN
                    ).Value()
                    if distance < 0.001:
                        continue
                    prod_vec = []
                    for i in opening_obj.bound_normal.Coord():
                        prod_vec.append(distance * i)

                    # moves opening to parent boundary
                    trsf = gp_Trsf()
                    coord = gp_XYZ(*prod_vec)
                    vec = gp_Vec(coord)
                    trsf.SetTranslation(vec)

                    opening_obj.bound_shape_org = opening_obj.bound_shape
                    opening_obj.bound_shape = BRepBuilderAPI_Transform(opening_obj.bound_shape, trsf).Shape()

                    # check if opening has been moved to boundary correctly
                    # and otherwise move again in reversed direction
                    new_distance = BRepExtrema_DistShapeShape(
                        opening_obj.bound_shape,
                        opening_obj.related_parent_bound.bound_shape,
                        Extrema_ExtFlag_MIN
                    ).Value()
                    if new_distance > 1e-3:
                        prod_vec = []
                        op_normal = opening_obj.bound_normal.Reversed()
                        for i in op_normal.Coord():
                            prod_vec.append(new_distance * i)
                        trsf = gp_Trsf()
                        coord = gp_XYZ(*prod_vec)
                        vec = gp_Vec(coord)
                        trsf.SetTranslation(vec)
                        opening_obj.bound_shape = BRepBuilderAPI_Transform(opening_obj.bound_shape, trsf).Shape()
                    # update bound center attribute for new shape location
                    opening_obj.bound_center = SpaceBoundary.get_bound_center(opening_obj, 'bound_center')

    @staticmethod
    def _get_parents_and_children(instances):
        """get parent-children relationships between IfcElements (e.g. Windows, Walls)
        and the corresponding relationships of their space boundaries"""
        for inst in instances:
            inst_obj = instances[inst]
            inst_type = inst_obj.ifc_type
            if inst_type != 'IfcRelSpaceBoundary':
                continue
            if inst_obj.level_description != "2a":
                continue
            inst_obj_space = inst_obj.ifc.RelatingSpace
            b_inst = inst_obj.bound_instance
            if b_inst is None:
                continue
            # assign opening elems (Windows, Doors) to parents and vice versa
            if not hasattr(b_inst.ifc, 'HasOpenings'):
                continue
            if len(b_inst.ifc.HasOpenings) == 0:
                continue
            for opening in b_inst.ifc.HasOpenings:
                if hasattr(opening.RelatedOpeningElement, 'HasFillings'):
                    for fill in opening.RelatedOpeningElement.HasFillings:
                        opening_obj = b_inst.objects[fill.RelatedBuildingElement.GlobalId]
                        if not hasattr(b_inst, 'related_openings'):
                            setattr(b_inst, 'related_openings', [])
                        if opening_obj in b_inst.related_openings:
                            continue
                        b_inst.related_openings.append(opening_obj)
                        if not hasattr(opening_obj, 'related_parent'):
                            setattr(opening_obj, 'related_parent', [])
                        opening_obj.related_parent = b_inst
            # assign space boundaries of opening elems (Windows, Doors) to parents and vice versa
            if not hasattr(b_inst, 'related_openings'):
                continue
            if not hasattr(inst_obj, 'related_opening_bounds'):
                setattr(inst_obj, 'related_opening_bounds', [])
            for opening in b_inst.related_openings:
                for op_bound in opening.space_boundaries:
                    if op_bound.ifc.RelatingSpace == inst_obj_space:
                        if op_bound in inst_obj.related_opening_bounds:
                            continue
                        distance = BRepExtrema_DistShapeShape(
                            op_bound.bound_shape,
                            inst_obj.bound_shape,
                            Extrema_ExtFlag_MIN
                        ).Value()
                        if distance > 0.3:
                            continue
                        center_shape = BRepBuilderAPI_MakeVertex(gp_Pnt(op_bound.bound_center)).Shape()
                        center_dist = BRepExtrema_DistShapeShape(
                            inst_obj.bound_shape,
                            center_shape,
                            Extrema_ExtFlag_MIN
                        ).Value()
                        if center_dist > 0.3:
                            continue
                        inst_obj.related_opening_bounds.append(op_bound)
                        if not hasattr(op_bound, 'related_parent_bound'):
                            setattr(op_bound, 'related_parent_bound', [])
                            op_bound.related_parent_bound = inst_obj

    @staticmethod
    def _display_shape_of_space_boundaries(instances):
        """Display topoDS_shapes of space boundaries"""
        display, start_display, add_menu, add_function_to_menu = init_display()
        colors = ['blue', 'red', 'magenta', 'yellow', 'green', 'white', 'cyan']
        col = 0
        for inst in instances:
            if instances[inst].ifc_type == 'IfcRelSpaceBoundary':
                col += 1
                bound = instances[inst]
                if bound.bound_instance is None:
                    continue
                if bound.bound_instance.ifc_type != "IfcWallStandardCase":
                    pass
                try:
                    display.DisplayShape(bound.bound_shape, color=colors[(col - 1) % len(colors)])
                except:
                    continue
        display.FitAll()
        start_display()

    @staticmethod
    def _display_bound_normal_orientation(instances):
        display, start_display, add_menu, add_function_to_menu = init_display()
        col = 0
        for inst in instances:
            if instances[inst].ifc_type != 'IfcSpace':
                continue
            space = instances[inst]
            for bound in space.space_boundaries:
                face_towards_center = space.space_center.XYZ() - bound.bound_center
                face_towards_center.Normalize()
                dot = face_towards_center.Dot(bound.bound_normal)
                if dot > 0:
                    display.DisplayShape(bound.bound_shape, color="red")
                else:
                    display.DisplayShape(bound.bound_shape, color="green")
        display.FitAll()
        start_display()

    def export_bounds_to_stl(self, instances, stl_name):
        """
        This function exports a space to an idf file.
        :param idf: idf file object
        :param space: Space instance
        :param zone: idf zone object
        :return:
        """
        for inst in instances:
            if instances[inst].ifc_type != "IfcRelSpaceBoundary":
                continue
            inst_obj = instances[inst]
            if inst_obj.physical:
                name = inst_obj.ifc.GlobalId
                stl_dir = str(self.paths.root) + "/export/STL/"
                this_name = stl_dir + str(stl_name) + "_cfd_" + str(name) + ".stl"
                os.makedirs(os.path.dirname(stl_dir), exist_ok=True)

                inst_obj.cfd_face = inst_obj.bound_shape
                if hasattr(inst_obj, 'related_opening_bounds'):
                    for opening in inst_obj.related_opening_bounds:
                        inst_obj.cfd_face = BRepAlgoAPI_Cut(inst_obj.cfd_face, opening.bound_shape).Shape()
                triang_face = BRepMesh_IncrementalMesh(inst_obj.cfd_face, 1)
                # Export to STL
                stl_writer = StlAPI_Writer()
                stl_writer.SetASCIIMode(True)
                stl_writer.Write(triang_face.Shape(), this_name)

    def export_bounds_per_space_to_stl(self, instances, stl_name):
        """
        This function exports a space to an idf file.
        :param idf: idf file object
        :param space: Space instance
        :param zone: idf zone object
        :return:
        """
        for inst in instances:
            if instances[inst].ifc_type != "IfcSpace":
                continue
            space_obj = instances[inst]
            space_name = space_obj.ifc.GlobalId
            stl_dir = str(self.paths.root) + "/export/STL/" + space_name + "/"
            os.makedirs(os.path.dirname(stl_dir), exist_ok=True)
            for inst_obj in space_obj.space_boundaries:
                if not inst_obj.physical:
                    continue
                bound_name = inst_obj.ifc.GlobalId
                this_name = stl_dir + str(stl_name) + "_cfd_" + str(bound_name) + ".stl"
                inst_obj.cfd_face = inst_obj.bound_shape
                if hasattr(inst_obj, 'related_opening_bounds'):
                    for opening in inst_obj.related_opening_bounds:
                        inst_obj.cfd_face = BRepAlgoAPI_Cut(inst_obj.cfd_face, opening.bound_shape).Shape()
                triang_face = BRepMesh_IncrementalMesh(inst_obj.cfd_face, 1)
                # Export to STL
                stl_writer = StlAPI_Writer()
                stl_writer.SetASCIIMode(True)
                stl_writer.Write(triang_face.Shape(), this_name)
            self.combine_space_stl_files(stl_name, space_name)

    def _compute_2b_bound_gaps(self, instances):
        self.logger.info("Generate space boundaries of type 2B")
        inst_2b = dict()
        for inst in instances:
            if instances[inst].ifc_type != "IfcSpace":
                continue
            space_obj = instances[inst]
            space_obj.b_bound_shape = space_obj.space_shape
            for bound in space_obj.space_boundaries:
                if bound.bound_area.m == 0:
                    continue
                bound_prop = GProp_GProps()
                brepgprop_SurfaceProperties(space_obj.b_bound_shape, bound_prop)
                b_bound_area = bound_prop.Mass()
                if b_bound_area == 0:
                    continue
                distance = BRepExtrema_DistShapeShape(
                    space_obj.b_bound_shape,
                    bound.bound_shape,
                    Extrema_ExtFlag_MIN).Value()
                if distance > 1e-6:
                    continue
                space_obj.b_bound_shape = BRepAlgoAPI_Cut(space_obj.b_bound_shape, bound.bound_shape).Shape()
            faces = self.get_faces_from_shape(space_obj.b_bound_shape)
            inst_2b.update(self.create_2B_space_boundaries(faces, space_obj))
        instances.update(inst_2b)

    @staticmethod
    def _fix_surface_orientation(instances):
        """
        Fix orientation of space boundaries.
        Fix orientation of all surfaces but openings by sewing followed by disaggregation.
        Fix orientation of openings afterwards according to orientation of parent bounds.
        """
        for inst in instances:
            if instances[inst].ifc_type != 'IfcSpace':
                continue
            space = instances[inst]
            face_list = []
            for bound in space.space_boundaries:
                if hasattr(bound, 'related_parent_bound'):
                    continue
                exp = TopExp_Explorer(bound.bound_shape, TopAbs_FACE)
                face = exp.Current()
                face = topods_Face(face)
                face_list.append(face)
            if hasattr(space, 'space_boundaries_2B'):
                for bound in space.space_boundaries_2B:
                    exp = TopExp_Explorer(bound.bound_shape, TopAbs_FACE)
                    face = exp.Current()
                    face = topods_Face(face)
                    face_list.append(face)
            sew = BRepBuilderAPI_Sewing(0.0001)
            for fc in face_list:
                sew.Add(fc)
            sew.Perform()
            sewed_shape = sew.SewedShape()
            fixed_shape = sewed_shape
            p = GProp_GProps()
            brepgprop_VolumeProperties(fixed_shape, p)
            if p.Mass() < 0:
                fixed_shape.Complement()
            f_exp = TopExp_Explorer(fixed_shape, TopAbs_FACE)
            fixed_faces = []
            while f_exp.More():
                fixed_faces.append(topods_Face(f_exp.Current()))
                f_exp.Next()
            for fc in fixed_faces:
                an_exp = TopExp_Explorer(fc, TopAbs_FACE)
                a_face = an_exp.Current()
                face = topods_Face(a_face)
                surf = BRep_Tool.Surface(face)
                obj = surf
                assert obj.DynamicType().Name() == "Geom_Plane"
                plane = Handle_Geom_Plane_DownCast(surf)
                face_normal = plane.Axis().Direction().XYZ()
                p = GProp_GProps()
                brepgprop_SurfaceProperties(face, p)
                face_center = p.CentreOfMass().XYZ()
                complemented = False
                for bound in space.space_boundaries:
                    if (gp_Pnt(bound.bound_center).Distance(gp_Pnt(face_center)) > 1e-3):
                        continue
                    if ((bound.bound_area.m - p.Mass()) ** 2 < 0.01):
                        if fc.Orientation() == 1:
                            bound.bound_shape.Complement()
                            complemented = True
                        elif face_normal.Dot(bound.bound_normal) < 0:
                            bound.bound_shape.Complement()
                            complemented = True
                        if not complemented:
                            continue
                        # if hasattr(bound, 'bound_normal'):
                        #     del bound.__dict__['bound_normal']
                        if hasattr(bound, 'related_opening_bounds'):
                            op_bounds = bound.related_opening_bounds
                            for op in op_bounds:
                                op.bound_shape.Complement()
                                # if hasattr(op, 'bound_normal'):
                                #     del op.__dict__['bound_normal']
                        break
                if not hasattr(space, 'space_boundaries_2B'):
                    continue
                for bound in space.space_boundaries_2B:
                    if gp_Pnt(bound.bound_center).Distance(gp_Pnt(face_center)) < 1e-6:
                        bound.bound_shape = face
                        if hasattr(bound, 'bound_normal'):
                            del bound.__dict__['bound_normal']
                        break

    def export_2B_bounds_to_stl(self, instances, stl_name):
        for inst in instances:
            if instances[inst].ifc_type != "IfcSpace":
                continue
            space_obj = instances[inst]
            if not hasattr(space_obj, "b_bound_shape"):
                continue
            bound_prop = GProp_GProps()
            brepgprop_SurfaceProperties(space_obj.b_bound_shape, bound_prop)
            area = bound_prop.Mass()
            if area > 0:
                name = space_obj.ifc.GlobalId + "_2B"
                stl_dir = str(self.paths.root) + "/export/STL/"
                this_name = stl_dir + str(stl_name) + "_cfd_" + str(name) + ".stl"
                os.makedirs(os.path.dirname(stl_dir), exist_ok=True)
                triang_face = BRepMesh_IncrementalMesh(space_obj.b_bound_shape, 1)
                # Export to STL
                stl_writer = StlAPI_Writer()
                stl_writer.SetASCIIMode(True)
                stl_writer.Write(triang_face.Shape(), this_name)

    def create_2B_space_boundaries(self, faces, space_obj):
        settings = ifcopenshell.geom.main.settings()
        settings.set(settings.USE_PYTHON_OPENCASCADE, True)
        settings.set(settings.USE_WORLD_COORDS, True)
        settings.set(settings.EXCLUDE_SOLIDS_AND_SURFACES, False)
        settings.set(settings.INCLUDE_CURVES, True)
        inst_2b = dict()
        space_obj.space_boundaries_2B = []
        bound_obj = []
        for bound in space_obj.space_boundaries:
            if bound.bound_instance is not None:
                bi = bound.bound_instance.ifc
                bound.bound_instance.shape = ifcopenshell.geom.create_shape(settings, bi).geometry
                bound_obj.append(bound.bound_instance)
        for i, face in enumerate(faces):
            b_bound = SpaceBoundary2B()
            b_bound.bound_shape = face
            if b_bound.bound_area.m < 1e-6:
                continue
            b_bound.guid = space_obj.ifc.GlobalId + "_2B_" + str("%003.f" % (i + 1))
            b_bound.thermal_zones.append(space_obj)
            for instance in bound_obj:
                if hasattr(instance, 'related_parent'):
                    continue
                center_shape = BRepBuilderAPI_MakeVertex(gp_Pnt(b_bound.bound_center)).Shape()
                distance = BRepExtrema_DistShapeShape(center_shape, instance.shape, Extrema_ExtFlag_MIN).Value()
                if distance < 1e-3:
                    b_bound.bound_instance = instance
                    break
            space_obj.space_boundaries_2B.append(b_bound)
            inst_2b[b_bound.guid] = b_bound
            for bound in space_obj.space_boundaries:
                distance = BRepExtrema_DistShapeShape(bound.bound_shape, b_bound.bound_shape,
                                                      Extrema_ExtFlag_MIN).Value()
                if distance == 0:
                    b_bound.bound_neighbors.append(bound)
                    if not hasattr(bound, 'bound_neighbors_2b'):
                        bound.bound_neighbors_2b = []
                    bound.bound_neighbors_2b.append(b_bound)
        return inst_2b

    @staticmethod
    def get_faces_from_shape(b_bound_shape):
        faces = []
        an_exp = TopExp_Explorer(b_bound_shape, TopAbs_FACE)
        while an_exp.More():
            face = topods_Face(an_exp.Current())
            faces.append(face)
            an_exp.Next()
        return faces


class IdfObject():
    def __init__(self, inst_obj, idf):
        self.name = inst_obj.guid
        self.building_surface_name = None
        self.key = None
        self.out_bound_cond = ''
        self.out_bound_cond_obj = ''
        self.sun_exposed = ''
        self.wind_exposed = ''
        self.surface_type = None
        self.virtual_physical = None
        self.construction_name = None
        self.related_bound = inst_obj.related_bound
        self.skip_bound = False
        self.bound_shape = inst_obj.bound_shape
        if not hasattr(inst_obj.thermal_zones[0], 'guid'):
            self.skip_bound = True
            return
        self.zone_name = inst_obj.thermal_zones[0].guid
        if hasattr(inst_obj, 'related_parent_bound'):
            self.key = "FENESTRATIONSURFACE:DETAILED"
        else:
            self.key = "BUILDINGSURFACE:DETAILED"
        if hasattr(inst_obj, 'related_parent_bound'):
            self.building_surface_name = inst_obj.related_parent_bound.ifc.GlobalId
        self._map_surface_types(inst_obj)
        self._map_boundary_conditions(inst_obj)
        # todo: fix material definitions!
        # self._define_materials(inst_obj, idf)
        self._set_bs2021_construction_name()
        if self.construction_name == None:
            self._set_construction_name()
        obj = self._set_idfobject_attributes(idf)
        if obj is not None:
            self._set_idfobject_coordinates(obj, idf, inst_obj)

    def _define_materials(self, inst_obj, idf):
        # todo: define default property_sets
        # todo: request missing values from user-inputs
        if inst_obj.bound_instance is None and self.out_bound_cond == "Surface":
            idf_constr = idf.idfobjects['CONSTRUCTION:AIRBOUNDARY'.upper()]
            included = False
            for cons in idf_constr:
                if 'Air Wall' in cons.Name:
                    included = True
            if included == False:
                idf.newidfobject("CONSTRUCTION:AIRBOUNDARY",
                                 Name='Air Wall',
                                 Solar_and_Daylighting_Method='GroupedZones',
                                 Radiant_Exchange_Method='GroupedZones',
                                 Air_Exchange_Method='SimpleMixing',
                                 Simple_Mixing_Air_Changes_per_Hour=0.5,
                                 )
            self.construction_name = 'Air Wall'
        # if inst_obj.bound_instance.ifc_type is ("IfcWindow" or "IfcDoor"):
        #     return
        if hasattr(inst_obj.bound_instance, 'layers'):
            if inst_obj.bound_instance.layers == None or len(inst_obj.bound_instance.layers) == 0:
                return
            if self.surface_type != None:
                construction_name = self.surface_type
            else:
                construction_name = 'Undefined'
            for layer in inst_obj.bound_instance.layers:
                if layer.guid == None:
                    return
                construction_name = construction_name + layer.guid[-4:]
                if inst_obj.bound_instance.ifc_type.upper() not in ("IFCWINDOW"):
                    idf_materials = idf.idfobjects['Material'.upper()]
                    included = False
                    for mat in idf_materials:
                        if layer.guid in mat.Name:
                            included = True
                    if included:
                        continue
                    else:
                        # todo: use thermal transmittance if available (--> finder)
                        if layer.thickness is None:
                            thickness = 0.1
                        else:
                            thickness = layer.thickness
                        if layer.density in {None, 0}:
                            density = 1000
                        else:
                            density = layer.density
                        if layer.thermal_conduc is None:
                            conductivity = 0.1
                        else:
                            conductivity = layer.thermal_conduc
                        if layer.heat_capac is None:
                            heat_capacity = 1000
                        else:
                            heat_capacity = layer.heat_capac

                        idf.newidfobject("MATERIAL",
                                         Name=layer.guid,
                                         Roughness="Rough",
                                         Thickness=thickness,
                                         Conductivity=conductivity,
                                         Density=density,
                                         Specific_Heat=heat_capacity
                                         )
                else:
                    idf_op_materials = idf.idfobjects['WINDOWMATERIAL:SIMPLEGLAZINGSYSTEM'.upper()]
                    included = False
                    for mat in idf_op_materials:
                        if layer.guid in mat.Name:
                            included = True
                    if included:
                        continue
                    else:
                        if layer.thickness is None:
                            thickness = 0.1
                        else:
                            thickness = layer.thickness
                        if layer.thermal_conduc is None:
                            conductivity = 0.1
                        else:
                            conductivity = layer.thermal_conduc

                        if layer.thermal_transmittance is not None:
                            ufactor = layer.thermal_transmittance
                        else:
                            try:
                                # todo: use finder to get transmittance
                                # todo: ensure thermal_transmittance is not applied to multiple layers
                                psw = inst_obj.bound_instance.get_propertyset('Pset_WindowCommon')
                                ufactor = psw['ThermalTransmittance']
                            except:
                                ufactor = 1 / (0.13 + thickness / conductivity + 0.04)
                        # if layer.solar_heat_gain_coefficient is None:
                        #     solar_heat_gain_coefficient = 0.763
                        # else:
                        #     solar_heat_gain_coefficient = layer.solar_heat_gain_coefficient
                        # if layer.visible_transmittance is None:
                        #     visible_transmittance = 0.8
                        # else:
                        #     visible_transmittance = layer.visible_transmittance

                        idf.newidfobject("WINDOWMATERIAL:SIMPLEGLAZINGSYSTEM",
                                         Name=layer.guid,
                                         UFactor=ufactor,
                                         Solar_Heat_Gain_Coefficient=0.763,
                                         Visible_Transmittance=0.8
                                         )
            idf_constr = idf.idfobjects['Construction'.upper()]
            included = False
            self.construction_name = construction_name
            for cons in idf_constr:
                if construction_name in cons.Name:
                    included = True
            if not included:
                if len(inst_obj.bound_instance.layers) == 1:
                    idf.newidfobject("CONSTRUCTION",
                                     Name=construction_name,
                                     Outside_Layer=inst_obj.bound_instance.layers[0].guid)
                if len(inst_obj.bound_instance.layers) > 1:
                    if inst_obj.bound_instance.ifc_type.upper() in ("IFCWINDOW", "IFCDOOR"):
                        # todo: Add construction implementation for openings with >1 layer
                        # todo: required construction: gas needs to be bounded by solid surfaces
                        self.construction_name = None
                        return
                    other_layers = {}
                    for i, layer in enumerate(inst_obj.bound_instance.layers[1:]):
                        other_layers.update({'Layer_' + str(i + 2): layer.guid})
                    idf.newidfobject("CONSTRUCTION",
                                     Name=construction_name,
                                     Outside_Layer=inst_obj.bound_instance.layers[0].guid,
                                     **other_layers
                                     )

    def _set_construction_name(self):
        if self.surface_type == "Wall":
            self.construction_name = "Project Wall"
            # construction_name = "FZK Exterior Wall"
        if self.surface_type == "Roof":
            # construction_name = "Project Flat Roof"
            self.construction_name = "Project Flat Roof"
        if self.surface_type == "Ceiling":
            self.construction_name = "Project Ceiling"
        if self.surface_type == "Floor":
            self.construction_name = "Project Floor"
        if self.surface_type == "Door":
            self.construction_name = "Project Door"
        if self.surface_type == "Window":
            self.construction_name = "Project External Window"

    def _set_bs2021_construction_name(self):
        if self.surface_type == "Wall":
            if self.out_bound_cond == "Outdoors":
                self.construction_name = "BS Exterior Wall"
            elif self.out_bound_cond in {"Surface", "Adiabatic"}:
                self.construction_name = "BS Interior Wall"
            elif self.out_bound_cond == "Ground":
                self.construction_name = "BS Exterior Wall"
        elif self.surface_type == "Roof":
            self.construction_name = "BS Flat Roof"
        elif self.surface_type == "Ceiling":
            self.construction_name = "BS Ceiling"
        elif self.surface_type == "Floor":
            if self.out_bound_cond in {"Surface", "Adiabatic"}:
                self.construction_name = "BS Interior Floor"
            elif self.out_bound_cond == "Ground":
                self.construction_name = "BS Ground Floor"
        elif self.surface_type == "Door":
            self.construction_name = "BS Door"
        elif self.surface_type == "Window":
            self.construction_name = "BS Exterior Window"
        if not hasattr(self.related_bound, 'bound_instance'):
            return
        if self.related_bound.bound_instance is None:
            if self.out_bound_cond == "Surface":
                self.construction_name = "Air Wall"

    def _set_idfobject_coordinates(self, obj, idf, inst_obj):
        # validate bound_shape
        # self._check_for_vertex_duplicates()
        # write validated bound_shape to obj
        obj_pnts = self._get_points_of_face(self.bound_shape)
        obj_coords = []
        for pnt in obj_pnts:
            co = tuple(round(p, 3) for p in pnt.Coord())
            obj_coords.append(co)
        try:
            obj.setcoords(obj_coords)
        except:
            self.skip_bound = True
            return
        circular_shape = self.get_circular_shape(obj_pnts)
        try:
            if (3 <= len(obj_coords) <= 120 and self.key == "BUILDINGSURFACE:DETAILED") \
                    or (3 <= len(obj_coords) <= 4 and self.key == "FENESTRATIONSURFACE:DETAILED"):
                obj.setcoords(obj_coords)
            elif circular_shape is True and self.surface_type != 'Door':
                self._process_circular_shapes(idf, obj_coords, obj, inst_obj)
            else:
                self._process_other_shapes(inst_obj, obj)
        except:
            print("Element", self.name, "NOT EXPORTED")

    # def _check_for_vertex_duplicates(self):
    #     if self.related_bound is not None:
    #         nb_vert_this = self._get_number_of_vertices(self.bound_shape)
    #         nb_vert_other = self._get_number_of_vertices(self.related_bound.bound_shape)
    #         # if nb_vert_this != nb_vert_other:
    #         setattr(self, 'bound_shape_org', self.bound_shape)
    #         vert_list1 = self._get_vertex_list_from_face(self.bound_shape)
    #         vert_list1 = self._remove_vertex_duplicates(vert_list1)
    #         vert_list1.reverse()
    #         vert_list1 = self._remove_vertex_duplicates(vert_list1)
    #
    #         setattr(self.related_bound, 'bound_shape_org', self.related_bound.bound_shape)
    #         vert_list2 = self._get_vertex_list_from_face(self.related_bound.bound_shape)
    #         vert_list2 = self._remove_vertex_duplicates(vert_list2)
    #         vert_list2.reverse()
    #         vert_list2 = self._remove_vertex_duplicates(vert_list2)
    #
    #         if len(vert_list1) == len(vert_list2):
    #             self.bound_shape = self._make_face_from_vertex_list(vert_list1)
    #             self.related_bound.bound_shape = self._make_face_from_vertex_list(vert_list2)

    def _set_idfobject_attributes(self, idf):
        if self.surface_type is not None:
            if self.key == "BUILDINGSURFACE:DETAILED":
                if self.surface_type.lower() in {"DOOR".lower(), "Window".lower()}:
                    self.surface_type = "Wall"
                obj = idf.newidfobject(
                    self.key,
                    Name=self.name,
                    Surface_Type=self.surface_type,
                    Construction_Name=self.construction_name,
                    Outside_Boundary_Condition=self.out_bound_cond,
                    Outside_Boundary_Condition_Object=self.out_bound_cond_obj,
                    Zone_Name=self.zone_name,
                    Sun_Exposure=self.sun_exposed,
                    Wind_Exposure=self.wind_exposed,
                )
            # elif self.building_surface_name is None or self.out_bound_cond_obj is None:
            #     self.skip_bound = True
            #     return
            else:
                obj = idf.newidfobject(
                    self.key,
                    Name=self.name,
                    Surface_Type=self.surface_type,
                    Construction_Name=self.construction_name,
                    Building_Surface_Name=self.building_surface_name,
                    Outside_Boundary_Condition_Object=self.out_bound_cond_obj,
                    # Frame_and_Divider_Name="Default"
                )
            return obj

    def _map_surface_types(self, inst_obj):
        """
        This function maps the attributes of a SpaceBoundary instance to idf surface type
        :param elem: SpaceBoundary instance
        :return: idf surface_type
        """
        elem = inst_obj.bound_instance
        surface_type = None
        if elem != None:
            if elem.ifc_type == "IfcWallStandardCase" or elem.ifc_type == "IfcWall":
                surface_type = 'Wall'
            elif elem.ifc_type == "IfcDoor":
                surface_type = "Door"
            elif elem.ifc_type == "IfcWindow":
                surface_type = "Window"
            elif elem.ifc_type == "IfcRoof":
                surface_type = "Roof"
            elif elem.ifc_type == "IfcSlab":
                if elem.predefined_type.lower() == 'baseslab':
                    surface_type = 'Floor'
                elif elem.predefined_type.lower() == 'roof':
                    surface_type = 'Roof'
                elif elem.predefined_type.lower() == 'floor':
                    if inst_obj.top_bottom == "BOTTOM":
                        surface_type = "Floor"
                    elif inst_obj.top_bottom == "TOP":
                        surface_type = "Ceiling"
                    elif inst_obj.top_bottom == "VERTICAL":
                        surface_type = "Wall"
                    else:
                        surface_type = "Floor"
            elif elem.ifc_type == "IfcBeam":
                if not self._compare_direction_of_normals(inst_obj.bound_normal, gp_XYZ(0, 0, 1)):
                    surface_type = 'Wall'
                else:
                    surface_type = 'Ceiling'
            elif elem.ifc_type == 'IfcColumn':
                surface_type == 'Wall'
            elif inst_obj.top_bottom == "BOTTOM":
                surface_type = "Floor"
            elif inst_obj.top_bottom == "TOP":
                surface_type = "Ceiling"
                if inst_obj.related_bound is None or inst_obj.is_external:
                    surface_type = "Roof"
            elif inst_obj.top_bottom == "VERTICAL":
                surface_type = "Wall"
            else:
                if not self._compare_direction_of_normals(inst_obj.bound_normal, gp_XYZ(0, 0, 1)):
                    surface_type = 'Wall'
                elif inst_obj.top_bottom == "BOTTOM":
                    surface_type = "Floor"
                elif inst_obj.top_bottom == "TOP":
                    surface_type = "Ceiling"
                    if inst_obj.related_bound is None or inst_obj.is_external:
                        surface_type = "Roof"
        elif inst_obj.physical == False:
            if not self._compare_direction_of_normals(inst_obj.bound_normal, gp_XYZ(0, 0, 1)):
                surface_type = 'Wall'
            else:
                if inst_obj.top_bottom == "BOTTOM":
                    surface_type = "Floor"
                elif inst_obj.top_bottom == "TOP":
                    surface_type = "Ceiling"
        self.surface_type = surface_type

    def _map_boundary_conditions(self, inst_obj):
        """
        This function maps the boundary conditions of a SpaceBoundary instance
        to the idf space boundary conditions
        :return:
        """
        if inst_obj.level_description == '2b' or inst_obj.related_adb_bound is not None:
            self.out_bound_cond = 'Adiabatic'
            self.sun_exposed = 'NoSun'
            self.wind_exposed = 'NoWind'
        elif (hasattr(inst_obj.ifc, 'CorrespondingBoundary')
              and ((inst_obj.ifc.CorrespondingBoundary is not None)
                   and (inst_obj.ifc.CorrespondingBoundary.InternalOrExternalBoundary.upper() == 'EXTERNAL_EARTH'))
              and (self.key == "BUILDINGSURFACE:DETAILED")
              and not (hasattr(inst_obj, 'related_opening_bounds') and (len(inst_obj.related_opening_bounds) > 0))):
            self.out_bound_cond = "Ground"
            self.sun_exposed = 'NoSun'
            self.wind_exposed = 'NoWind'
        elif inst_obj.is_external and inst_obj.physical and not self.surface_type == 'Floor':
            self.out_bound_cond = 'Outdoors'
            self.sun_exposed = 'SunExposed'
            self.wind_exposed = 'WindExposed'
            self.out_bound_cond_obj = ''
        elif self.surface_type == "Floor" and inst_obj.related_bound is None:
            self.out_bound_cond = "Ground"
            self.sun_exposed = 'NoSun'
            self.wind_exposed = 'NoWind'
        elif inst_obj.related_bound is not None:  # or elem.virtual_physical == "VIRTUAL": # elem.internal_external == "INTERNAL"
            self.out_bound_cond = 'Surface'
            self.out_bound_cond_obj = inst_obj.related_bound.ifc.GlobalId
            self.sun_exposed = 'NoSun'
            self.wind_exposed = 'NoWind'
        # elif inst_obj.bound_instance is not None and inst_obj.bound_instance.ifc_type == "IfcWindow":
        elif self.key == "FENESTRATIONSURFACE:DETAILED":
            # if elem.rel_elem.type == "IfcWindow":
            self.out_bound_cond = 'Outdoors'
            self.sun_exposed = 'SunExposed'
            self.wind_exposed = 'WindExposed'
            self.out_bound_cond_obj = ''
        elif self.related_bound is None:
            self.out_bound_cond = 'Outdoors'
            self.sun_exposed = 'SunExposed'
            self.wind_exposed = 'WindExposed'
            self.out_bound_cond_obj = ''
        else:
            self.skip_bound = True

    @staticmethod
    def _compare_direction_of_normals(normal1, normal2):
        """
        Compare the direction of two surface normals (vectors).
        True, if direction is same or reversed
        :param normal1: first normal (gp_Pnt)
        :param normal2: second normal (gp_Pnt)
        :return: True/False
        """
        dotp = normal1.Dot(normal2)
        check = False
        if 1 - 1e-2 < dotp ** 2 < 1 + 1e-2:
            check = True
        return check

    @staticmethod
    def _get_points_of_face(bound_shape):
        """
        This function returns a list of gp_Pnt of a Surface
        :param face: TopoDS_Shape (Surface)
        :return: pnt_list (list of gp_Pnt)
        """
        an_exp = TopExp_Explorer(bound_shape, TopAbs_WIRE)
        pnt_list = []
        while an_exp.More():
            wire = topods_Wire(an_exp.Current())
            w_exp = BRepTools_WireExplorer(wire)
            while w_exp.More():
                pnt1 = BRep_Tool.Pnt(w_exp.CurrentVertex())
                pnt_list.append(pnt1)
                w_exp.Next()
            an_exp.Next()
        return pnt_list

    @staticmethod
    def get_circular_shape(obj_pnts):
        """
        This function checks if a SpaceBoundary has a circular shape.
        :param obj_pnts: SpaceBoundary vertices (list of coordinate tuples)
        :return: True if shape is circular
        """
        circular_shape = False
        # compute if shape is circular:
        if len(obj_pnts) > 4:
            pnt = obj_pnts[0]
            pnt2 = obj_pnts[1]
            distance_prev = pnt.Distance(pnt2)
            pnt = pnt2
            for pnt2 in obj_pnts[2:]:
                distance = pnt.Distance(pnt2)
                if (distance_prev - distance) ** 2 < 0.01:
                    circular_shape = True
                    pnt = pnt2
                    distance_prev = distance
                else:
                    continue
        return circular_shape

    def _process_circular_shapes(self, idf, obj_coords, obj, inst_obj):
        """
        This function processes circular boundary shapes. It converts circular shapes
        to triangular shapes.
        :param idf: idf file object
        :param obj_coords: coordinates of an idf object
        :param obj: idf object
        :param elem: SpaceBoundary instance
        :return:
        """
        drop_count = int(len(obj_coords) / 8)
        drop_list = obj_coords[0::drop_count]
        pnt = drop_list[0]
        counter = 0
        # del inst_obj.__dict__['bound_center']
        for pnt2 in drop_list[1:]:
            counter += 1
            new_obj = idf.copyidfobject(obj)
            new_obj.Name = str(obj.Name) + '_' + str(counter)
            fc = SpaceBoundary._make_faces_from_pnts([pnt, pnt2, inst_obj.bound_center.Coord(), pnt])
            fcsc = ExportEP.scale_face(ExportEP, fc, 0.99)
            new_pnts = self._get_points_of_face(fcsc)
            new_coords = []
            for pnt in new_pnts: new_coords.append(pnt.Coord())
            new_obj.setcoords(new_coords)
            pnt = pnt2
        new_obj = idf.copyidfobject(obj)
        new_obj.Name = str(obj.Name) + '_' + str(counter + 1)
        fc = SpaceBoundary._make_faces_from_pnts(
            [drop_list[-1], drop_list[0], inst_obj.bound_center.Coord(), drop_list[-1]])
        fcsc = ExportEP.scale_face(ExportEP, fc, 0.99)
        new_pnts = self._get_points_of_face(fcsc)
        new_coords = []
        for pnt in new_pnts: new_coords.append(pnt.Coord())
        new_obj.setcoords(new_coords)
        idf.removeidfobject(obj)

    @staticmethod
    def _process_other_shapes(inst_obj, obj):
        """
        This function processes non-circular shapes with too many vertices
        by approximation of the shape utilizing the UV-Bounds from OCC
        (more than 120 vertices for BUILDINGSURFACE:DETAILED
        and more than 4 vertices for FENESTRATIONSURFACE:DETAILED)
        :param elem: SpaceBoundary Instance
        :param obj: idf object
        :return:
        """
        # print("TOO MANY EDGES")
        obj_pnts = []
        exp = TopExp_Explorer(inst_obj.bound_shape, TopAbs_FACE)
        face = topods_Face(exp.Current())
        umin, umax, vmin, vmax = breptools_UVBounds(face)
        surf = BRep_Tool.Surface(face)
        plane = Handle_Geom_Plane_DownCast(surf)
        plane = gp_Pln(plane.Location(), plane.Axis().Direction())
        new_face = BRepBuilderAPI_MakeFace(plane,
                                           umin,
                                           umax,
                                           vmin,
                                           vmax).Face().Reversed()
        face_exp = TopExp_Explorer(new_face, TopAbs_WIRE)
        w_exp = BRepTools_WireExplorer(topods_Wire(face_exp.Current()))
        while w_exp.More():
            wire_vert = w_exp.CurrentVertex()
            obj_pnts.append(BRep_Tool.Pnt(wire_vert))
            w_exp.Next()
        obj_coords = []
        for pnt in obj_pnts:
            obj_coords.append(pnt.Coord())
        obj.setcoords(obj_coords)

    # @staticmethod
    # def _remove_vertex_duplicates(vert_list):
    #     for i, vert in enumerate(vert_list):
    #         edge_pp_p = BRepBuilderAPI_MakeEdge(vert_list[(i) % (len(vert_list) - 1)],
    #                                             vert_list[(i + 1) % (len(vert_list) - 1)]).Shape()
    #         distance = BRepExtrema_DistShapeShape(vert_list[(i + 2) % (len(vert_list) - 1)], edge_pp_p,
    #                                               Extrema_ExtFlag_MIN)
    #         if 0 < distance.Value() < 0.001:
    #             # first: project close vertex to edge
    #             edge = BRepBuilderAPI_MakeEdge(vert_list[(i) % (len(vert_list) - 1)],
    #                                                 vert_list[(i + 1) % (len(vert_list) - 1)]).Edge()
    #             projector = GeomAPI_ProjectPointOnCurve(BRep_Tool.Pnt(vert_list[(i + 2) % (len(vert_list) - 1)]),
    #                                                     BRep_Tool.Curve(edge)[0])
    #             np = projector.NearestPoint()
    #             vert_list[(i + 2) % (len(vert_list) - 1)] = BRepBuilderAPI_MakeVertex(np).Vertex()
    #             # delete additional vertex
    #             vert_list.pop((i + 1) % (len(vert_list) - 1))
    #     return vert_list
    #
    # @staticmethod
    # def _make_face_from_vertex_list(vert_list):
    #     an_edge = []
    #     for i in range(len(vert_list[:-1])):
    #         edge = BRepBuilderAPI_MakeEdge(vert_list[i], vert_list[i + 1]).Edge()
    #         an_edge.append(edge)
    #     a_wire = BRepBuilderAPI_MakeWire()
    #     for edge in an_edge:
    #         a_wire.Add(edge)
    #     a_wire = a_wire.Wire()
    #     a_face = BRepBuilderAPI_MakeFace(a_wire).Face()
    #
    #     return a_face.Reversed()
    #
    # @staticmethod
    # def _get_vertex_list_from_face(face):
    #     an_exp = TopExp_Explorer(face, TopAbs_WIRE)
    #     vert_list = []
    #     while an_exp.More():
    #         wire = topods_Wire(an_exp.Current())
    #         w_exp = BRepTools_WireExplorer(wire)
    #         while w_exp.More():
    #             vert1 = w_exp.CurrentVertex()
    #             vert_list.append(vert1)
    #             w_exp.Next()
    #         an_exp.Next()
    #     vert_list.append(vert_list[0])
    #
    #     return vert_list
    #
    # @staticmethod
    # def _get_number_of_vertices(shape):
    #     shape_analysis = ShapeAnalysis_ShapeContents()
    #     shape_analysis.Perform(shape)
    #     nb_vertex = shape_analysis.NbVertices()
    #
    #     return nb_vertex
    #


class Checker:
    def __init__(self, ifc, paths):
        self.error_summary = {}
        self.bounds = ifc.by_type('IfcRelSpaceBoundary')
        self.id_list = [e.GlobalId for e in ifc.by_type("IfcRoot")]
        self.paths = paths
        self._check_space_boundaries()
        self._write_errors_to_json()

    def _check_space_boundaries(self):
        for bound in self.bounds:
            sbv = SpaceBoundaryValidation(bound, self.id_list)
            if len(sbv.error) > 0:
                self.error_summary.update({bound.GlobalId: sbv.error})

    def _write_errors_to_json(self):
        with open(str(self.paths.root) + "/export/" + 'ifc_SB_error_summary.json', 'w+') as fp:
            json.dump(self.error_summary, fp, indent="\t")


class SpaceBoundaryValidation(Checker):
    def __init__(self, bound, id_list):
        self.error = []
        self.bound = bound
        self.id_list = id_list

        self._validate_space_boundaries()

    def _validate_space_boundaries(self):
        self._apply_validation_function(self._check_unique(), 'GlobalId')
        self._apply_validation_function(self._check_level(), '2ndLevel')
        self._apply_validation_function(self._check_description(), 'Description')
        self._apply_validation_function(self._check_rel_space(), 'RelatingSpace')
        self._apply_validation_function(self._check_rel_building_elem(), 'RelatedBuildingElement')
        self._apply_validation_function(self._check_conn_geom(), 'ConnectionGeometry')
        self._apply_validation_function(self._check_phys_virt_bound(), 'PhysicalOrVirtualBoundary')
        self._apply_validation_function(self._check_int_ext_bound(), 'InternalOrExternalBoundary')
        self._apply_validation_function(self._check_on_relating_elem(), 'SurfaceOnRelatingElement')
        self._apply_validation_function(self._check_on_related_elem(), 'SurfaceOnRelatedElement')
        self._apply_validation_function(self._check_basis_surface(), 'BasisSurface')
        self._apply_validation_function(self._check_inner_boundaries(), 'InnerBoundaries')
        if hasattr(self.bound.ConnectionGeometry.SurfaceOnRelatingElement.OuterBoundary, 'Segments'):
            self._apply_validation_function(self._check_outer_boundary_composite(), 'OuterBoundaryCompositeCurve')
            self._apply_validation_function(self._check_segments(), 'Segments')
            self._apply_validation_function(self._check_segments_poly(), 'SegmentsPolyline')
            self._apply_validation_function(self._check_segments_poly_coord(), 'SegmentsPolylineCoordinates')
        else:
            self._apply_validation_function(self._check_outer_boundary_poly(), 'OuterBoundaryPolyline')
            self._apply_validation_function(self._check_outer_boundary_poly_coord(), 'OuterBoundaryPolylineCoordinates')
        self._apply_validation_function(self._check_plane_position(), 'Position')
        self._apply_validation_function(self._check_location(), 'Location')
        self._apply_validation_function(self._check_axis(), 'Axis')
        self._apply_validation_function(self._check_refdirection(), 'RefDirection')
        self._apply_validation_function(self._check_location_coord(), 'LocationCoordinates')
        self._apply_validation_function(self._check_axis_dir_ratios(), 'AxisDirectionRatios')
        self._apply_validation_function(self._check_refdirection_dir_ratios(), 'RefDirectionDirectionRatios')

    def _apply_validation_function(self, fct, err_name):
        if not fct:
            self.error.append(err_name)

    def _check_unique(self):
        return self.id_list.count(self.bound.GlobalId) == 1

    def _check_level(self):
        return self.bound.Name == "2ndLevel"

    def _check_description(self):
        return self.bound.Description in {'2a', '2b'}

    def _check_rel_space(self):
        return any(
            [self.bound.RelatingSpace.is_a('IfcSpace') or self.bound.RelatingSpace.is_a('IfcExternalSpatialElement')])

    def _check_rel_building_elem(self):
        if self.bound.RelatedBuildingElement is not None:
            return self.bound.RelatedBuildingElement.is_a('IfcBuildingElement')

    def _check_conn_geom(self):
        return self.bound.ConnectionGeometry.is_a('IfcConnectionSurfaceGeometry')

    def _check_phys_virt_bound(self):
        return self.bound.PhysicalOrVirtualBoundary.upper() in {'PHYSICAL', 'VIRTUAL'}

    def _check_int_ext_bound(self):
        return self.bound.InternalOrExternalBoundary.upper() in {'INTERNAL',
                                                                 'EXTERNAL',
                                                                 'EXTERNAL_EARTH',
                                                                 'EXTERNAL_FIRE',
                                                                 'EXTERNAL_WATER'
                                                                 }

    def _check_on_relating_elem(self):
        return self.bound.ConnectionGeometry.SurfaceOnRelatingElement.is_a('IfcCurveBoundedPlane')

    def _check_on_related_elem(self):
        return self.bound.ConnectionGeometry.SurfaceOnRelatedElement is None

    def _check_basis_surface(self):
        return self.bound.ConnectionGeometry.SurfaceOnRelatingElement.BasisSurface.is_a('IfcPlane')

    def _check_outer_boundary_composite(self):
        return self.bound.ConnectionGeometry.SurfaceOnRelatingElement.OuterBoundary.is_a('IfcCompositeCurve')

    def _check_outer_boundary_poly(self):
        return self._check_poly_points(self.bound.ConnectionGeometry.SurfaceOnRelatingElement.OuterBoundary)

    def _check_outer_boundary_poly_coord(self):
        return all(self.bound.ConnectionGeometry.SurfaceOnRelatingElement.OuterBoundary)

    def _check_inner_boundaries(self):
        return (self.bound.ConnectionGeometry.SurfaceOnRelatingElement.InnerBoundaries is None) or \
               (i.is_a('IfcCompositeCurve')
                for i in self.bound.ConnectionGeometry.SurfaceOnRelatingElement.InnerBoundaries)

    def _check_segments(self):
        return (s.is_a('IfcPolyline')
                for s in self.bound.ConnectionGeometry.SurfaceOnRelatingElement.OuterBoundary.Segments)

    def _check_segments_poly(self):
        return all(self._check_poly_points(s.ParentCurve)
                   for s in self.bound.ConnectionGeometry.SurfaceOnRelatingElement.OuterBoundary.Segments)

    def _check_segments_poly_coord(self):
        return all(self._check_poly_points_coord(s.ParentCurve)
                   for s in self.bound.ConnectionGeometry.SurfaceOnRelatingElement.OuterBoundary.Segments)

    def _check_plane_position(self):
        return self.bound.ConnectionGeometry.SurfaceOnRelatingElement.BasisSurface.Position.is_a('IfcAxis2Placement3D')

    def _check_poly_points(self, polyline):
        return polyline.is_a('IfcPolyline')

    def _check_location(self):
        return self.bound.ConnectionGeometry.SurfaceOnRelatingElement.BasisSurface.Position.Location.is_a(
            'IfcCartesianPoint')

    def _check_axis(self):
        return self.bound.ConnectionGeometry.SurfaceOnRelatingElement.BasisSurface.Position.Axis.is_a('IfcDirection')

    def _check_refdirection(self):
        return self.bound.ConnectionGeometry.SurfaceOnRelatingElement.BasisSurface.Position.RefDirection.is_a(
            'IfcDirection')

    def _check_coords(self, points):
        return points.is_a('IfcCartesianPoint') and 1 <= len(points.Coordinates) <= 4

    def _check_dir_ratios(self, dir_ratios):
        return 2 <= len(dir_ratios.DirectionRatios) <= 3

    def _check_poly_points_coord(self, polyline):
        return all(self._check_coords(p) for p in polyline.Points)

    def _check_location_coord(self):
        return self._check_coords(self.bound.ConnectionGeometry.SurfaceOnRelatingElement.BasisSurface.Position.Location)

    def _check_axis_dir_ratios(self):
        return self._check_dir_ratios(self.bound.ConnectionGeometry.SurfaceOnRelatingElement.BasisSurface.Position.Axis)

    def _check_refdirection_dir_ratios(self):
        return self._check_dir_ratios(
            self.bound.ConnectionGeometry.SurfaceOnRelatingElement.BasisSurface.Position.RefDirection)<|MERGE_RESOLUTION|>--- conflicted
+++ resolved
@@ -691,24 +691,14 @@
 class ExportEP(ITask):
     """Exports an EnergyPlus model based on IFC information"""
 
-<<<<<<< HEAD
-    reads = ('ifc')
+    ENERGYPLUS_VERSION = "9-4-0"
+
+    reads = ('instances', 'ifc')
     touches = ('instances',)
-=======
-    ENERGYPLUS_VERSION = "9-4-0"
->>>>>>> a88163ab
-
-    reads = ('instances', 'ifc', 'paths')
-    final = True
 
     @Task.log
-<<<<<<< HEAD
     def run(self, workflow, ifc):
         self.logger.info("Creates python representation of relevant ifc types")
-
-        Element.finder.load(self.paths.finder)
-=======
-    def run(self, workflow, instances, ifc, paths):
         for inst in list(instances):
             if instances[inst].ifc_type == "IfcSpace":
                 for bound in instances[inst].space_boundaries:
@@ -778,6 +768,7 @@
         self._export_boundary_report(instances, idf, ifc)
         self.logger.info("IDF generation finished!")
 
+        Element.finder.load(self.paths.finder)
         # idf.view_model()
         # self._export_to_stl_for_cfd(instances, idf)
         # self._display_shape_of_space_boundaries(instances)
@@ -793,7 +784,6 @@
         :return: The converted datetime object.
         """
         date_str = date_str.strip()
->>>>>>> a88163ab
 
         if date_str[7:9] != '24':
             return pd.to_datetime(date_str, format=' %m/%d  %H:%M:%S')
