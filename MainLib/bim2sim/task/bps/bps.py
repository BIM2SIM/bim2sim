# todo delete this after seperating energyplus tasks into single tasks
"""This module holds tasks related to bps"""

import json
<<<<<<< HEAD
=======
import ast
import math
>>>>>>> 37dbfd06
import os
import subprocess
from pathlib import Path

import ifcopenshell
import pandas as pd
import matplotlib.pyplot as plt

from OCC.Display.SimpleGui import init_display
from OCC.Core.BRepBuilderAPI import \
    BRepBuilderAPI_MakeFace, \
    BRepBuilderAPI_Transform, BRepBuilderAPI_MakeVertex
from OCC.Core.BRepExtrema import BRepExtrema_DistShapeShape
from OCC.Core.Extrema import Extrema_ExtFlag_MIN
from OCC.Core.gp import gp_Trsf, gp_Vec, gp_XYZ, gp_Pln, gp_Pnt, gp_Dir
from OCC.Core.TopoDS import topods_Wire, topods_Face, TopoDS_Compound, TopoDS_Builder, topods_Vertex, \
    TopoDS_Iterator
from OCC.Core.TopAbs import TopAbs_FACE, TopAbs_WIRE, TopAbs_VERTEX
from OCC.Core.TopExp import TopExp_Explorer
from OCC.Core.BRep import BRep_Tool
from OCC.Core.BRepTools import BRepTools_WireExplorer, breptools_UVBounds
from OCC.Core._Geom import Handle_Geom_Plane_DownCast
from geomeppy import IDF
from OCC.Core.BRepAlgoAPI import BRepAlgoAPI_Cut, BRepAlgoAPI_Section
from OCC.Core.StlAPI import StlAPI_Writer
from OCC.Core.BRepMesh import BRepMesh_IncrementalMesh
from OCC.Core.BRepGProp import brepgprop_SurfaceProperties, brepgprop_LinearProperties
from OCC.Core.BRepPrimAPI import BRepPrimAPI_MakeHalfSpace, BRepPrimAPI_MakeBox
from OCC.Core.GProp import GProp_GProps
from OCC.Core.BRepAlgoAPI import BRepAlgoAPI_Common
from OCC.Core.Bnd import Bnd_Box
from OCC.Core.BRepBndLib import brepbndlib_Add
from OCC.Core.ShapeFix import ShapeFix_Face, ShapeFix_Shape
from OCC.Core.BRepBuilderAPI import BRepBuilderAPI_Sewing
from OCC.Core.BRepGProp import brepgprop_VolumeProperties
from stl import stl
from stl import mesh

from bim2sim.kernel.elements import bps
from bim2sim.task.base import Task, ITask
# from bim2sim.filter import TypeFilter
# from bim2sim.kernel.elements import SpaceBoundary2B, SpaceBoundary
from bim2sim.kernel.elements.bps import SpaceBoundary
# from bim2sim.kernel.bps import ...
from bim2sim.kernel.aggregation import AggregatedThermalZone
# todo new name :)
import bim2sim


# class SetIFCTypesBPS(ITask):
#     """Set list of relevant IFC types"""
#     touches = ('relevant_ifc_types',)
#
#     def run(self, workflow):
#         IFC_TYPES = workflow.relevant_ifc_types
#         return IFC_TYPES,
#
#
# class Inspect(ITask):
#     """Analyses IFC and creates Element instances.
#     Elements are stored in .instances dict with guid as key"""
#
#     reads = ('ifc')
#     touches = ('instances',)
#
#     def __init__(self):
#         super().__init__()
#         self.instances = {}
#         pass
#
#     @Task.log
#     def run(self, workflow, ifc):
#         self.logger.info("Creates python representation of relevant ifc types")
#
#         Element.finder.load(self.paths.finder)
#         workflow.relevant_ifc_types = self.use_doors(workflow.relevant_ifc_types)
#         for ifc_type in workflow.relevant_ifc_types:
#             try:
#                 entities = ifc.by_type(ifc_type)
#                 for entity in entities:
#                     element = Element.factory(entity, ifc_type)
#                     self.instances[element.guid] = element
#             except RuntimeError:
#                 pass
#         self.logger.info("Found %d building elements", len(self.instances))
#
#         return self.instances,
#
#     @staticmethod
#     def use_doors(relevant_ifc_types):
#         ifc_list = list(relevant_ifc_types)
#         doors_decision = BoolDecision(question="Do you want for the doors to be considered on the bps analysis?",
#                                       collect=False, global_key="Bps_Doors",
#                                       allow_skip=False, allow_load=True, allow_save=True, quick_decide=not True
#                                       )
#         doors_decision.decide()
#         if not doors_decision.value:
#             ifc_list.remove('IfcDoor')
#         return tuple(ifc_list)
#
#
# class Prepare(ITask):
#     """Prepares bim2sim instances to later export"""
#     reads = ('instances', 'ifc',)
#     touches = ('instances',)
#
#     # materials = {}
#     # property_error = {}
#     instance_template = {}
#
#     @Task.log
#     def run(self, workflow, instances, ifc):
#         self.logger.info("setting verifications")
#         building = SubElement.get_class_instances('Building')[0]
#         for guid, ins in instances.items():
#             self.layers_verification(ins, building)
#
#         storeys = SubElement.get_class_instances('Storey')
#
#         tz_inspect = tz_detection.Inspect(self, workflow)
#         tz_inspect.run(ifc, instances, storeys)
#         instances.update(tz_inspect.instances)
#
#         for guid, ins in instances.items():
#             new_orientation = self.orientation_verification(ins)
#             if new_orientation is not None:
#                 ins.orientation = new_orientation
#
#         tz_bind = tz_detection.Bind(self, workflow)
#         tz_bind.run(instances)
#
#         return instances,
#
#     @staticmethod
#     def orientation_verification(instance):
#         supported_classes = {'Window', 'OuterWall', 'OuterDoor', 'Wall', 'Door'}
#         if instance.__class__.__name__ in supported_classes:
#             new_angles = list(set([space_boundary.orientation for space_boundary in instance.space_boundaries]))
#             # new_angles = list(set([space_boundary.orientation - space_boundary.thermal_zones[0].orientation for space_boundary in instance.space_boundaries]))
#             if len(new_angles) > 1:
#                 return None
#             # no true north necessary
#             new_angle = angle_equivalent(new_angles[0])
#             # new angle return
#             if new_angle - instance.orientation > 0.1:
#                 return new_angle
#
#     # @classmethod
#     # def layers_verification(cls, instance, building):
#     #     supported_classes = {'OuterWall', 'Wall', 'InnerWall', 'Door', 'InnerDoor', 'OuterDoor', 'Roof', 'Floor',
#     #                          'GroundFloor', 'Window'}
#     #     instance_type = instance.__class__.__name__
#     #     if instance_type in supported_classes:
#     #         # through the type elements enrichment without comparisons
#     #         if instance_type not in cls.instance_template:
#     #             type_elements_decision = BoolDecision(
#     #                 question="Do you want for all %ss to be enriched before any calculation "
#     #                          "with the type elements template," % type(instance).__name__,
#     #                 global_key="type_elements_%s" % type(instance).__name__,
#     #                 collect=False)
#     #             type_elements_decision.decide()
#     #             if type_elements_decision.value:
#     #                 return cls.template_layers_creation(instance, building)
#     #         else:
#     #             return cls.template_layers_creation(instance, building)
#     #         u_value_verification = cls.compare_with_template(instance, building)
#     #         # comparison with templates value
#     #         if u_value_verification is False:
#     #             # ToDo logger
#     #             print("u_value verification failed, the %s u value is "
#     #                                 "doesn't correspond to the year of construction. Please create new layer set" %
#     #                                 type(instance).__name__)
#     #             # cls.logger.warning("u_value verification failed, the %s u value is "
#     #             #                     "doesn't correspond to the year of construction. Please create new layer set" %
#     #             #                     type(instance).__name__)
#     #             return cls.layer_creation(instance, building)
#     #         # instance.layers = [] # probe
#     #         layers_width = 0
#     #         layers_r = 0
#     #         for layer in instance.layers:
#     #             layers_width += layer.thickness
#     #             if layer.thermal_conduc is not None:
#     #                 if layer.thermal_conduc > 0:
#     #                     layers_r += layer.thickness / layer.thermal_conduc
#     #
#     #         # critical failure // check units again
#     #         width_discrepancy = abs(instance.width - layers_width) / instance.width if \
#     #             (instance.width is not None and instance.width > 0) else 9999
#     #         u_discrepancy = abs(instance.u_value - 1 / layers_r) / instance.u_value if \
#     #             (instance.u_value is not None and instance.u_value > 0) else 9999
#     #         if width_discrepancy > 0.2 or u_discrepancy > 0.2:
#     #             # ToDo Logger
#     #             print("Width or U Value discrepancy found. Please create new layer set")
#     #             # cls.logger.warning("Width or U Value discrepancy found. Please create new layer set")
#     #             cls.layer_creation(instance, building)
#
#     def layers_verification(self, instance, building):
#         supported_classes = {'OuterWall', 'Wall', 'InnerWall', 'Door', 'InnerDoor', 'OuterDoor', 'Roof', 'Floor',
#                              'GroundFloor', 'Window'}
#         instance_type = instance.__class__.__name__
#         if instance_type in supported_classes:
#             # through the type elements enrichment without comparisons
#             if instance_type not in self.instance_template:
#                 type_elements_decision = BoolDecision(
#                     question="Do you want for all %s's to be enriched before any calculation "
#                              "with the type elements template," % type(instance).__name__,
#                     global_key="%s_type_elements_used" % type(instance).__name__,
#                     collect=False, allow_load=True, allow_save=True,
#                     quick_decide=not True)
#                 type_elements_decision.decide()
#                 if type_elements_decision.value:
#                     return self.template_layers_creation(instance, building)
#             else:
#                 return self.template_layers_creation(instance, building)
#             u_value_verification = self.compare_with_template(instance, building)
#             # comparison with templates value
#             if u_value_verification is False:
#                 self.logger.warning("u_value verification failed, the %s u value is "
#                                     "doesn't correspond to the year of construction. Please create new layer set" %
#                                     type(instance).__name__)
#                 return self.layer_creation(instance, building)
#             # instance.layers = [] # probe
#             layers_width = 0
#             layers_r = 0
#             for layer in instance.layers:
#                 layers_width += layer.thickness
#                 if layer.thermal_conduc is not None:
#                     if layer.thermal_conduc > 0:
#                         layers_r += layer.thickness / layer.thermal_conduc
#
#             # critical failure // check units again
#             width_discrepancy = abs(instance.width - layers_width) / instance.width if \
#                 (instance.width is not None and instance.width > 0) else 9999
#             u_discrepancy = abs(instance.u_value - 1 / layers_r) / instance.u_value if \
#                 (instance.u_value is not None and instance.u_value > 0) else 9999
#             if width_discrepancy > 0.2 or u_discrepancy > 0.2:
#                 self.logger.warning("Width or U Value discrepancy found. Please create new layer set")
#                 self.layer_creation(instance, building)
#
#     def layer_creation(self, instance, building, iteration=0):
#         decision_layers = ListDecision("the following layer creation methods were found for \n"
#                                        "Belonging Item: %s | GUID: %s \n" % (instance.name, instance.guid),
#                                        choices=['Manual layers creation (from zero)',
#                                                 'Template layers creation (based on given u value)'],
#                                        global_key='%s_%s.layer_creation_method_%d' %
#                                                   (type(instance).__name__, instance.guid, iteration),
#                                        allow_skip=True, allow_load=True, allow_save=True,
#                                        collect=False, quick_decide=not True)
#         decision_layers.decide()
#         if decision_layers.value == 'Manual layers creation (from zero)':
#             self.manual_layers_creation(instance, building, iteration)
#         elif decision_layers.value == 'Template layers creation (based on given u value)':
#             self.template_layers_creation(instance, building)
#
#     def manual_layers_creation(self, instance, building, iteration):
#         instance.layers = []
#         layers_width = 0
#         layers_r = 0
#         layers_number_dec = RealDecision("Enter value for the number of layers",
#                                          global_key='%s_%s.layers_number_%d' %
#                                                     (type(instance).__name__, instance.guid, iteration),
#                                          allow_skip=False, allow_load=True, allow_save=True,
#                                          collect=False, quick_decide=False)
#         layers_number_dec.decide()
#         layers_number = int(layers_number_dec.value)
#         layer_number = 1
#         if instance.width is None:
#             instance_width = RealDecision("Enter value for width of instance %d" % instance.name,
#                                           global_key='%s_%s.instance_width_%d' %
#                                                      (type(instance).__name__, instance.guid, iteration),
#                                           allow_skip=False, allow_load=True, allow_save=True,
#                                           collect=False, quick_decide=False)
#             instance_width.decide()
#             instance.width = instance_width.value
#         while layer_number <= layers_number:
#             if layer_number == layers_number:
#                 thickness_value = instance.width - layers_width
#             else:
#                 layer_thickness = RealDecision("Enter value for thickness of layer %d, it muss be <= %r" %
#                                                (layer_number, instance.width - layers_width),
#                                                global_key='%s_%s.layer_%d_width%d' %
#                                                           (type(instance).__name__, instance.guid, layer_number,
#                                                            iteration),
#                                                allow_skip=False, allow_load=True, allow_save=True,
#                                                collect=False, quick_decide=False)
#                 layer_thickness.decide()
#                 thickness_value = layer_thickness.value
#             # ToDo: Input through decision
#             material_input = input(
#                 "Enter material for the layer %d (it will be searched or manual input)" % layer_number)
#             new_layer = elements.Layer.create_additional_layer(thickness_value, material=material_input, parent=instance)
#             instance.layers.append(new_layer)
#             layers_width += new_layer.thickness
#             layers_r += new_layer.thickness / new_layer.thermal_conduc
#             if layers_width >= instance.width:
#                 break
#             layer_number += 1
#
#         instance.u_value = 1 / layers_r
#         # check validity of new u value e
#         iteration = 1
#         while self.compare_with_template(instance, building) is False:
#             self.logger.warning("The created layers does not comply with the valid u_value range, "
#                                 "please create new layer set")
#             self.layer_creation(instance, building, iteration)
#             iteration += 1
#         pass
#
#     @classmethod
#     def template_layers_creation(cls, instance, building):
#         instance.layers = []
#         layers_width = 0
#         layers_r = 0
#         template = cls.get_instance_template(instance, building)
#         if template is not None:
#             for i_layer, layer_props in template['layer'].items():
#                 new_layer = elements.Layer.create_additional_layer(
#                     layer_props['thickness'], instance, material=layer_props['material']['name'])
#                 instance.layers.append(new_layer)
#                 layers_width += new_layer.thickness
#                 layers_r += new_layer.thickness / new_layer.thermal_conduc
#             instance.width = layers_width
#             instance.u_value = 1 / layers_r
#         # with template comparison not necessary
#         pass
#
#     @classmethod
#     def compare_with_template(cls, instance, building):
#         template_options = []
#         if instance.u_value is None:
#             return False
#         year_of_construction = building.year_of_construction
#         if year_of_construction is None:
#             year_decision = RealDecision("Enter value for the buildings year of construction",
#                                          global_key="Building_%s.year_of_construction" % building.guid,
#                                          allow_skip=False, allow_load=True, allow_save=True,
#                                          collect=False, quick_decide=False)
#             year_decision.decide()
#             year_of_construction = int(year_decision.value.m)
#         else:
#             year_of_construction = int(building.year_of_construction)
#
#         instance_templates = dict(DataClass(used_param=3).element_bind)
#         material_templates = dict(DataClass(used_param=2).element_bind)
#         instance_type = type(instance).__name__
#         for i in instance_templates[instance_type]:
#             years = ast.literal_eval(i)
#             if years[0] <= year_of_construction <= years[1]:
#                 for type_e in instance_templates[instance_type][i]:
#                     # relev_info = instance_templates[instance_type][i][type_e]
#                     # if instance_type == 'InnerWall':
#                     #     layers_r = 2 / relev_info['inner_convection']
#                     # else:
#                     #     layers_r = 1 / relev_info['inner_convection'] + 1 / relev_info['outer_convection']
#                     layers_r = 0
#                     for layer, data_layer in instance_templates[instance_type][i][type_e]['layer'].items():
#                         material_tc = material_templates[data_layer['material']['material_id']]['thermal_conduc']
#                         layers_r += data_layer['thickness'] / material_tc
#                     template_options.append(1 / layers_r)  # area?
#                 break
#
#         template_options.sort()
#         # check u_value
#         if template_options[0] * 0.8 <= instance.u_value <= template_options[1] * 1.2:
#             return True
#         return False
#
#     @classmethod
#     def get_instance_template(cls, instance, building):
#
#         instance_type = type(instance).__name__
#         instance_templates = dict(DataClass(used_param=3).element_bind)
#         if instance_type in cls.instance_template:
#             return cls.instance_template[instance_type]
#
#         year_of_construction = building.year_of_construction
#         if year_of_construction is None:
#             year_decision = RealDecision("Enter value for the buildings year of construction",
#                                          global_key="Building_%s.year_of_construction" % building.guid,
#                                          allow_skip=False, allow_load=True, allow_save=True,
#                                          collect=False, quick_decide=False)
#             year_decision.decide()
#             building.year_of_construction = int(year_decision.value.m)
#
#         year_of_construction = building.year_of_construction.m
#         template_options = []
#         for i in instance_templates[instance_type]:
#             years = ast.literal_eval(i)
#             if years[0] <= int(year_of_construction) <= years[1]:
#                 template_options = instance_templates[instance_type][i]
#                 break
#
#         if len(template_options.keys()) > 0:
#             decision_template = ListDecision("the following construction types were "
#                                              "found for year %s and instance type %s"
#                                              % (year_of_construction, instance_type),
#                                              choices=list(template_options.keys()),
#                                              global_key="%s_%s.bpsTemplate" % (type(instance).__name__, instance.guid),
#                                              allow_skip=True, allow_load=True, allow_save=True,
#                                              collect=False, quick_decide=not True)
#             if decision_template.value is None:
#                 decision_template.decide()
#             template_value = template_options[decision_template.value]
#             cls.instance_template[instance_type] = template_value
#             return template_value
#
#
# class ExportTEASER(ITask):
#     """Exports a Modelica model with TEASER by using the found information
#     from IFC"""
#     reads = ('instances', 'ifc',)
#     final = True
#
#     materials = {}
#     property_error = {}
#     instance_template = {}
#
#     instance_switcher = {'OuterWall': OuterWall,
#                          'InnerWall': InnerWall,
#                          'Floor': Floor,
#                          'Window': Window,
#                          'GroundFloor': GroundFloor,
#                          'Roof': Rooftop,
#                          # 'OuterDoor': OuterWall,
#                          # 'InnerDoor': InnerWall
#                          }
#
#     @staticmethod
#     def _create_project(element):
#         """Creates a project in TEASER by a given BIM2SIM instance
#         Parent: None"""
#         prj = Project(load_data=True)
#         if len(element.Name) != 0:
#             prj.name = element.Name
#         else:
#             prj.name = element.LongName
#         prj.data.load_uc_binding()
#         return prj
#
#     @classmethod
#     def _create_building(cls, instance, parent):
#         """Creates a building in TEASER by a given BIM2SIM instance
#         Parent: Project"""
#         bldg = Building(parent=parent)
#         # name is important here
#         cls._teaser_property_getter(bldg, instance, instance.finder.templates)
#         cls.instance_template[bldg.name] = {}  # create instance template dict
#         return bldg
#
#     @classmethod
#     def _create_thermal_zone(cls, instance, parent):
#         """Creates a thermal zone in TEASER by a given BIM2SIM instance
#         Parent: Building"""
#         tz = ThermalZone(parent=parent)
#         cls._teaser_property_getter(tz, instance, instance.finder.templates)
#         tz.volume = instance.area * instance.height
#         tz.use_conditions = UseConditions(parent=tz)
#         tz.use_conditions.load_use_conditions(instance.usage)
#         if instance.t_set_heat:
#             tz.use_conditions.set_temp_heat = conversion(instance.t_set_heat, '°C', 'K').magnitude
#         if instance.t_set_cool:
#             tz.use_conditions.set_temp_cool = conversion(instance.t_set_cool, '°C', 'K').magnitude
#
#         tz.use_conditions.cooling_profile = [conversion(25, '°C', 'K').magnitude] * 25
#         tz.use_conditions.with_cooling = instance.with_cooling
#         # hardcode for paper:
#         # todo dja
#         # if PROJECT.PAPER:
#         #     tz.use_conditions.cooling_profile = [conversion(25, '°C', 'K').magnitude] * 25
#         #     tz.use_conditions.with_cooling = instance.with_cooling
#         #     tz.use_conditions.use_constant_infiltration = True
#         #     tz.use_conditions.infiltration_rate = 0.2
#
#         return tz
#
#     @classmethod
#     def _create_teaser_instance(cls, instance, parent, bldg):
#         """creates a teaser instances with a given parent and BIM2SIM instance
#         get exporter necessary properties, from a given instance
#         Parent: ThermalZone"""
#         # determine if is instance or subinstance (disaggregation) get templates from instance
#         if hasattr(instance, 'parent'):
#             sw = type(instance.parent).__name__
#             templates = instance.parent.finder.templates
#         else:
#             sw = type(instance).__name__
#             templates = instance.finder.templates
#
#         teaser_class = cls.instance_switcher.get(sw)
#         if teaser_class is not None:
#             teaser_instance = teaser_class(parent=parent)
#             cls._teaser_property_getter(teaser_instance, instance, templates)
#             cls._instance_related(teaser_instance, instance, bldg)
#
#     @classmethod
#     def _teaser_property_getter(cls, teaser_instance, instance, templates):
#         """get and set all properties necessary to create a Teaser Instance from a BIM2Sim Instance,
#         based on the information on the base.json exporter"""
#         sw = type(teaser_instance).__name__
#         if sw == 'Rooftop':
#             sw = 'Roof'
#         for key, value in templates['base'][sw]['exporter']['teaser'].items():
#             if isinstance(value, list):
#                 # get property from instance (instance dependant on instance)
#                 if value[0] == 'instance':
#                     aux = getattr(instance, value[1])
#                     if type(aux).__name__ == 'Quantity':
#                         aux = aux.magnitude
#                     cls._invalid_property_filter(teaser_instance, instance, key, aux)
#             else:
#                 # get property from json (fixed property)
#                 setattr(teaser_instance, key, value)
#
#     @classmethod
#     def _invalid_property_filter(cls, teaser_instance, instance, key, aux):
#         """Filter the invalid property values and fills it with a template or an user given value,
#         if value is valid, returns the value
#         invalid value: ZeroDivisionError on thermal zone calculations"""
#         error_properties = ['density', 'thickness', 'heat_capac',
#                             'thermal_conduc', 'area']  # properties that are vital to thermal zone calculations
#         white_list_properties = ['orientation']
#         if (aux is None or aux == 0) and key not in white_list_properties:
#             # name from instance to store in error dict
#             if hasattr(instance, 'material'):
#                 name_error = instance.material
#             else:
#                 name_error = instance.name
#             try:
#                 aux = cls.property_error[name_error][key]
#             # redundant case for invalid properties
#             except KeyError:
#                 if key in error_properties:
#                     if hasattr(instance, 'get_material_properties'):
#                         aux = instance.get_material_properties(key)
#                     while aux is None or aux == 0:
#                         aux = float(input('please enter a valid value for %s from %s' % (key, name_error)))
#                     if name_error not in cls.property_error:
#                         cls.property_error[name_error] = {}
#                     cls.property_error[name_error][key] = aux
#         # set attr on teaser instance
#         setattr(teaser_instance, key, aux)
#
#     @classmethod
#     def _bind_instances_to_zone(cls, tz, tz_instance, bldg):
#         """create and bind the instances of a given thermal zone to a teaser instance thermal zone"""
#         for bound_element in tz_instance.bound_elements:
#             cls._create_teaser_instance(bound_element, tz, bldg)
#
#     @classmethod
#     def _instance_related(cls, teaser_instance, instance, bldg):
#         """instance specific function, layers creation
#         if layers not given, loads template"""
#         # property getter if instance has materials/layers
#         if isinstance(instance.layers, list) and len(instance.layers) > 0:
#             for layer_instance in instance.layers:
#                 layer = Layer(parent=teaser_instance)
#                 cls._invalid_property_filter(layer, layer_instance, 'thickness', layer_instance.thickness)
#                 cls._material_related(layer, layer_instance, bldg)
#         # property getter if instance doesn't have any materials/layers
#         else:
#             if getattr(bldg, 'year_of_construction') is None:
#                 bldg.year_of_construction = int(input("Please provide a valid year of construction for building: "))
#             template_options, years_group = cls._get_instance_template(teaser_instance, bldg)
#             template_value = None
#             if len(template_options) > 1:
#                 decision_template = ListDecision("the following construction types were "
#                                                  "found for year %s and instance type %s"
#                                                  % (bldg.year_of_construction, type(instance).__name__),
#                                                  choices=list(template_options.keys()),
#                                                  global_key="%s_%s.bpsTemplate" %
#                                                             (type(instance).__name__, instance.guid),
#                                                  allow_skip=True, allow_load=True, allow_save=True,
#                                                  collect=False, quick_decide=not True)
#                 decision_template.decide()
#                 template_value = decision_template.value
#             elif len(template_options) == 1:
#                 template_value = template_options[0]
#             cls.instance_template[bldg.name][type(teaser_instance).__name__] = [years_group, template_value]
#             teaser_instance.load_type_element(year=bldg.year_of_construction, construction=template_value)
#
#     @classmethod
#     def _material_related(cls, layer, layer_instance, bldg):
#         """material instance specific functions, get properties of material and creates Material in teaser,
#         if material or properties not given, loads material template"""
#         material = Material(parent=layer)
#         cls._teaser_property_getter(material, layer_instance, layer_instance.finder.templates)
#
#     @classmethod
#     def _get_instance_template(cls, teaser_instance, bldg):
#         default = ['heavy', 'light', 'EnEv']
#         year_group = [1995, 2015]  # default year group
#         prj = bldg.parent
#         instance_type = type(teaser_instance).__name__
#         instance_templates = dict(prj.data.element_bind)
#         del instance_templates["version"]
#         if bldg.name in cls.instance_template:
#             if instance_type in cls.instance_template[bldg.name]:
#                 year_group = str(cls.instance_template[bldg.name][instance_type][0])
#                 selected_template = cls.instance_template[bldg.name][instance_type][1]
#                 return [selected_template], year_group
#
#         template_options = []
#         for i in instance_templates:
#             years = instance_templates[i]['building_age_group']
#             if i.startswith(instance_type) and years[0] <= bldg.year_of_construction <= years[1]:
#                 template_options.append(instance_templates[i]['construction_type'])
#                 year_group = years
#         if len(template_options) == 0:
#             return default, year_group
#         return template_options, year_group
#
#     @Task.log
#     def run(self, workflow, instances, ifc):
#         self.logger.info("Export to TEASER")
#         prj = self._create_project(ifc.by_type('IfcProject')[0])
#         bldg_instances = SubElement.get_class_instances('Building')
#         for bldg_instance in bldg_instances:
#             bldg = self._create_building(bldg_instance, prj)
#             tz_instances = SubElement.get_class_instances('ThermalZone')
#             for tz_instance in tz_instances:
#                 tz = self._create_thermal_zone(tz_instance, bldg)
#                 self._bind_instances_to_zone(tz, tz_instance, bldg)
#                 tz.calc_zone_parameters()
#             bldg.calc_building_parameter()
#
#         # prj.weather_file_path = utilities.get_full_path(
#         #     os.path.join(
#         #         'D:/09_OfflineArbeiten/Bim2Sim/Validierung_EP_TEASER/Resources/DEU_NW_Aachen.105010_TMYx.mos'))
#         # self.logger.info(Decision.summary())
#         # import pickle
#         #
#         # filename = os.path.join('D:/09_OfflineArbeiten/Bim2Sim/Validierung_EP_TEASER/TEASERPickles/teaser_pickled_Inst')
#         # outfile = open(filename, 'wb')
#         # pickle.dump(prj, outfile)
#         # outfile.close()
#         #
#         # with open(os.path.join(
#         #         'D:/09_OfflineArbeiten/Bim2Sim/Validierung_EP_TEASER/TEASERPickles/teaser_pickled_Inst'), 'rb') as f:
#         #     prj = pickle.load(f)
#         #
#         # print('test')
#         # self.logger.info(Decision.summary())
#         # Decision.decide_collected()
#         # Decision.save(PROJECT.decisions)
#         #
#         # Decision.save(
#         #     os.path.join('D:/09_OfflineArbeiten/Bim2Sim/Validierung_EP_TEASER/TEASERPickles/current_decisions.json'))
#         # prj.calc_all_buildings()
#
#         prj.export_aixlib(path=PROJECT.root / 'export' / 'TEASEROutput')
#         print()
#
from bim2sim.utilities.pyocc_tools import PyOCCTools


class ExportEP(ITask):
    """Exports an EnergyPlus model based on IFC information"""

    ENERGYPLUS_VERSION = "9-4-0"

    reads = ('instances', 'ifc')
    final = True

    @Task.log
    def run(self, workflow, instances, ifc):
        self.logger.info("Creates python representation of relevant ifc types")
        for inst in list(instances):
            if instances[inst].ifc_type == "IfcSpace":
                for bound in instances[inst].space_boundaries:
                    instances[bound.guid] = bound
        # geometric preprocessing before export
        self.logger.info("Check syntax of IfcRelSpaceBoundary")
        sb_checker = Checker(ifc, self.paths)
        self.logger.info("All tests done!")
        if len(sb_checker.error_summary) == 0:
            self.logger.info(
                "All %d IfcRelSpaceBoundary entities PASSED the syntax validation process." % len(sb_checker.bounds))
        else:
            self.logger.warning("%d out of %d IfcRelSpaceBoundary entities FAILED the syntax validation process. \n"
                                "Occuring sets of errors: %s \n"
                                "See ifc_SB_error_summary.json for further information on the errors."
                                % (len(sb_checker.error_summary),
                                   len(sb_checker.bounds),
                                   set(tuple(s) for s in [vals for key, vals in sb_checker.error_summary.items()])))
        self.logger.info("Geometric preprocessing for EnergyPlus Export started ...")
        self.logger.info("Compute relationships between space boundaries")
        self.logger.info("Compute relationships between openings and their base surfaces")
        instances = self._get_parents_and_children(instances)
        self.logger.info("Move openings to base surface, if needed")
        self._move_children_to_parents(instances)
        self.logger.info("Fix surface orientation")
        self._fix_surface_orientation(instances) # todo: Check if working properly
        self.logger.info("Get neighboring space boundaries")
        # self._get_neighbor_bounds(instances)
        # self._compute_2b_bound_gaps(instances) # todo: fix
        self.logger.info("Geometric preprocessing for EnergyPlus Export finished!")
        self.logger.info("IDF generation started ...")
        idf = self._init_idf(self.paths)
        self._init_zone(instances, idf)
        self._init_zonelist(idf)
        self._init_zonegroups(instances, idf)
        self._get_bs2021_materials_and_constructions(idf)
        for zone in idf.idfobjects["ZONE"]:
            if zone.Name == "All_Zones":
                continue
            room, room_key = self._get_room_from_zone_dict(key=ifc.by_id(zone.Name).LongName)
            self._set_infiltration(idf, name=zone.Name, zone_name=zone.Name, room=room, room_key=room_key)
            self._set_people(idf, name=zone.Name, zone_name=zone.Name, room=room, room_key=room_key)
            self._set_equipment(idf, name=zone.Name, zone_name=zone.Name, room=room, room_key=room_key)
            self._set_lights(idf, name=zone.Name, zone_name=zone.Name, room=room, room_key=room_key)
        self._add_shadings(instances, idf)
        self._set_simulation_control(idf)
        idf.set_default_constructions()
        self.logger.info("Export IDF geometry")
        self._export_geom_to_idf(instances, idf)
        self._set_output_variables(idf)
        self._idf_validity_check(idf)
        idf.save()
        subprocess.run(['energyplus', '-x', '-c', '--convert-only', '-d', self.paths.export, idf.idfname])
        self._export_surface_areas(instances, idf) # todo: fix
        self._export_space_info(instances, idf)
        self._export_boundary_report(instances, idf, ifc)
        self.logger.info("IDF generation finished!")

        Element.finder.load(self.paths.finder)
        # idf.view_model()
        # self._export_to_stl_for_cfd(instances, idf)
        # self._display_shape_of_space_boundaries(instances)
        run_decision = BoolDecision(question="Do you want to run the full energyplus simulation (annual, readvars)?",
                                    global_key='EnergyPlus.FullRun', allow_load=True, allow_save=True, collect=False)
        ep_full = run_decision.decide()
        design_day = False
        if not ep_full:
            design_day = True
        output_string = str(self.paths.export / 'EP-results/')
        idf.run(output_directory=output_string, readvars=ep_full, annual=ep_full, design_day=design_day)
        # self._visualize_results(csv_name=paths.export / 'EP-results/eplusout.csv')

    def _string_to_datetime(self, date_str):
        """
        Converts a date string in the format MM:DD hh:mm:ss into a datetime object.
        :param date_str: A date string in the specified format.
        :return: The converted datetime object.
        """
        date_str = date_str.strip()

        if date_str[7:9] != '24':
            return pd.to_datetime(date_str, format=' %m/%d  %H:%M:%S')

        # If the time is 24, set it to 0 and increment day by 1
        date_str = date_str[0:7] + '00' + date_str[9:]
        return pd.to_datetime(date_str, format=' %m/%d  %H:%M:%S') + pd.Timedelta(days=1)

    @staticmethod
    def _extract_cols_from_df(df, col_name_part):
        col = [col for col in df.columns if col_name_part in col]
        return_df = df[col].copy()
        return_df["Date/Time"] = df["Date/Time"].copy()
        return_df = return_df.set_index("Date/Time", drop=True).dropna()
        return return_df

    def _visualize_results(self, csv_name, period="week",
                           number=28, date=False):
        """
        Plot Zone Mean Air Temperature (Hourly) vs Outdoor Temperature per zone and as an overview on all zones.
        :param csv_name: path to energyplus outputs (eplusout.csv)
        :param period: choose plotting period ("year"/"month"/"week"/"day"/"date")
        :param number: choose number of day or week (0...365 (day) or 0...52 (week))
        :param date: only required if period == date. enter date in format date=[int(month), int(day)]
        :return:
        """
        res_df = pd.read_csv(csv_name)
        res_df["Date/Time"] = res_df["Date/Time"].apply(self._string_to_datetime)
        # df = res_df.loc[:, ~res_df.columns.str.contains('Surface Inside Face Temperature']
        zone_mean_air = self._extract_cols_from_df(res_df, "Zone Mean Air Temperature")
        ideal_loads = self._extract_cols_from_df(res_df, "IDEAL LOADS AIR SYSTEM:Zone Ideal Loads Zone Sensible")
        equip_rate = self._extract_cols_from_df(res_df, "Zone Electric Equipment Convective Heating Rate")
        people_rate = self._extract_cols_from_df(res_df, "Zone People Convective Heating Rate")
        rad_dir = self._extract_cols_from_df(res_df, "Site Direct Solar Radiation Rate per Area")
        # rad_dir_h = rad_dir.resample('1h').mean()
        temp = self._extract_cols_from_df(res_df, "Outdoor Air Drybulb Temperature [C](Hourly)")
        t_mean = temp.resample('24h').mean()
        zone_id_list = []
        for col in zone_mean_air.columns:
            z_id = col.partition(':')
            if z_id[0] not in zone_id_list:
                zone_id_list.append(z_id[0])
        if period == "year":
            for col in zone_mean_air.columns:
                ax = zone_mean_air.plot(y=[col], figsize=(10, 5), grid=True)
                # temp.plot(ax=ax)
                t_mean.plot(ax=ax)
                plt.show()
            axc = zone_mean_air.iloc[:].plot(figsize=(10, 5), grid=True)
            t_mean.iloc[:].plot(ax=axc)
            plt.show()
            return
        elif period == "month":
            for col in zone_mean_air.columns:
                ax = zone_mean_air[zone_mean_air.index.month == number].plot(y=[col], figsize=(10, 5), grid=True)
                # temp.plot(ax=ax)
                temp[temp.index.month == number].plot(ax=ax)
                plt.show()
            axc = zone_mean_air[zone_mean_air.index.month == number].plot(figsize=(10, 5), grid=True)
            temp[temp.index.month == number].plot(ax=axc)
            plt.show()
            return
        elif period == "date":
            month = date[0]
            day = date[1]
            for col in zone_mean_air.columns:
                ax = zone_mean_air.loc[((zone_mean_air.index.month == month) & (zone_mean_air.index.day == day))] \
                    .plot(y=[col], figsize=(10, 5), grid=True)
                # temp.plot(ax=ax)
                temp.loc[((temp.index.month == month) & (temp.index.day == day))].plot(ax=ax)
                plt.show()
            axc = zone_mean_air.loc[((zone_mean_air.index.month == month) & (zone_mean_air.index.day == day))] \
                .plot(figsize=(10, 5), grid=True)
            temp.loc[((temp.index.month == month) & (temp.index.day == day))].plot(ax=axc)
            plt.show()
            return
        elif period == "week":
            min = number * 168
            max = (number + 1) * 168
        elif period == "day":
            min = number * 24
            max = (number + 1) * 24
        for col in zone_mean_air.columns:
            ax = zone_mean_air.iloc[min:max].plot(y=[col], figsize=(10, 5), grid=True)
            # temp.plot(ax=ax)
            temp.iloc[min:max].plot(ax=ax)
            plt.show()
        axc = zone_mean_air.iloc[min:max].plot(figsize=(10, 5), grid=True)
        temp.iloc[min:max].plot(ax=axc)
        plt.show()

        for zid in zone_id_list:
            fig, (ax1, ax2) = plt.subplots(2, sharex=True, figsize=(10, 8))
            fig.suptitle("Zone " + zid, y=1.00)
            z_col = [col for col in ideal_loads.columns if zid in col]
            zma_col = [col for col in zone_mean_air.columns if zid in col]
            ideal_loads[z_col].iloc[min:max].plot(ax=ax1, grid=True)
            # ax1b = ax1.twinx()
            # rad_dir_h.iloc[min:max].plot(ax=ax1b)
            zone_mean_air[zma_col].iloc[min:max].plot(ax=ax2, grid=True, color='green')
            temp.iloc[min:max].plot(ax=ax2, color='black')
            ax1.set_title("Loads")
            ax2.set_title("Temperatures")
            ax1.autoscale()
            ax2.autoscale()
            fig.tight_layout(rect=[0, 0.03, 1, 0.8])
            plt.show()

    def _export_geom_to_idf(self, instances, idf):
        for inst in instances:
            if instances[inst].ifc_type != "IfcRelSpaceBoundary":
                continue
            inst_obj = instances[inst]
            idfp = IdfObject(inst_obj, idf)
            if idfp.skip_bound:
                idf.popidfobject(idfp.key, -1)
                self.logger.warning("Boundary with the GUID %s (%s) is skipped (due to missing boundary conditions)!",
                                    idfp.name, idfp.surface_type)
                continue
        for inst in instances:
            if instances[inst].ifc_type != "IfcSpace":
                continue
            bound_obj = instances[inst]
            if not hasattr(bound_obj, "space_boundaries_2B"):
                continue
            for b_bound in bound_obj.space_boundaries_2B:
                idfp = IdfObject(b_bound, idf)
                if idfp.skip_bound:
                    # idf.popidfobject(idfp.key, -1)
                    self.logger.warning(
                        "Boundary with the GUID %s (%s) is skipped (due to missing boundary conditions)!", idfp.name,
                        idfp.surface_type)
                    continue

    def _export_to_stl_for_cfd(self, instances, idf):
        self.logger.info("Export STL for CFD")
        stl_name = idf.idfname.replace('.idf', '')
        stl_name = stl_name.replace(str(self.paths.export), '')
        self.export_bounds_to_stl(instances, stl_name)
        self.export_bounds_per_space_to_stl(instances, stl_name)
        self.export_2B_bounds_to_stl(instances, stl_name)
        self.combine_stl_files(stl_name)
        self.export_space_bound_list(instances)

    @staticmethod
    def export_space_bound_list(instances, paths):
        stl_dir = str(paths.export)
        space_bound_df = pd.DataFrame(columns=["space_id", "bound_ids"])
        for inst in instances:
            if instances[inst].ifc_type != "IfcSpace":
                continue
            space = instances[inst]
            bound_names = []
            for bound in space.space_boundaries:
                bound_names.append(bound.guid)
            space_bound_df = space_bound_df.append({'space_id': space.guid, 'bound_ids': bound_names},
                                                   ignore_index=True)
        space_bound_df.to_csv(stl_dir + "space_bound_list.csv")

    @staticmethod
    def combine_stl_files(stl_name, paths):
        stl_dir = str(paths.export)
        with open(stl_dir + stl_name + "_combined_STL.stl", 'wb+') as output_file:
            for i in os.listdir(stl_dir + 'STL/'):
                if os.path.isfile(os.path.join(stl_dir + 'STL/', i)) and (stl_name + "_cfd_") in i:
                    sb_mesh = mesh.Mesh.from_file(stl_dir + 'STL/' + i)
                    mesh_name = i.split("_", 1)[-1]
                    mesh_name = mesh_name.replace(".stl", "")
                    mesh_name = mesh_name.replace("$", "___")
                    sb_mesh.save(mesh_name, output_file, mode=stl.Mode.ASCII)

    @staticmethod
    def combine_space_stl_files(stl_name, space_name, paths):
        stl_dir = str(paths.export)
        os.makedirs(os.path.dirname(stl_dir + "space_stl/"), exist_ok=True)

        with open(stl_dir + "space_stl/" + "space_" + space_name + ".stl", 'wb+') as output_file:
            for i in os.listdir(stl_dir + 'STL/' + space_name + "/"):
                if os.path.isfile(os.path.join(stl_dir + 'STL/' + space_name + "/", i)) and (stl_name + "_cfd_") in i:
                    sb_mesh = mesh.Mesh.from_file(stl_dir + 'STL/' + i)
                    mesh_name = i.split("_", 1)[-1]
                    mesh_name = mesh_name.replace(".stl", "")
                    mesh_name = mesh_name.replace("$", "___")
                    sb_mesh.save(mesh_name, output_file, mode=stl.Mode.ASCII)

    @staticmethod
    def _init_idf(paths):
        """
        Initialize the idf with general idf settings and set default weather data.
        :return:
        """
        # path = '/usr/local/EnergyPlus-9-2-0/'
        # path = '/usr/local/EnergyPlus-9-3-0/'
        path = f'/usr/local/EnergyPlus-{ExportEP.ENERGYPLUS_VERSION}/'
        # path = f'D:/04_Programme/EnergyPlus-{ExportEP.ENERGYPLUS_VERSION}/'
        plugin_ep_path = str(Path(__file__).parent.parent.parent.parent.parent / 'PluginEnergyPlus')
        IDF.setiddname(path + 'Energy+.idd')
        idf = IDF(plugin_ep_path + '/data/Minimal.idf')
        ifc_name = os.listdir(paths.ifc)[0].strip('.ifc')
        idf.idfname = str(paths.export) + '/' + ifc_name + '.idf'
        schedules_idf = IDF(plugin_ep_path + '/data/Schedules.idf')
        schedules = schedules_idf.idfobjects["Schedule:Compact".upper()]
        sch_typelim = schedules_idf.idfobjects["ScheduleTypeLimits".upper()]
        for s in schedules:
            idf.copyidfobject(s)
        for t in sch_typelim:
            idf.copyidfobject(t)
        idf.epw = str(paths.root / 'resources/DEU_NW_Aachen.105010_TMYx.epw')
        return idf

    def _get_ifc_spaces(self, instances):
        """
        Extracts ifc spaces from an instance dictionary while also unpacking spaces from aggregated thermal zones.
        :param instances: The instance dictionary
        :return: A list of ifc spaces
        """
        unpacked_instances = []
        for instance in instances.values():
            if isinstance(instance, AggregatedThermalZone):
                unpacked_instances.extend(instance.elements)
            elif instance.ifc_type == "IfcSpace":
                unpacked_instances.append(instance)
        return unpacked_instances

    def _init_zone(self, instances, idf):
        """
        Creates one idf zone per space and initializes with default HVAC Template
        :param idf: idf file object
        :param stat: HVAC Template
        :param space: Space (created from IfcSpace)
        :return: idf file object, idf zone object
        """
        stat_name = "default"
        stat_default = self._set_hvac_template(idf, name=stat_name, heating_sp=20, cooling_sp=25)
        for instance in self._get_ifc_spaces(instances):
            space = instance
            space.storey = bps.Storey(space.get_storey())
            room, room_key = self._get_room_from_zone_dict(key=space.ifc.LongName)
            stat_name = "STATS " + room_key[0].replace(",", "")
            if idf.getobject("HVACTEMPLATE:THERMOSTAT", stat_name) is None:
                stat = self._set_day_hvac_template(idf, stat_name, room, room_key)
            else:
                stat = idf.getobject("HVACTEMPLATE:THERMOSTAT", stat_name)
                # stat_name = "Heat_" + str(space.t_set_heat) + "_Cool_" + str(space.t_set_cool)
                # if idf.getobject("HVACTEMPLATE:THERMOSTAT", "STAT_"+stat_name) is None:
                #     stat = self._set_hvac_template(idf, name=stat_name, heating_sp=space.t_set_heat, cooling_sp=space.t_set_cool)
                # else:
                #     stat = idf.getobject("HVACTEMPLATE:THERMOSTAT", "STAT_"+stat_name)
                # else:
                #     stat = stat_default

            zone = idf.newidfobject(
                'ZONE',
                Name=space.ifc.GlobalId,
                Volume=space.space_volume
            )
            cooling_availability = "On"
            heating_availability = "On"

            # if room['with_heating']:
            #     heating_availability = "On"
            # else:
            #     heating_availability = "Off"
            # if room['with_cooling']:
            #     cooling_availability = "On"
            # else:
            #     cooling_availability = "Off"

            idf.newidfobject(
                "HVACTEMPLATE:ZONE:IDEALLOADSAIRSYSTEM",
                Zone_Name=zone.Name,
                Template_Thermostat_Name=stat.Name,
                Heating_Availability_Schedule_Name=heating_availability,
                Cooling_Availability_Schedule_Name=cooling_availability
            )

    @staticmethod
    def _init_zonelist(idf, name=None, zones_in_list=None):
        if zones_in_list is None:
            idf_zones = idf.idfobjects["ZONE"]
            if len(idf_zones) > 20:
                return
        else:
            all_idf_zones = idf.idfobjects["ZONE"]
            idf_zones = [zone for zone in all_idf_zones if zone.Name in zones_in_list]
            if len(idf_zones) == 0:
                return
        if name is None:
            name = "All_Zones"
        zs = {}
        for i, z in enumerate(idf_zones):
            zs.update({"Zone_" + str(i + 1) + "_Name": z.Name})
        idf.newidfobject("ZONELIST", Name=name, **zs)

    def _init_zonegroups(self, instances, idf):
        """
        Assign a zonegroup per storey
        :param instances:
        :param idf:
        :return:
        """
        storeys = []
        for inst in instances:
            if instances[inst].ifc_type == "IfcBuildingStorey":
                storeys.append(instances[inst])
                instances[inst].spaces = []
        for inst in instances:
            if instances[inst].ifc_type != "IfcSpace":
                continue
            space = instances[inst]
            for st in storeys:
                if st.guid == space.storey.guid:
                    st.spaces.append(space)
        for st in storeys:
            space_ids = []
            for space in st.spaces:
                space_ids.append(space.guid)
            self._init_zonelist(idf, name=st.name, zones_in_list=space_ids)
            # print(st.name, space_ids)
        zonelists = [zlist for zlist in idf.idfobjects["ZONELIST"] if zlist.Name != "All_Zones"]

        for zlist in zonelists:
            idf.newidfobject("ZONEGROUP",
                             Name=zlist.Name,
                             Zone_List_Name=zlist.Name,
                             Zone_List_Multiplier=1
                             )

    def _get_bs2021_materials_and_constructions(self, idf, year=2008, ctype="heavy", wtype=["Alu", "Waermeschutz", "zwei"]):
        materials = []
        mt_path = self.paths.root / 'MaterialTemplates/MaterialTemplates.json'
        be_path = self.paths.root / 'MaterialTemplates/TypeBuildingElements.json'
        with open(mt_path) as json_file:
            mt_file = json.load(json_file)
        with open(be_path) as json_file:
            be_file = json.load(json_file)

        be_dict = dict([k for k in be_file.items() if type(k[1]) == dict])
        applicable_dict = {k: v for k, v in be_dict.items() if
                           (v['construction_type'] == ctype and v['building_age_group'][0] <= year <=
                            v['building_age_group'][1])}
        window_dict = {k: v for k, v in be_dict.items() if
                       (all(p in v['construction_type'] for p in wtype) and
                        v['building_age_group'][0] <= year <= v['building_age_group'][1])}
        window = window_dict.get(list(window_dict)[0])
        window_materials = [*list(*self._set_construction_elem(window, "BS Exterior Window", idf)), window['g_value']]
        door = list({k: v for k, v in [k for k in mt_file.items() if type(k[1]) == dict] if (v['name'] == 'hardwood')})[
            0]
        idf.newidfobject("CONSTRUCTION",
                         Name="BS Door",
                         Outside_Layer=mt_file[door]['name']+"_"+str(0.04)
                         )
        materials.extend([(door, 0.04)])
        outer_wall = applicable_dict.get([k for k in applicable_dict.keys() if "OuterWall" in k][0])
        materials.extend(self._set_construction_elem(outer_wall, "BS Exterior Wall", idf))
        inner_wall = applicable_dict.get([k for k in applicable_dict.keys() if "InnerWall" in k][0])
        materials.extend(self._set_construction_elem(inner_wall, "BS Interior Wall", idf))
        ground_floor = applicable_dict.get([k for k in applicable_dict.keys() if "GroundFloor" in k][0])
        materials.extend(self._set_construction_elem(ground_floor, "BS Ground Floor", idf))
        floor = applicable_dict.get([k for k in applicable_dict.keys() if "Floor" in k][0])
        materials.extend(self._set_construction_elem(floor, "BS Interior Floor", idf))
        ceiling = applicable_dict.get([k for k in applicable_dict.keys() if "Ceiling" in k][0])
        materials.extend(self._set_construction_elem(ceiling, "BS Ceiling", idf))
        roof = applicable_dict.get([k for k in applicable_dict.keys() if "Roof" in k][0])
        materials.extend(self._set_construction_elem(roof, "BS Flat Roof", idf))
        for mat in materials:
            self._set_material_elem(mt_file[mat[0]], mat[1], idf)
        self._set_window_material_elem(mt_file[window_materials[0]], window_materials[1], window_materials[2], idf)
        idf.newidfobject("CONSTRUCTION:AIRBOUNDARY",
                         Name='Air Wall',
                         Solar_and_Daylighting_Method='GroupedZones',
                         Radiant_Exchange_Method='GroupedZones',
                         Air_Exchange_Method='SimpleMixing',
                         Simple_Mixing_Air_Changes_per_Hour=0.5,
                         )
        idf.newidfobject("WINDOWPROPERTY:FRAMEANDDIVIDER",
                         Name="Default",
                         # Frame_Width=0.095,
                         # Frame_Conductance=3,
                         Outside_Reveal_Solar_Absorptance=0.7,
                         Inside_Reveal_Solar_Absorptance=0.7,
                         Divider_Width=0.1,
                         Number_of_Horizontal_Dividers=2,
                         Number_of_Vertical_Dividers=2,
                         Divider_Conductance=3
                         )

    def _set_construction_elem(self, elem, name, idf):
        layer = elem.get('layer')
        outer_layer = layer.get(list(layer)[-1])
        other_layer_list = list(layer)[:-1]
        other_layer_list.reverse()
        other_layers = {}
        for i, l in enumerate(other_layer_list):
            lay = layer.get(l)
            other_layers.update({'Layer_' + str(i + 2): lay['material']['name']+"_"+str(lay['thickness'])})

        idf.newidfobject("CONSTRUCTION",
                         Name=name,
                         Outside_Layer=outer_layer['material']['name']+"_"+str(outer_layer['thickness']),
                         **other_layers
                         )
        materials = [(layer.get(k)['material']['material_id'], layer.get(k)['thickness']) for k in layer.keys()]
        return materials

    def _set_material_elem(self, mat_dict, thickness, idf):
        if idf.getobject("MATERIAL", mat_dict['name']+"_"+str(thickness)) != None:
            return
        specific_heat = mat_dict['heat_capac'] * 1000  # *mat_dict['density']*thickness
        if specific_heat < 100:
            specific_heat = 100
        idf.newidfobject("MATERIAL",
                         Name=mat_dict['name']+"_"+str(thickness),
                         Roughness="MediumRough",
                         Thickness=thickness,
                         Conductivity=mat_dict['thermal_conduc'],
                         Density=mat_dict['density'],
                         Specific_Heat=specific_heat
                         )

    def _set_window_material_elem(self, mat_dict, thickness, g_value, idf):
        if idf.getobject("WINDOWMATERIAL:SIMPLEGLAZINGSYSTEM", mat_dict['name']+"_"+str(thickness)) != None:
            return
        idf.newidfobject("WINDOWMATERIAL:SIMPLEGLAZINGSYSTEM",
                         Name=mat_dict['name']+"_"+str(thickness),
                         UFactor=1 / (0.04 + thickness / mat_dict['thermal_conduc'] + 0.13),
                         Solar_Heat_Gain_Coefficient=g_value,
                         # Visible_Transmittance=0.8    # optional
                         )

    def _get_room_from_zone_dict(self, key):
        zone_dict = {
            "Schlafzimmer": "Bed room",
            "Wohnen": "Living",
            "Galerie": "Living",
            "Küche": "Living",
            "Flur": "Traffic area",
            "Buero": "Single office",
            "Besprechungsraum": 'Meeting, Conference, seminar',
            "Seminarraum": 'Meeting, Conference, seminar',
            "Technikraum": "Stock, technical equipment, archives",
            "Dachboden": "Traffic area",
            "WC": "WC and sanitary rooms in non-residential buildings",
            "Bad": "WC and sanitary rooms in non-residential buildings",
            "Labor": "Laboratory"
        }
        uc_path = Path(bim2sim.__file__).parent.parent.parent / 'PluginEnergyPlus' / 'data' / 'UseConditions.json'
        # uc_path = self.paths.root / 'MaterialTemplates/UseConditions.json' #todo: use this file (error in people?)
        with open(uc_path) as json_file:
            uc_file = json.load(json_file)
        room_key = []
        if key is not None:
            room_key = [v for k, v in zone_dict.items() if k in key]
        if not room_key:
            room_key = ['Single office']
        room = dict([k for k in uc_file.items() if type(k[1]) == dict])[room_key[0]]
        return room, room_key

    def _set_people(self, idf, name, zone_name, room, room_key, method='area'):
        schedule_name = "Schedule " + "People " + room_key[0].replace(',', '')
        profile_name = 'persons_profile'
        self._set_day_week_year_schedule(idf, room, profile_name, schedule_name)
        # set default activity schedule
        if idf.getobject("SCHEDULETYPELIMITS", "Any Number") is None:
            idf.newidfobject("SCHEDULETYPELIMITS", Name="Any Number")
        activity_schedule_name = "Schedule Activity " + str(room['fixed_heat_flow_rate_persons'])
        if idf.getobject("SCHEDULE:COMPACT", activity_schedule_name) is None:
            idf.newidfobject("SCHEDULE:COMPACT",
                             Name=activity_schedule_name,
                             Schedule_Type_Limits_Name="Any Number",
                             Field_1="Through: 12/31",
                             Field_2="For: Alldays",
                             Field_3="Until: 24:00",
                             Field_4=room['fixed_heat_flow_rate_persons']  # in W/Person
                             )  # other method for Field_4 (not used here) ="persons_profile"*"activity_degree_persons"*58,1*1,8 (58.1 W/(m2*met), 1.8m2/Person)

        if type(room['persons']) == dict:
            num_people = room['persons']['/'][0] / room['persons']['/'][1]
        else:
            num_people = room['persons']
        people = idf.newidfobject(
            "PEOPLE",
            Name=name,
            Zone_or_ZoneList_Name=zone_name,
            Number_of_People_Calculation_Method="People/Area",
            People_per_Zone_Floor_Area=num_people,
            Activity_Level_Schedule_Name=activity_schedule_name,
            Number_of_People_Schedule_Name=schedule_name,
            Fraction_Radiant=room['ratio_conv_rad_persons']
        )

    def _set_day_week_year_schedule(self, idf, room, profile_name, schedule_name):
        if idf.getobject("SCHEDULE:DAY:HOURLY", name=schedule_name) == None:
            limits_name = 'Fraction'
            hours = {}
            if profile_name in {'heating_profile', 'cooling_profile'}:
                limits_name = 'Temperature'
            for i, l in enumerate(room[profile_name][:24]):
                if profile_name in {'heating_profile', 'cooling_profile'}:
                    if room[profile_name][i] > 270:
                        room[profile_name][i] = room[profile_name][i] - 273.15
                    # set cooling profile manually to 25°C, #bs2021
                    if profile_name == 'cooling_profile':
                        room[profile_name][i] = 25
                hours.update({'Hour_' + str(i + 1): room[profile_name][i]})
            idf.newidfobject("SCHEDULE:DAY:HOURLY", Name=schedule_name, Schedule_Type_Limits_Name=limits_name, **hours)
        if idf.getobject("SCHEDULE:WEEK:COMPACT", name=schedule_name) == None:
            idf.newidfobject("SCHEDULE:WEEK:COMPACT", Name=schedule_name, DayType_List_1="AllDays",
                             ScheduleDay_Name_1=schedule_name)
        if idf.getobject("SCHEDULE:YEAR", name=schedule_name) == None:
            idf.newidfobject("SCHEDULE:YEAR", Name=schedule_name,
                             Schedule_Type_Limits_Name=limits_name,
                             ScheduleWeek_Name_1=schedule_name,
                             Start_Month_1=1,
                             Start_Day_1=1,
                             End_Month_1=12,
                             End_Day_1=31)

    def _set_equipment(self, idf, name, zone_name, room, room_key, method='area'):
        schedule_name = "Schedule " + "Equipment " + room_key[0].replace(',', '')
        profile_name = 'machines_profile'
        self._set_day_week_year_schedule(idf, room, profile_name, schedule_name)
        idf.newidfobject(
            "ELECTRICEQUIPMENT",
            Name=name,
            Zone_or_ZoneList_Name=zone_name,
            Schedule_Name=schedule_name,  # Max: Define new Schedule:Compact based on "machines_profile"
            Design_Level_Calculation_Method="Watts/Area",
            Watts_per_Zone_Floor_Area=room['machines']  # Max: "machines"
            # Max: add "Fraction_Radiant" = "ratio_conv_rad_machines"
        )

    def _set_lights(self, idf, name, zone_name, room, room_key, method='area'):
        # TODO: Define lighting parameters based on IFC (and User-Input otherwise)
        schedule_name = "Schedule " + "Lighting " + room_key[0].replace(',', '')
        profile_name = 'lighting_profile'
        self._set_day_week_year_schedule(idf, room, profile_name, schedule_name)
        mode = "Watts/Area"
        watts_per_zone_floor_area = room['lighting_power']  # Max: "lighting_power"
        return_air_fraction = 0.0
        fraction_radiant = 0.42  # cf. Table 1.28 in InputOutputReference EnergyPlus (Version 9.4.0), p. 506
        fraction_visible = 0.18  # Max: fractions do not match with .json Data. Maybe set by user-input later

        idf.newidfobject(
            "LIGHTS",
            Name=name,
            Zone_or_ZoneList_Name=zone_name,
            Schedule_Name=schedule_name,
            Design_Level_Calculation_Method=mode,
            Watts_per_Zone_Floor_Area=watts_per_zone_floor_area,
            Return_Air_Fraction=return_air_fraction,
            Fraction_Radiant=fraction_radiant,
            Fraction_Visible=fraction_visible
        )

    @staticmethod
    def _set_infiltration(idf, name, zone_name, room, room_key):
        idf.newidfobject(
            "ZONEINFILTRATION:DESIGNFLOWRATE",
            Name=name,
            Zone_or_ZoneList_Name=zone_name,
            Schedule_Name="Continuous",
            # Max: if "use_constant_infiltration"==True (this default continuous schedule seems to be constant anyways")
            Design_Flow_Rate_Calculation_Method="AirChanges/Hour",
            Air_Changes_per_Hour=room['infiltration_rate']  # Max: infiltration_rate
        )

    def _set_day_hvac_template(self, idf, name, room, room_key):
        clg_schedule_name = ''
        htg_schedule_name = "Schedule " + "Heating " + room_key[0].replace(',', '')
        self._set_day_week_year_schedule(idf, room, 'heating_profile', htg_schedule_name)

        # if room['with_cooling']:
        clg_schedule_name = "Schedule " + "Cooling " + room_key[0].replace(',', '')
        self._set_day_week_year_schedule(idf, room, 'cooling_profile', clg_schedule_name)
        stat = idf.newidfobject(
            "HVACTEMPLATE:THERMOSTAT",
            Name=name,
            Heating_Setpoint_Schedule_Name=htg_schedule_name,
            Cooling_Setpoint_Schedule_Name=clg_schedule_name  # Max: only if "with_cooling"==True
        )
        return stat

    def _set_hvac_template(self, idf, name, heating_sp, cooling_sp, mode='setback'):
        """
        Set default HVAC Template
        :param idf: idf file object
        :return: stat (HVAC Template)
        """
        if cooling_sp < 20:
            cooling_sp = 26
        elif cooling_sp < 24:
            cooling_sp = 23

        setback_htg = 18  # Max: "T_threshold_heating"
        setback_clg = 26  # Max: "T_threshold_cooling"

        # ensure setback temperature actually performs a setback on temperature
        if setback_htg > heating_sp:
            setback_htg = heating_sp
        if setback_clg < cooling_sp:
            setback_clg = cooling_sp

        if mode == "setback":
            htg_alldays = self._define_schedule_part('Alldays', [('5:00', setback_htg), ('21:00', heating_sp),
                                                                 ('24:00', setback_htg)])
            clg_alldays = self._define_schedule_part('Alldays', [('5:00', setback_clg), ('21:00', cooling_sp),
                                                                 ('24:00', setback_clg)])
            htg_name = "H_SetBack_" + str(heating_sp)
            clg_name = "C_SetBack_" + str(cooling_sp)
            if idf.getobject("SCHEDULE:COMPACT", htg_name) is None:
                htg_sched = self._write_schedule(idf, htg_name, [htg_alldays, ])
            else:
                htg_sched = idf.getobject("SCHEDULE:COMPACT", htg_name)
            if idf.getobject("SCHEDULE:COMPACT", clg_name) is None:  # Max: only if "with_cooling"==True
                clg_sched = self._write_schedule(idf, clg_name, [clg_alldays, ])
            else:
                clg_sched = idf.getobject("SCHEDULE:COMPACT", clg_name)
            stat = idf.newidfobject(
                "HVACTEMPLATE:THERMOSTAT",
                Name="STAT_" + name,
                Heating_Setpoint_Schedule_Name=htg_name,
                Cooling_Setpoint_Schedule_Name=clg_name,  # Max: only if "with_cooling"==True
            )

        if mode == "constant":
            stat = idf.newidfobject(
                "HVACTEMPLATE:THERMOSTAT",
                Name="STAT_" + name,
                Constant_Heating_Setpoint=heating_sp,
                Constant_Cooling_Setpoint=cooling_sp,
            )
        return stat

    @staticmethod
    def _write_schedule(idf, sched_name, sched_part_list):
        """
        Write schedule from list of schedule parts
        :param name: Name of the schedule
        :param sched_part_list: List of schedule parts
        :return:
        """
        sched_list = {}
        field_count = 1
        for parts in sched_part_list:
            field_count += 1
            sched_list.update({'Field_' + str(field_count): 'For: ' + parts[0]})
            part = parts[1]
            for set in part:
                field_count += 1
                sched_list.update({'Field_' + str(field_count): 'Until: ' + str(set[0])})
                field_count += 1
                sched_list.update({'Field_' + str(field_count): str(set[1])})
        if idf.getobject("SCHEDULETYPELIMITS", "Temperature") is None:
            idf.newidfobject("SCHEDULETYPELIMITS", Name="Temperature")

        sched = idf.newidfobject(
            "SCHEDULE:COMPACT",
            Name=sched_name,
            Schedule_Type_Limits_Name="Temperature",
            Field_1="Through: 12/31",
            **sched_list
        )
        return sched

    @staticmethod
    def _define_schedule_part(days, til_time_temp):
        """
        Define part of a schedule
        :param days: string: Weekdays, Weekends, Alldays, AllOtherDays, Saturdays, Sundays, ...
        :param til_time_temp: List of tuples (until-time format 'h:mm' (24h) as str), temperature until this time in Celsius), e.g. (05:00, 18)
        :return:
        """
        return [days, til_time_temp]

    def _add_shadings(self, instances, idf):
        spatials = []
        for inst in instances:
            if instances[inst].ifc_type == None:
                spatials.append(instances[inst])

        pure_spatials = []
        for s in spatials:
            if hasattr(s, 'ifc'):
                if not hasattr(s.ifc, 'CorrespondingBoundary'):
                    continue
                if s.ifc.CorrespondingBoundary == None:
                    continue
                if s.ifc.CorrespondingBoundary.RelatingSpace.is_a('IfcSpace'):
                    continue
                pure_spatials.append(s)

        settings = ifcopenshell.geom.main.settings()
        settings.set(settings.USE_PYTHON_OPENCASCADE, True)
        settings.set(settings.USE_WORLD_COORDS, True)
        settings.set(settings.EXCLUDE_SOLIDS_AND_SURFACES, False)
        settings.set(settings.INCLUDE_CURVES, True)
        for s in pure_spatials:
            obj = idf.newidfobject('SHADING:BUILDING:DETAILED',
                                   Name=s.ifc.GlobalId,
                                   )
            shape = ifcopenshell.geom.create_shape(settings, s.ifc.ConnectionGeometry.SurfaceOnRelatingElement)
            space_shape = ifcopenshell.geom.create_shape(settings, s.ifc.RelatingSpace).geometry
            shape_val = TopoDS_Iterator(space_shape).Value()
            loc = shape_val.Location()
            shape.Move(loc)
            obj_pnts = PyOCCTools.get_points_of_face(shape)
            obj_coords = []
            for pnt in obj_pnts:
                co = tuple(round(p, 3) for p in pnt.Coord())
                obj_coords.append(co)
            obj.setcoords(obj_coords)
            # print("HOLD")
        # print("HOLD")

    @staticmethod
    def _set_simulation_control(idf):
        """
        Set simulation control parameters.
        :param idf: idf file object
        :return: idf file object
        """
        for sim_control in idf.idfobjects["SIMULATIONCONTROL"]:
            print("")
            # sim_control.Do_Zone_Sizing_Calculation = "Yes"
            sim_control.Do_System_Sizing_Calculation = "Yes"
            # sim_control.Do_Plant_Sizing_Calculation = "Yes"
            sim_control.Run_Simulation_for_Sizing_Periods = "No"
            sim_control.Run_Simulation_for_Weather_File_Run_Periods = "Yes"
        # return idf

    @staticmethod
    def _set_output_variables(idf):
        """
        Adds userdefined output variables to the idf file
        :param idf: idf file object
        :return: idf file object
        """
        out_control = idf.idfobjects['OUTPUTCONTROL:TABLE:STYLE']
        out_control[0].Column_Separator = 'CommaAndHTML'

        # remove all existing output variables with reporting frequency "Timestep"
        out_var = [v for v in idf.idfobjects['OUTPUT:VARIABLE']
                   if v.Reporting_Frequency.upper() == "TIMESTEP"]
        for var in out_var:
            idf.removeidfobject(var)

        idf.newidfobject(
            "OUTPUT:VARIABLE",
            Variable_Name="Zone Ideal Loads Supply Air Total Heating Energy",
            Reporting_Frequency="Hourly",
        )
        idf.newidfobject(
            "OUTPUT:VARIABLE",
            Variable_Name="Zone Ideal Loads Supply Air Total Cooling Energy",
            Reporting_Frequency="Hourly",
        )
        idf.newidfobject(
            "OUTPUT:VARIABLE",
            Variable_Name="Site Outdoor Air Drybulb Temperature",
            Reporting_Frequency="Hourly",
        )
        idf.newidfobject(
            "OUTPUT:VARIABLE",
            Variable_Name="Zone Mean Air Temperature",
            Reporting_Frequency="Hourly",
        )
        idf.newidfobject(
            "OUTPUT:VARIABLE",
            Variable_Name="Zone Operative Temperature",
            Reporting_Frequency="Hourly",
        )
        idf.newidfobject(
            "OUTPUT:VARIABLE",
            Variable_Name="Zone Infiltration Mass Flow Rate",
            Reporting_Frequency="Hourly",
        )
        idf.newidfobject(
            "OUTPUT:VARIABLE",
            Variable_Name="Zone People Occupant Count",
            Reporting_Frequency="Hourly",
        )
        idf.newidfobject(
            "OUTPUT:VARIABLE",
            Variable_Name="Zone People Convective Heating Rate",
            Reporting_Frequency="Hourly",
        )
        idf.newidfobject(
            "OUTPUT:VARIABLE",
            Variable_Name="Zone Electric Equipment Convective Heating Rate",
            Reporting_Frequency="Hourly",
        )
        idf.newidfobject(
            "OUTPUT:VARIABLE",
            Variable_Name="Zone Lights Convective Heating Rate",
            Reporting_Frequency="Hourly",
        )
        idf.newidfobject(
            "OUTPUT:VARIABLE",
            Variable_Name="Zone Ideal Loads Zone Sensible Cooling Rate",
            Reporting_Frequency="Hourly",
        )
        idf.newidfobject(
            "OUTPUT:VARIABLE",
            Variable_Name="Zone Ideal Loads Zone Sensible Heating Rate",
            Reporting_Frequency="Hourly",
        )
        idf.newidfobject(
            "OUTPUT:VARIABLE",
            Variable_Name="Zone Windows Total Heat Gain Rate",
            Reporting_Frequency="Hourly",
        )
        idf.newidfobject(
            "OUTPUT:VARIABLE",
            Variable_Name="Zone Windows Total Heat Gain Energy",
            Reporting_Frequency="Hourly",
        )
        idf.newidfobject(
            "OUTPUT:VARIABLE",
            Variable_Name="Zone Air Heat Balance Internal Convective Heat Gain Rate",
            Reporting_Frequency="Hourly",
        )
        idf.newidfobject(
            "OUTPUT:VARIABLE",
            Variable_Name="Zone Air Heat Balance Surface Convection Rate",
            Reporting_Frequency="Hourly",
        )
        idf.newidfobject(
            "OUTPUT:VARIABLE",
            Variable_Name="Zone Air Heat Balance Outdoor Air Transfer Rate",
            Reporting_Frequency="Hourly",
        )
        idf.newidfobject(
            "OUTPUT:VARIABLE",
            Variable_Name="Zone Air Heat Balance Air Energy Storage Rate",
            Reporting_Frequency="Hourly",
        )
        idf.newidfobject(
            "OUTPUT:VARIABLE",
            Variable_Name="Site Outdoor Air Humidity Ratio",
            Reporting_Frequency="Hourly",
        )
        idf.newidfobject(
            "OUTPUT:VARIABLE",
            Variable_Name="Site Outdoor Air Relative Humidity",
            Reporting_Frequency="Hourly",
        )
        idf.newidfobject(
            "OUTPUT:VARIABLE",
            Variable_Name="Site Outdoor Air Barometric Pressure",
            Reporting_Frequency="Hourly",
        )
        idf.newidfobject(
            "OUTPUT:VARIABLE",
            Variable_Name="Zone Mixing Current Density Volume Flow Rate",
            Reporting_Frequency="Hourly",
        )
        idf.newidfobject(
            "OUTPUT:VARIABLE",
            Variable_Name="Zone Mixing Sensible Heat Gain Rate",
            Reporting_Frequency="Hourly",
        )
        idf.newidfobject(
            "OUTPUT:VARIABLE",
            Variable_Name="Zone Air Relative Humidity",
            Reporting_Frequency="Hourly",
        )
        idf.newidfobject(
            "OUTPUT:VARIABLE",
            Variable_Name="Zone Air System Sensible Heating Energy",
            Reporting_Frequency="Hourly",
        )
        idf.newidfobject(
            "OUTPUT:VARIABLE",
            Variable_Name="Zone Air System Sensible Cooling Energy",
            Reporting_Frequency="Hourly",
        )
        idf.newidfobject(
            "OUTPUT:VARIABLE",
            Variable_Name="Zone Windows Total Transmitted Solar Radiation Energy",
            Reporting_Frequency="Hourly",
        )
        idf.newidfobject(
            "OUTPUT:VARIABLE",
            Variable_Name="Surface Window Heat Gain Energy",
            Reporting_Frequency="Hourly",
        )
        idf.newidfobject(
            "OUTPUT:VARIABLE",
            Variable_Name="Surface Inside Face Convection Heat Gain Energy",
            Reporting_Frequency="Hourly",
        )
        idf.newidfobject(
            "OUTPUT:VARIABLE",
            Variable_Name="Surface Outside Face Convection Heat Gain Energy",
            Reporting_Frequency="Hourly",
        )
        idf.newidfobject(
            "OUTPUT:VARIABLE",
            Variable_Name="Zone Opaque Surface Outside Face Conduction",
            Reporting_Frequency="Hourly",
        )
        idf.newidfobject(
            "OUTPUT:VARIABLE",
            Variable_Name="Zone Infiltration Sensible Heat Gain Energy",
            Reporting_Frequency="Hourly",
        )
        idf.newidfobject(
            "OUTPUT:VARIABLE",
            Variable_Name="Zone Infiltration Sensible Heat Loss Energy",
            Reporting_Frequency="Hourly",
        )
        idf.newidfobject(
            "OUTPUT:VARIABLE",
            Variable_Name="Zone Infiltration Standard Density Volume Flow Rate",
            Reporting_Frequency="Hourly",
        )
        idf.newidfobject(
            "OUTPUT:VARIABLE",
            Variable_Name="Zone Air Relative Humidity",
            Reporting_Frequency="Hourly",
        )
        # idf.newidfobject(
        #     "OUTPUT:VARIABLE",
        #     Variable_Name="Surface Inside Face Temperature",
        #     Reporting_Frequency="Hourly",
        # )
        idf.newidfobject(
            "OUTPUT:METER",
            Key_Name="Heating:EnergyTransfer",
            Reporting_Frequency="Hourly",
        )
        idf.newidfobject(
            "OUTPUT:METER",
            Key_Name="Cooling:EnergyTransfer",
            Reporting_Frequency="Hourly",
        )
        idf.newidfobject("OUTPUT:SURFACES:DRAWING",
                         Report_Type="DXF")
        idf.newidfobject("OUTPUT:DIAGNOSTICS",
                         Key_1="DisplayAdvancedReportVariables",
                         Key_2="DisplayExtraWarnings")
        return idf

    def _idf_validity_check(self, idf):
        """basic validity check of idf.
        Remove openings from adiabatic surfaces
        """
        self.logger.info('Start IDF Validity Checker')

        fenestration = idf.idfobjects['FENESTRATIONSURFACE:DETAILED']
        for f in fenestration:
            if not f.Building_Surface_Name:
                self.logger.info('Removed Fenestration: %s' % f.Name)
                idf.removeidfobject(f)
            fbco = f.Building_Surface_Name
            bs = idf.getobject('BUILDINGSURFACE:DETAILED', fbco)
            if bs.Outside_Boundary_Condition == 'Adiabatic':
                self.logger.info('Removed Fenestration: %s' % f.Name)
                idf.removeidfobject(f)
        for f in fenestration:
            fbco = f.Building_Surface_Name
            bs = idf.getobject('BUILDINGSURFACE:DETAILED', fbco)
            if bs.Outside_Boundary_Condition == 'Adiabatic':
                self.logger.info('Removed Fenestration in second try: %s' % f.Name)
                idf.removeidfobject(f)

        sfs = idf.getsurfaces()
        small_area_obj = [sf for sf in sfs if sf.area < 0.01]

        for obj in small_area_obj:
            self.logger.info('Removed small area: %s' % obj.Name)
            idf.removeidfobject(obj)

        bsd = idf.idfobjects['BUILDINGSURFACE:DETAILED']
        for sf in bsd:
            if sf.Construction_Name == 'BS Exterior Window':
                self.logger.info('Surface due to invalid material: %s' % sf.Name)
                idf.removeidfobject(sf)
        self.logger.info('IDF Validity Checker done')


    def _export_surface_areas(self, instances, idf):
        """ combines sets of area sums and exports to csv """
        area_df = pd.DataFrame(
            columns=["granularity", "ID", "long_name", "out_bound_cond", "area_wall", "area_ceiling", "area_floor",
                     "area_roof", "area_window", "area_door", "total_surface_area", "total_opening_area"])
        surf = [s for s in idf.idfobjects['BuildingSurface:Detailed'.upper()] if s.Construction_Name != 'Air Wall']
        glazing = [g for g in idf.idfobjects['FenestrationSurface:Detailed'.upper()]]
        area_df = self._append_set_of_area_sum(area_df, granularity="GLOBAL", guid="GLOBAL", long_name="GLOBAL",
                                               surface=surf, glazing=glazing)
        zones = [z for z in idf.idfobjects['zone'.upper()]]
        zone_names = [z.Name for z in zones]

        for z_name in zone_names:
            surf_zone = [s for s in surf if s.Zone_Name == z_name]
            surf_names = [s.Name for s in surf_zone]
            long_name = instances[z_name].ifc.LongName
            glazing_zone = [g for g in glazing for s_name in surf_names if g.Building_Surface_Name == s_name]
            area_df = self._append_set_of_area_sum(area_df, granularity="ZONE", guid=z_name, long_name=long_name,
                                                   surface=surf_zone, glazing=glazing_zone)
        area_df.to_csv(path_or_buf=str(self.paths.export) + "/area.csv")

    def _append_set_of_area_sum(self, area_df, granularity, guid, long_name, surface, glazing):
        """ generate set of area sums for a given granularity for outdoor, surface and adiabatic boundary conditions.
        Appends set to a given dataframe.
        """
        surf_outdoors = [s for s in surface if s.Outside_Boundary_Condition == "Outdoors"]
        surf_surface = [s for s in surface if s.Outside_Boundary_Condition == "Surface"]
        surf_adiabatic = [s for s in surface if s.Outside_Boundary_Condition == "Adiabatic"]
        glazing_outdoors = [g for g in glazing if g.Outside_Boundary_Condition_Object == ""]
        glazing_surface = [g for g in glazing if g.Outside_Boundary_Condition_Object != ""]
        glazing_adiabatic = []
        area_df = area_df.append([
            self._sum_of_surface_area(granularity=granularity, guid=guid, long_name=long_name, out_bound_cond="ALL",
                                      surface=surface, glazing=glazing),
            self._sum_of_surface_area(granularity=granularity, guid=guid, long_name=long_name,
                                      out_bound_cond="Outdoors",
                                      surface=surf_outdoors, glazing=glazing_outdoors),
            self._sum_of_surface_area(granularity=granularity, guid=guid, long_name=long_name, out_bound_cond="Surface",
                                      surface=surf_surface, glazing=glazing_surface),
            self._sum_of_surface_area(granularity=granularity, guid=guid, long_name=long_name,
                                      out_bound_cond="Adiabatic",
                                      surface=surf_adiabatic, glazing=glazing_adiabatic)
        ],
            ignore_index=True
        )
        return area_df

    @staticmethod
    def _sum_of_surface_area(granularity, guid, long_name, out_bound_cond, surface, glazing):
        """ generate row with sum of surface and opening areas to be appended to larger dataframe"""
        row = {
            "granularity": granularity,
            "ID": guid,
            "long_name": long_name,
            "out_bound_cond": out_bound_cond,
            "area_wall": sum(s.area for s in surface if s.Surface_Type == "Wall"),
            "area_ceiling": sum(s.area for s in surface if s.Surface_Type == "Ceiling"),
            "area_floor": sum(s.area for s in surface if s.Surface_Type == "Floor"),
            "area_roof": sum(s.area for s in surface if s.Surface_Type == "Roof"),
            "area_window": sum(g.area for g in glazing if g.Surface_Type == "Window"),
            "area_door": sum(g.area for g in glazing if g.Surface_Type == "Door"),
            "total_surface_area": sum(s.area for s in surface),
            "total_opening_area": sum(g.area for g in glazing)
        }
        return row

    def _export_space_info(self, instances, idf):
        space_df = pd.DataFrame(
            columns=["ID", "long_name", "space_center", "space_volume"])
        for inst in instances:
            if instances[inst].ifc_type != "IfcSpace":
                continue
            space = instances[inst]
            space_df = space_df.append([
                {
                    "ID": space.guid,
                    "long_name": space.ifc.LongName,
                    "space_center": space.space_center.XYZ().Coord(),
                    "space_volume": space.space_volume
                }],
                ignore_index=True
            )
        space_df.to_csv(path_or_buf=str(self.paths.export) + "/space.csv")

    def _export_boundary_report(self, instances, idf, ifc):
        bound_count = pd.DataFrame(
            columns=["IFC_SB_all", "IFC_SB_2a", "IFC_SB_2b",
                     "BIM2SIM_SB_2b",
                     "IDF_all", "IDF_all_B", "IDF_ADB", "IDF_SFB", "IDF_ODB", "IDF_GDB", "IDF_VTB", "IDF_all_F",
                     "IDF_ODF", "IDF_INF"])
        ifc_bounds = ifc.by_type('IfcRelSpaceBoundary')
        bounds_2b = [instances[inst] for inst in instances if instances[inst].__class__.__name__ == "SpaceBoundary2B"]
        idf_all_b = [s for s in idf.idfobjects["BUILDINGSURFACE:DETAILED"]]
        idf_adb = [s for s in idf.idfobjects["BUILDINGSURFACE:DETAILED"] if s.Outside_Boundary_Condition == "Adiabatic"]
        idf_sfb = [s for s in idf.idfobjects["BUILDINGSURFACE:DETAILED"] if s.Outside_Boundary_Condition == "Surface"]
        idf_odb = [s for s in idf.idfobjects["BUILDINGSURFACE:DETAILED"] if s.Outside_Boundary_Condition == "Outdoors"]
        idf_gdb = [s for s in idf.idfobjects["BUILDINGSURFACE:DETAILED"] if s.Outside_Boundary_Condition == "Ground"]
        idf_vtb = [s for s in idf.idfobjects["BUILDINGSURFACE:DETAILED"] if s.Construction_Name == "Air Wall"]
        idf_all_f = [f for f in idf.idfobjects["FENESTRATIONSURFACE:DETAILED"]]
        idf_odf = [f for f in idf.idfobjects["FENESTRATIONSURFACE:DETAILED"] if
                   f.Outside_Boundary_Condition_Object == '']
        idf_inf = [f for f in idf.idfobjects["FENESTRATIONSURFACE:DETAILED"] if
                   f.Outside_Boundary_Condition_Object != '']
        bound_count = bound_count.append([
            {
                "IFC_SB_all": len(ifc_bounds),
                "IFC_SB_2a": len([b for b in ifc_bounds if b.Description == "2a"]),
                "IFC_SB_2b": len([b for b in ifc_bounds if b.Description == "2b"]),
                "BIM2SIM_SB_2b": len(bounds_2b),
                "IDF_all": len(idf_all_b) + len(idf_all_f),
                "IDF_all_B": len(idf_all_b),
                "IDF_ADB": len(idf_adb),
                "IDF_SFB": len(idf_sfb),
                "IDF_ODB": len(idf_odb),
                "IDF_GDB": len(idf_gdb),
                "IDF_VTB": len(idf_vtb),
                "IDF_all_F": len(idf_all_f),
                "IDF_ODF": len(idf_odf),
                "IDF_INF": len(idf_inf)
            }],
            ignore_index=True
        )
        bound_count.to_csv(path_or_buf=str(self.paths.export) + "/bound_count.csv")

    @staticmethod
    def _get_neighbor_bounds(instances):
        for inst in instances:
            this_obj = instances[inst]
            if this_obj.ifc_type != 'IfcRelSpaceBoundary':
                continue
            neighbors = this_obj.bound_neighbors

    @staticmethod
    def _move_children_to_parents(instances):
        """move external opening boundaries to related parent boundary (e.g. wall)"""
        for inst in instances:
            if hasattr(instances[inst], 'related_parent_bound'):
                opening_obj = instances[inst]
                # only external openings need to be moved
                # all other are properly placed within parent boundary
                if opening_obj.is_external:
                    distance = BRepExtrema_DistShapeShape(
                        opening_obj.bound_shape,
                        opening_obj.related_parent_bound.bound_shape,
                        Extrema_ExtFlag_MIN
                    ).Value()
                    if distance < 0.001:
                        continue
                    prod_vec = []
                    for i in opening_obj.bound_normal.Coord():
                        prod_vec.append(distance * i)

                    # moves opening to parent boundary
                    trsf = gp_Trsf()
                    coord = gp_XYZ(*prod_vec)
                    vec = gp_Vec(coord)
                    trsf.SetTranslation(vec)

                    opening_obj.bound_shape_org = opening_obj.bound_shape
                    opening_obj.bound_shape = BRepBuilderAPI_Transform(opening_obj.bound_shape, trsf).Shape()

                    # check if opening has been moved to boundary correctly
                    # and otherwise move again in reversed direction
                    new_distance = BRepExtrema_DistShapeShape(
                        opening_obj.bound_shape,
                        opening_obj.related_parent_bound.bound_shape,
                        Extrema_ExtFlag_MIN
                    ).Value()
                    if new_distance > 1e-3:
                        prod_vec = []
                        op_normal = opening_obj.bound_normal.Reversed()
                        for i in op_normal.Coord():
                            prod_vec.append(new_distance * i)
                        trsf = gp_Trsf()
                        coord = gp_XYZ(*prod_vec)
                        vec = gp_Vec(coord)
                        trsf.SetTranslation(vec)
                        opening_obj.bound_shape = BRepBuilderAPI_Transform(opening_obj.bound_shape, trsf).Shape()
                    # update bound center attribute for new shape location
                    opening_obj.bound_center = SpaceBoundary.get_bound_center(opening_obj, 'bound_center')

    @staticmethod
    def _get_parents_and_children(instances):
        """get parent-children relationships between IfcElements (e.g. Windows, Walls)
        and the corresponding relationships of their space boundaries"""
        drop_list = {} # HACK: dictionary for bounds which have to be removed from instances (due to duplications)
        for inst in instances:
            inst_obj = instances[inst]
            inst_type = inst_obj.ifc_type
            if inst_type != 'IfcRelSpaceBoundary':
                continue
            if inst_obj.level_description != "2a":
                continue
            inst_obj_space = inst_obj.ifc.RelatingSpace
            b_inst = inst_obj.bound_instance
            if b_inst is None:
                continue
            # assign opening elems (Windows, Doors) to parents and vice versa
            if not hasattr(b_inst.ifc, 'HasOpenings'):
                continue
            if len(b_inst.ifc.HasOpenings) == 0:
                continue
            for opening in b_inst.ifc.HasOpenings:
                if hasattr(opening.RelatedOpeningElement, 'HasFillings'):
                    for fill in opening.RelatedOpeningElement.HasFillings:
                        opening_obj = b_inst.objects[fill.RelatedBuildingElement.GlobalId]
                        if not hasattr(b_inst, 'related_openings'):
                            setattr(b_inst, 'related_openings', [])
                        if opening_obj in b_inst.related_openings:
                            continue
                        b_inst.related_openings.append(opening_obj)
                        if not hasattr(opening_obj, 'related_parent'):
                            setattr(opening_obj, 'related_parent', [])
                        opening_obj.related_parent = b_inst
            # assign space boundaries of opening elems (Windows, Doors) to parents and vice versa
            if not hasattr(b_inst, 'related_openings'):
                continue
            if not hasattr(inst_obj, 'related_opening_bounds'):
                setattr(inst_obj, 'related_opening_bounds', [])
            for opening in b_inst.related_openings:
                for op_bound in opening.space_boundaries:
                    if op_bound.ifc.RelatingSpace == inst_obj_space:
                        if op_bound in inst_obj.related_opening_bounds:
                            continue
                        distance = BRepExtrema_DistShapeShape(
                            op_bound.bound_shape,
                            inst_obj.bound_shape,
                            Extrema_ExtFlag_MIN
                        ).Value()
                        if distance > 0.3:
                            continue
                        center_shape = BRepBuilderAPI_MakeVertex(gp_Pnt(op_bound.bound_center)).Shape()
                        center_dist = BRepExtrema_DistShapeShape(
                            inst_obj.bound_shape,
                            center_shape,
                            Extrema_ExtFlag_MIN
                        ).Value()
                        if center_dist > 0.3:
                            continue
                        # HACK:
                        # some space boundaries have inner loops which are removed for vertical bounds in
                        # calc_bound_shape (elements.py). Those inner loops contain an additional vertical bound (wall)
                        # which is "parent" of an opening. EnergyPlus does not accept openings having a parent surface
                        # of same size as the opening. Thus, since inner loops are removed from shapes beforehand,
                        # those boundaries are removed from "instances" and the openings are assigned to have the larger
                        # boundary as a parent.
                        #
                        # find cases where opening area matches area of corresponding wall (within inner loop)
                        if (inst_obj.bound_area - op_bound.bound_area).m < 0.01:
                            rel_bound = None
                            drop_list[inst] = inst_obj
                            ib = [b for b in b_inst.space_boundaries if
                                  b.ifc.ConnectionGeometry.SurfaceOnRelatingElement.InnerBoundaries if
                                  b.thermal_zones[0] == op_bound.thermal_zones[0]]
                            if len(ib) == 1:
                                rel_bound = ib[0]
                            elif len(ib) > 1:
                                for b in ib:
                                    # check if orientation of possibly related bound is the same as opening
                                    angle = math.degrees(gp_Dir(b.bound_normal).Angle(gp_Dir(op_bound.bound_normal)))
                                    if not (angle < 0.1 or angle > 179.9):
                                        continue
                                    distance = BRepExtrema_DistShapeShape(
                                        b.bound_shape,
                                        op_bound.bound_shape,
                                        Extrema_ExtFlag_MIN
                                    ).Value()
                                    if distance > 0.4:
                                        continue
                                    else:
                                        rel_bound = b
                            elif not rel_bound:
                                tzb = [b for b in op_bound.thermal_zones[0].space_boundaries if
                                       b.ifc.ConnectionGeometry.SurfaceOnRelatingElement.InnerBoundaries]
                                for b in tzb:
                                    # check if orientation of possibly related bound is the same as opening
                                    try:
                                        angle = math.degrees(gp_Dir(b.bound_normal).Angle(gp_Dir(op_bound.bound_normal)))
                                    except:
                                        pass
                                    if not (angle < 0.1 or angle > 179.9):
                                        continue
                                    distance = BRepExtrema_DistShapeShape(
                                        b.bound_shape,
                                        op_bound.bound_shape,
                                        Extrema_ExtFlag_MIN
                                    ).Value()
                                    if distance > 0.4:
                                        continue
                                    else:
                                        rel_bound = b
                                if not rel_bound:
                                    continue
                            else:
                                continue
                            if not rel_bound:
                                continue
                            if not hasattr(rel_bound, 'related_opening_bounds'):
                                setattr(rel_bound, 'related_opening_bounds', [])
                            rel_bound.related_opening_bounds.append(op_bound)
                            if not hasattr(op_bound, 'related_parent_bound'):
                                setattr(op_bound, 'related_parent_bound', [])
                            op_bound.related_parent_bound = rel_bound
                        else:
                            inst_obj.related_opening_bounds.append(op_bound)
                            if not hasattr(op_bound, 'related_parent_bound'):
                                setattr(op_bound, 'related_parent_bound', [])
                            op_bound.related_parent_bound = inst_obj
        # remove boundaries from instances if they are false duplicates of windows in shape of walls
        instances = {k: v for k, v in instances.items() if k not in drop_list}
        return instances

    @staticmethod
    def _display_shape_of_space_boundaries(instances):
        """Display topoDS_shapes of space boundaries"""
        display, start_display, add_menu, add_function_to_menu = init_display()
        colors = ['blue', 'red', 'magenta', 'yellow', 'green', 'white', 'cyan']
        col = 0
        for inst in instances:
            if instances[inst].ifc_type == 'IfcRelSpaceBoundary':
                col += 1
                bound = instances[inst]
                if bound.bound_instance is None:
                    continue
                if bound.bound_instance.ifc_type != "IfcWallStandardCase":
                    pass
                try:
                    display.DisplayShape(bound.bound_shape, color=colors[(col - 1) % len(colors)])
                except:
                    continue
        display.FitAll()
        start_display()

    @staticmethod
    def _display_bound_normal_orientation(instances):
        display, start_display, add_menu, add_function_to_menu = init_display()
        col = 0
        for inst in instances:
            if instances[inst].ifc_type != 'IfcSpace':
                continue
            space = instances[inst]
            for bound in space.space_boundaries:
                face_towards_center = space.space_center.XYZ() - bound.bound_center
                face_towards_center.Normalize()
                dot = face_towards_center.Dot(bound.bound_normal)
                if dot > 0:
                    display.DisplayShape(bound.bound_shape, color="red")
                else:
                    display.DisplayShape(bound.bound_shape, color="green")
        display.FitAll()
        start_display()

    def export_bounds_to_stl(self, instances, stl_name):
        """
        This function exports a space to an idf file.
        :param idf: idf file object
        :param space: Space instance
        :param zone: idf zone object
        :return:
        """
        for inst in instances:
            if instances[inst].ifc_type != "IfcRelSpaceBoundary":
                continue
            inst_obj = instances[inst]
            if inst_obj.physical:
                name = inst_obj.ifc.GlobalId
                stl_dir = str(self.paths.root) + "/export/STL/"
                this_name = stl_dir + str(stl_name) + "_cfd_" + str(name) + ".stl"
                os.makedirs(os.path.dirname(stl_dir), exist_ok=True)

                inst_obj.cfd_face = inst_obj.bound_shape
                if hasattr(inst_obj, 'related_opening_bounds'):
                    for opening in inst_obj.related_opening_bounds:
                        inst_obj.cfd_face = BRepAlgoAPI_Cut(inst_obj.cfd_face, opening.bound_shape).Shape()
                triang_face = BRepMesh_IncrementalMesh(inst_obj.cfd_face, 1)
                # Export to STL
                stl_writer = StlAPI_Writer()
                stl_writer.SetASCIIMode(True)
                stl_writer.Write(triang_face.Shape(), this_name)

    def export_bounds_per_space_to_stl(self, instances, stl_name):
        """
        This function exports a space to an idf file.
        :param idf: idf file object
        :param space: Space instance
        :param zone: idf zone object
        :return:
        """
        for inst in instances:
            if instances[inst].ifc_type != "IfcSpace":
                continue
            space_obj = instances[inst]
            space_name = space_obj.ifc.GlobalId
            stl_dir = str(self.paths.root) + "/export/STL/" + space_name + "/"
            os.makedirs(os.path.dirname(stl_dir), exist_ok=True)
            for inst_obj in space_obj.space_boundaries:
                if not inst_obj.physical:
                    continue
                bound_name = inst_obj.ifc.GlobalId
                this_name = stl_dir + str(stl_name) + "_cfd_" + str(bound_name) + ".stl"
                inst_obj.cfd_face = inst_obj.bound_shape
                if hasattr(inst_obj, 'related_opening_bounds'):
                    for opening in inst_obj.related_opening_bounds:
                        inst_obj.cfd_face = BRepAlgoAPI_Cut(inst_obj.cfd_face, opening.bound_shape).Shape()
                triang_face = BRepMesh_IncrementalMesh(inst_obj.cfd_face, 1)
                # Export to STL
                stl_writer = StlAPI_Writer()
                stl_writer.SetASCIIMode(True)
                stl_writer.Write(triang_face.Shape(), this_name)
            self.combine_space_stl_files(stl_name, space_name)

    def _compute_2b_bound_gaps(self, instances):
        self.logger.info("Generate space boundaries of type 2B")
        inst_2b = dict()
        for inst in instances:
            if instances[inst].ifc_type != "IfcSpace":
                continue
            space_obj = instances[inst]
            space_obj.b_bound_shape = space_obj.space_shape
            for bound in space_obj.space_boundaries:
                if bound.bound_area.m == 0:
                    continue
                bound_prop = GProp_GProps()
                brepgprop_SurfaceProperties(space_obj.b_bound_shape, bound_prop)
                b_bound_area = bound_prop.Mass()
                if b_bound_area == 0:
                    continue
                distance = BRepExtrema_DistShapeShape(
                    space_obj.b_bound_shape,
                    bound.bound_shape,
                    Extrema_ExtFlag_MIN).Value()
                if distance > 1e-6:
                    continue
                space_obj.b_bound_shape = BRepAlgoAPI_Cut(space_obj.b_bound_shape, bound.bound_shape).Shape()
            faces = self.get_faces_from_shape(space_obj.b_bound_shape)
            inst_2b.update(self.create_2B_space_boundaries(faces, space_obj))
        instances.update(inst_2b)

    @staticmethod
    def _fix_surface_orientation(instances):
        """
        Fix orientation of space boundaries.
        Fix orientation of all surfaces but openings by sewing followed by disaggregation.
        Fix orientation of openings afterwards according to orientation of parent bounds.
        """
        for inst in instances:
            if instances[inst].ifc_type != 'IfcSpace':
                continue
            space = instances[inst]
            face_list = []
            for bound in space.space_boundaries:
                if hasattr(bound, 'related_parent_bound'):
                    continue
                exp = TopExp_Explorer(bound.bound_shape, TopAbs_FACE)
                face = exp.Current()
                try:
                    face = topods_Face(face)
                    face_list.append(face)
                except:
                    exp1 = TopExp_Explorer(bound.bound_shape, TopAbs_WIRE)
                    wire = exp1.Current()
                    face = BRepBuilderAPI_MakeFace(wire).Face()
                    face_list.append(face)
            if hasattr(space, 'space_boundaries_2B'):
                for bound in space.space_boundaries_2B:
                    exp = TopExp_Explorer(bound.bound_shape, TopAbs_FACE)
                    face = exp.Current()
                    face = topods_Face(face)
                    face_list.append(face)
            sew = BRepBuilderAPI_Sewing(0.0001)
            for fc in face_list:
                sew.Add(fc)
            sew.Perform()
            sewed_shape = sew.SewedShape()
            fixed_shape = sewed_shape
            p = GProp_GProps()
            brepgprop_VolumeProperties(fixed_shape, p)
            if p.Mass() < 0:
                fixed_shape.Complement()
            f_exp = TopExp_Explorer(fixed_shape, TopAbs_FACE)
            fixed_faces = []
            while f_exp.More():
                fixed_faces.append(topods_Face(f_exp.Current()))
                f_exp.Next()
            for fc in fixed_faces:
                an_exp = TopExp_Explorer(fc, TopAbs_FACE)
                a_face = an_exp.Current()
                face = topods_Face(a_face)
                surf = BRep_Tool.Surface(face)
                obj = surf
                assert obj.DynamicType().Name() == "Geom_Plane"
                plane = Handle_Geom_Plane_DownCast(surf)
                face_normal = plane.Axis().Direction().XYZ()
                p = GProp_GProps()
                brepgprop_SurfaceProperties(face, p)
                face_center = p.CentreOfMass().XYZ()
                complemented = False
                for bound in space.space_boundaries:
                    if (gp_Pnt(bound.bound_center).Distance(gp_Pnt(face_center)) > 1e-3):
                        continue
                    if ((bound.bound_area.m - p.Mass()) ** 2 < 0.01):
                        if fc.Orientation() == 1:
                            bound.bound_shape.Complement()
                            complemented = True
                        elif face_normal.Dot(bound.bound_normal) < 0:
                            bound.bound_shape.Complement()
                            complemented = True
                        if not complemented:
                            continue
                        # if hasattr(bound, 'bound_normal'):
                        #     del bound.__dict__['bound_normal']
                        if hasattr(bound, 'related_opening_bounds'):
                            op_bounds = bound.related_opening_bounds
                            for op in op_bounds:
                                op.bound_shape.Complement()
                                # if hasattr(op, 'bound_normal'):
                                #     del op.__dict__['bound_normal']
                        break
                if not hasattr(space, 'space_boundaries_2B'):
                    continue
                for bound in space.space_boundaries_2B:
                    if gp_Pnt(bound.bound_center).Distance(gp_Pnt(face_center)) < 1e-6:
                        bound.bound_shape = face
                        if hasattr(bound, 'bound_normal'):
                            del bound.__dict__['bound_normal']
                        break

    def export_2B_bounds_to_stl(self, instances, stl_name):
        for inst in instances:
            if instances[inst].ifc_type != "IfcSpace":
                continue
            space_obj = instances[inst]
            if not hasattr(space_obj, "b_bound_shape"):
                continue
            bound_prop = GProp_GProps()
            brepgprop_SurfaceProperties(space_obj.b_bound_shape, bound_prop)
            area = bound_prop.Mass()
            if area > 0:
                name = space_obj.ifc.GlobalId + "_2B"
                stl_dir = str(self.paths.root) + "/export/STL/"
                this_name = stl_dir + str(stl_name) + "_cfd_" + str(name) + ".stl"
                os.makedirs(os.path.dirname(stl_dir), exist_ok=True)
                triang_face = BRepMesh_IncrementalMesh(space_obj.b_bound_shape, 1)
                # Export to STL
                stl_writer = StlAPI_Writer()
                stl_writer.SetASCIIMode(True)
                stl_writer.Write(triang_face.Shape(), this_name)

    def create_2B_space_boundaries(self, faces, space_obj):
        settings = ifcopenshell.geom.main.settings()
        settings.set(settings.USE_PYTHON_OPENCASCADE, True)
        settings.set(settings.USE_WORLD_COORDS, True)
        settings.set(settings.EXCLUDE_SOLIDS_AND_SURFACES, False)
        settings.set(settings.INCLUDE_CURVES, True)
        inst_2b = dict()
        space_obj.space_boundaries_2B = []
        bound_obj = []
        for bound in space_obj.space_boundaries:
            if bound.bound_instance is not None:
                bi = bound.bound_instance.ifc
                bound.bound_instance.shape = ifcopenshell.geom.create_shape(settings, bi).geometry
                bound_obj.append(bound.bound_instance)
        for i, face in enumerate(faces):
            b_bound = SpaceBoundary2B()
            b_bound.bound_shape = face
            if b_bound.bound_area.m < 1e-6:
                continue
            b_bound.guid = space_obj.ifc.GlobalId + "_2B_" + str("%003.f" % (i + 1))
            b_bound.thermal_zones.append(space_obj)
            for instance in bound_obj:
                if hasattr(instance, 'related_parent'):
                    continue
                center_shape = BRepBuilderAPI_MakeVertex(gp_Pnt(b_bound.bound_center)).Shape()
                distance = BRepExtrema_DistShapeShape(center_shape, instance.shape, Extrema_ExtFlag_MIN).Value()
                if distance < 1e-3:
                    b_bound.bound_instance = instance
                    break
            space_obj.space_boundaries_2B.append(b_bound)
            inst_2b[b_bound.guid] = b_bound
            for bound in space_obj.space_boundaries:
                distance = BRepExtrema_DistShapeShape(bound.bound_shape, b_bound.bound_shape,
                                                      Extrema_ExtFlag_MIN).Value()
                if distance == 0:
                    b_bound.bound_neighbors.append(bound)
                    if not hasattr(bound, 'bound_neighbors_2b'):
                        bound.bound_neighbors_2b = []
                    bound.bound_neighbors_2b.append(b_bound)
        return inst_2b

    @staticmethod
    def get_faces_from_shape(b_bound_shape):
        faces = []
        an_exp = TopExp_Explorer(b_bound_shape, TopAbs_FACE)
        while an_exp.More():
            face = topods_Face(an_exp.Current())
            faces.append(face)
            an_exp.Next()
        return faces


class IdfObject():
    def __init__(self, inst_obj, idf):
        self.name = inst_obj.guid
        self.building_surface_name = None
        self.key = None
        self.out_bound_cond = ''
        self.out_bound_cond_obj = ''
        self.sun_exposed = ''
        self.wind_exposed = ''
        self.surface_type = None
        self.virtual_physical = None
        self.construction_name = None
        self.related_bound = inst_obj.related_bound
        self.skip_bound = False
        self.bound_shape = inst_obj.bound_shape
        if not hasattr(inst_obj.thermal_zones[0], 'guid'):
            self.skip_bound = True
            return
        self.zone_name = inst_obj.thermal_zones[0].guid
        if hasattr(inst_obj, 'related_parent_bound'):
            self.key = "FENESTRATIONSURFACE:DETAILED"
        else:
            self.key = "BUILDINGSURFACE:DETAILED"
        if hasattr(inst_obj, 'related_parent_bound'):
            self.building_surface_name = inst_obj.related_parent_bound.ifc.GlobalId
        self._map_surface_types(inst_obj)
        self._map_boundary_conditions(inst_obj)
        # todo: fix material definitions!
        # self._define_materials(inst_obj, idf)
        self._set_bs2021_construction_name()
        if self.construction_name == None:
            self._set_construction_name()
        obj = self._set_idfobject_attributes(idf)
        if obj is not None:
            self._set_idfobject_coordinates(obj, idf, inst_obj)

    def _define_materials(self, inst_obj, idf):
        # todo: define default property_sets
        # todo: request missing values from user-inputs
        if inst_obj.bound_instance is None and self.out_bound_cond == "Surface":
            idf_constr = idf.idfobjects['CONSTRUCTION:AIRBOUNDARY'.upper()]
            included = False
            for cons in idf_constr:
                if 'Air Wall' in cons.Name:
                    included = True
            if included == False:
                idf.newidfobject("CONSTRUCTION:AIRBOUNDARY",
                                 Name='Air Wall',
                                 Solar_and_Daylighting_Method='GroupedZones',
                                 Radiant_Exchange_Method='GroupedZones',
                                 Air_Exchange_Method='SimpleMixing',
                                 Simple_Mixing_Air_Changes_per_Hour=0.5,
                                 )
            self.construction_name = 'Air Wall'
        # if inst_obj.bound_instance.ifc_type is ("IfcWindow" or "IfcDoor"):
        #     return
        if hasattr(inst_obj.bound_instance, 'layers'):
            if inst_obj.bound_instance.layers == None or len(inst_obj.bound_instance.layers) == 0:
                return
            if self.surface_type != None:
                construction_name = self.surface_type
            else:
                construction_name = 'Undefined'
            for layer in inst_obj.bound_instance.layers:
                if layer.guid == None:
                    return
                construction_name = construction_name + layer.guid[-4:]
                if inst_obj.bound_instance.ifc_type.upper() not in ("IFCWINDOW"):
                    idf_materials = idf.idfobjects['Material'.upper()]
                    included = False
                    for mat in idf_materials:
                        if layer.guid in mat.Name:
                            included = True
                    if included:
                        continue
                    else:
                        # todo: use thermal transmittance if available (--> finder)
                        if layer.thickness is None:
                            thickness = 0.1
                        else:
                            thickness = layer.thickness
                        if layer.density in {None, 0}:
                            density = 1000
                        else:
                            density = layer.density
                        if layer.thermal_conduc is None:
                            conductivity = 0.1
                        else:
                            conductivity = layer.thermal_conduc
                        if layer.heat_capac is None:
                            heat_capacity = 1000
                        else:
                            heat_capacity = layer.heat_capac

                        idf.newidfobject("MATERIAL",
                                         Name=layer.guid,
                                         Roughness="Rough",
                                         Thickness=thickness,
                                         Conductivity=conductivity,
                                         Density=density,
                                         Specific_Heat=heat_capacity
                                         )
                else:
                    idf_op_materials = idf.idfobjects['WINDOWMATERIAL:SIMPLEGLAZINGSYSTEM'.upper()]
                    included = False
                    for mat in idf_op_materials:
                        if layer.guid in mat.Name:
                            included = True
                    if included:
                        continue
                    else:
                        if layer.thickness is None:
                            thickness = 0.1
                        else:
                            thickness = layer.thickness
                        if layer.thermal_conduc is None:
                            conductivity = 0.1
                        else:
                            conductivity = layer.thermal_conduc

                        if layer.thermal_transmittance is not None:
                            ufactor = layer.thermal_transmittance
                        else:
                            try:
                                # todo: use finder to get transmittance
                                # todo: ensure thermal_transmittance is not applied to multiple layers
                                psw = inst_obj.bound_instance.get_propertyset('Pset_WindowCommon')
                                ufactor = psw['ThermalTransmittance']
                            except:
                                ufactor = 1 / (0.13 + thickness / conductivity + 0.04)
                        # if layer.solar_heat_gain_coefficient is None:
                        #     solar_heat_gain_coefficient = 0.763
                        # else:
                        #     solar_heat_gain_coefficient = layer.solar_heat_gain_coefficient
                        # if layer.visible_transmittance is None:
                        #     visible_transmittance = 0.8
                        # else:
                        #     visible_transmittance = layer.visible_transmittance

                        idf.newidfobject("WINDOWMATERIAL:SIMPLEGLAZINGSYSTEM",
                                         Name=layer.guid,
                                         UFactor=ufactor,
                                         Solar_Heat_Gain_Coefficient=0.763,
                                         Visible_Transmittance=0.8
                                         )
            idf_constr = idf.idfobjects['Construction'.upper()]
            included = False
            self.construction_name = construction_name
            for cons in idf_constr:
                if construction_name in cons.Name:
                    included = True
            if not included:
                if len(inst_obj.bound_instance.layers) == 1:
                    idf.newidfobject("CONSTRUCTION",
                                     Name=construction_name,
                                     Outside_Layer=inst_obj.bound_instance.layers[0].guid)
                if len(inst_obj.bound_instance.layers) > 1:
                    if inst_obj.bound_instance.ifc_type.upper() in ("IFCWINDOW", "IFCDOOR"):
                        # todo: Add construction implementation for openings with >1 layer
                        # todo: required construction: gas needs to be bounded by solid surfaces
                        self.construction_name = None
                        return
                    other_layers = {}
                    for i, layer in enumerate(inst_obj.bound_instance.layers[1:]):
                        other_layers.update({'Layer_' + str(i + 2): layer.guid})
                    idf.newidfobject("CONSTRUCTION",
                                     Name=construction_name,
                                     Outside_Layer=inst_obj.bound_instance.layers[0].guid,
                                     **other_layers
                                     )

    def _set_construction_name(self):
        if self.surface_type == "Wall":
            self.construction_name = "Project Wall"
            # construction_name = "FZK Exterior Wall"
        if self.surface_type == "Roof":
            # construction_name = "Project Flat Roof"
            self.construction_name = "Project Flat Roof"
        if self.surface_type == "Ceiling":
            self.construction_name = "Project Ceiling"
        if self.surface_type == "Floor":
            self.construction_name = "Project Floor"
        if self.surface_type == "Door":
            self.construction_name = "Project Door"
        if self.surface_type == "Window":
            self.construction_name = "Project External Window"

    def _set_bs2021_construction_name(self):
        if self.surface_type == "Wall":
            if self.out_bound_cond == "Outdoors":
                self.construction_name = "BS Exterior Wall"
            elif self.out_bound_cond in {"Surface", "Adiabatic"}:
                self.construction_name = "BS Interior Wall"
            elif self.out_bound_cond == "Ground":
                self.construction_name = "BS Exterior Wall"
        elif self.surface_type == "Roof":
            self.construction_name = "BS Flat Roof"
        elif self.surface_type == "Ceiling":
            self.construction_name = "BS Ceiling"
        elif self.surface_type == "Floor":
            if self.out_bound_cond in {"Surface", "Adiabatic"}:
                self.construction_name = "BS Interior Floor"
            elif self.out_bound_cond == "Ground":
                self.construction_name = "BS Ground Floor"
        elif self.surface_type == "Door":
            self.construction_name = "BS Door"
        elif self.surface_type == "Window":
            self.construction_name = "BS Exterior Window"
        if not hasattr(self.related_bound, 'bound_instance'):
            return
        if self.related_bound.bound_instance is None:
            if self.out_bound_cond == "Surface":
                self.construction_name = "Air Wall"

    def _set_idfobject_coordinates(self, obj, idf, inst_obj):
        # validate bound_shape
        # self._check_for_vertex_duplicates()
        # write validated bound_shape to obj
        obj_pnts = PyOCCTools.get_points_of_face(self.bound_shape)
        obj_coords = []
        # obj_pnts_new = PyOCCTools.remove_coincident_vertices(obj_pnts)
        # obj_pnts_new = PyOCCTools.remove_collinear_vertices2(obj_pnts_new)
        # #todo: check if corresponding boundaries still have matching partner
        # if len(obj_pnts_new) < 3:
        #     self.skip_bound = True
        #     return
        # else:
        #     obj_pnts = obj_pnts_new
        for pnt in obj_pnts:
            co = tuple(round(p, 3) for p in pnt.Coord())
            obj_coords.append(co)
        try:
            obj.setcoords(obj_coords)
        except:
            self.skip_bound = True
            return
        circular_shape = self.get_circular_shape(obj_pnts)
        try:
            if (3 <= len(obj_coords) <= 120 and self.key == "BUILDINGSURFACE:DETAILED") \
                    or (3 <= len(obj_coords) <= 4 and self.key == "FENESTRATIONSURFACE:DETAILED"):
                obj.setcoords(obj_coords)
            elif circular_shape is True and self.surface_type != 'Door':
                self._process_circular_shapes(idf, obj_coords, obj, inst_obj)
            else:
                self._process_other_shapes(inst_obj, obj)
        except:
            print("Element", self.name, "NOT EXPORTED")

    # def _check_for_vertex_duplicates(self):
    #     if self.related_bound is not None:
    #         nb_vert_this = self.get_number_of_vertices(self.bound_shape)
    #         nb_vert_other = self.get_number_of_vertices(self.related_bound.bound_shape)
    #         # if nb_vert_this != nb_vert_other:
    #         setattr(self, 'bound_shape_org', self.bound_shape)
    #         vert_list1 = self.get_vertex_list_from_face(self.bound_shape)
    #         vert_list1 = self.remove_vertex_duplicates(vert_list1)
    #         vert_list1.reverse()
    #         vert_list1 = self.remove_vertex_duplicates(vert_list1)
    #
    #         setattr(self.related_bound, 'bound_shape_org', self.related_bound.bound_shape)
    #         vert_list2 = self.get_vertex_list_from_face(self.related_bound.bound_shape)
    #         vert_list2 = self.remove_vertex_duplicates(vert_list2)
    #         vert_list2.reverse()
    #         vert_list2 = self.remove_vertex_duplicates(vert_list2)
    #
    #         if len(vert_list1) == len(vert_list2):
    #             self.bound_shape = self.make_face_from_vertex_list(vert_list1)
    #             self.related_bound.bound_shape = self.make_face_from_vertex_list(vert_list2)

    def _set_idfobject_attributes(self, idf):
        if self.surface_type is not None:
            if self.key == "BUILDINGSURFACE:DETAILED":
                if self.surface_type.lower() in {"DOOR".lower(), "Window".lower()}:
                    self.surface_type = "Wall"
                obj = idf.newidfobject(
                    self.key,
                    Name=self.name,
                    Surface_Type=self.surface_type,
                    Construction_Name=self.construction_name,
                    Outside_Boundary_Condition=self.out_bound_cond,
                    Outside_Boundary_Condition_Object=self.out_bound_cond_obj,
                    Zone_Name=self.zone_name,
                    Sun_Exposure=self.sun_exposed,
                    Wind_Exposure=self.wind_exposed,
                )
            # elif self.building_surface_name is None or self.out_bound_cond_obj is None:
            #     self.skip_bound = True
            #     return
            else:
                obj = idf.newidfobject(
                    self.key,
                    Name=self.name,
                    Surface_Type=self.surface_type,
                    Construction_Name=self.construction_name,
                    Building_Surface_Name=self.building_surface_name,
                    Outside_Boundary_Condition_Object=self.out_bound_cond_obj,
                    # Frame_and_Divider_Name="Default"
                )
            return obj

    def _map_surface_types(self, inst_obj):
        """
        This function maps the attributes of a SpaceBoundary instance to idf surface type
        :param elem: SpaceBoundary instance
        :return: idf surface_type
        """
        elem = inst_obj.bound_instance
        surface_type = None
        if elem != None:
            if elem.ifc_type == "IfcWallStandardCase" or elem.ifc_type == "IfcWall":
                surface_type = 'Wall'
            elif elem.ifc_type == "IfcDoor":
                surface_type = "Door"
            elif elem.ifc_type == "IfcWindow":
                surface_type = "Window"
            elif elem.ifc_type == "IfcRoof":
                surface_type = "Roof"
            elif elem.ifc_type == "IfcSlab":
                if elem.predefined_type.lower() == 'baseslab':
                    surface_type = 'Floor'
                elif elem.predefined_type.lower() == 'roof':
                    surface_type = 'Roof'
                elif elem.predefined_type.lower() == 'floor':
                    if inst_obj.top_bottom == "BOTTOM":
                        surface_type = "Floor"
                    elif inst_obj.top_bottom == "TOP":
                        surface_type = "Ceiling"
                    elif inst_obj.top_bottom == "VERTICAL":
                        surface_type = "Wall"
                    else:
                        surface_type = "Floor"
            elif elem.ifc_type == "IfcBeam":
                if not PyOCCTools._compare_direction_of_normals(inst_obj.bound_normal, gp_XYZ(0, 0, 1)):
                    surface_type = 'Wall'
                else:
                    surface_type = 'Ceiling'
            elif elem.ifc_type == 'IfcColumn':
                surface_type == 'Wall'
            elif inst_obj.top_bottom == "BOTTOM":
                surface_type = "Floor"
            elif inst_obj.top_bottom == "TOP":
                surface_type = "Ceiling"
                if inst_obj.related_bound is None or inst_obj.is_external:
                    surface_type = "Roof"
            elif inst_obj.top_bottom == "VERTICAL":
                surface_type = "Wall"
            else:
                if not PyOCCTools._compare_direction_of_normals(inst_obj.bound_normal, gp_XYZ(0, 0, 1)):
                    surface_type = 'Wall'
                elif inst_obj.top_bottom == "BOTTOM":
                    surface_type = "Floor"
                elif inst_obj.top_bottom == "TOP":
                    surface_type = "Ceiling"
                    if inst_obj.related_bound is None or inst_obj.is_external:
                        surface_type = "Roof"
        elif inst_obj.physical == False:
            if not PyOCCTools._compare_direction_of_normals(inst_obj.bound_normal, gp_XYZ(0, 0, 1)):
                surface_type = 'Wall'
            else:
                if inst_obj.top_bottom == "BOTTOM":
                    surface_type = "Floor"
                elif inst_obj.top_bottom == "TOP":
                    surface_type = "Ceiling"
        self.surface_type = surface_type

    def _map_boundary_conditions(self, inst_obj):
        """
        This function maps the boundary conditions of a SpaceBoundary instance
        to the idf space boundary conditions
        :return:
        """
        if inst_obj.level_description == '2b' or inst_obj.related_adb_bound is not None:
            self.out_bound_cond = 'Adiabatic'
            self.sun_exposed = 'NoSun'
            self.wind_exposed = 'NoWind'
        elif (hasattr(inst_obj.ifc, 'CorrespondingBoundary')
              and ((inst_obj.ifc.CorrespondingBoundary is not None)
                   and (inst_obj.ifc.CorrespondingBoundary.InternalOrExternalBoundary.upper() == 'EXTERNAL_EARTH'))
              and (self.key == "BUILDINGSURFACE:DETAILED")
              and not (hasattr(inst_obj, 'related_opening_bounds') and (len(inst_obj.related_opening_bounds) > 0))):
            self.out_bound_cond = "Ground"
            self.sun_exposed = 'NoSun'
            self.wind_exposed = 'NoWind'
        elif inst_obj.is_external and inst_obj.physical and not self.surface_type == 'Floor':
            self.out_bound_cond = 'Outdoors'
            self.sun_exposed = 'SunExposed'
            self.wind_exposed = 'WindExposed'
            self.out_bound_cond_obj = ''
        elif self.surface_type == "Floor" and inst_obj.related_bound is None:
            self.out_bound_cond = "Ground"
            self.sun_exposed = 'NoSun'
            self.wind_exposed = 'NoWind'
        elif inst_obj.related_bound is not None:  # or elem.virtual_physical == "VIRTUAL": # elem.internal_external == "INTERNAL"
            self.out_bound_cond = 'Surface'
            self.out_bound_cond_obj = inst_obj.related_bound.ifc.GlobalId
            self.sun_exposed = 'NoSun'
            self.wind_exposed = 'NoWind'
        # elif inst_obj.bound_instance is not None and inst_obj.bound_instance.ifc_type == "IfcWindow":
        elif self.key == "FENESTRATIONSURFACE:DETAILED":
            # if elem.rel_elem.type == "IfcWindow":
            self.out_bound_cond = 'Outdoors'
            self.sun_exposed = 'SunExposed'
            self.wind_exposed = 'WindExposed'
            self.out_bound_cond_obj = ''
        elif self.related_bound is None:
            self.out_bound_cond = 'Outdoors'
            self.sun_exposed = 'SunExposed'
            self.wind_exposed = 'WindExposed'
            self.out_bound_cond_obj = ''
        else:
            self.skip_bound = True

    @staticmethod
    def get_circular_shape(obj_pnts):
        """
        This function checks if a SpaceBoundary has a circular shape.
        :param obj_pnts: SpaceBoundary vertices (list of coordinate tuples)
        :return: True if shape is circular
        """
        circular_shape = False
        # compute if shape is circular:
        if len(obj_pnts) > 4:
            pnt = obj_pnts[0]
            pnt2 = obj_pnts[1]
            distance_prev = pnt.Distance(pnt2)
            pnt = pnt2
            for pnt2 in obj_pnts[2:]:
                distance = pnt.Distance(pnt2)
                if (distance_prev - distance) ** 2 < 0.01:
                    circular_shape = True
                    pnt = pnt2
                    distance_prev = distance
                else:
                    continue
        return circular_shape

    def _process_circular_shapes(self, idf, obj_coords, obj, inst_obj):
        """
        This function processes circular boundary shapes. It converts circular shapes
        to triangular shapes.
        :param idf: idf file object
        :param obj_coords: coordinates of an idf object
        :param obj: idf object
        :param elem: SpaceBoundary instance
        :return:
        """
        drop_count = int(len(obj_coords) / 8)
        drop_list = obj_coords[0::drop_count]
        pnt = drop_list[0]
        counter = 0
        # del inst_obj.__dict__['bound_center']
        for pnt2 in drop_list[1:]:
            counter += 1
            new_obj = idf.copyidfobject(obj)
            new_obj.Name = str(obj.Name) + '_' + str(counter)
            fc = PyOCCTools.make_faces_from_pnts([pnt, pnt2, inst_obj.bound_center.Coord()])
            fcsc = PyOCCTools.scale_face(fc, 0.99)
            new_pnts = PyOCCTools.get_points_of_face(fcsc)
            new_coords = []
            for pnt in new_pnts:
                new_coords.append(pnt.Coord())
            new_obj.setcoords(new_coords)
            pnt = pnt2
        new_obj = idf.copyidfobject(obj)
        new_obj.Name = str(obj.Name) + '_' + str(counter + 1)
        fc = PyOCCTools.make_faces_from_pnts(
            [drop_list[-1], drop_list[0], inst_obj.bound_center.Coord()])
        fcsc = PyOCCTools.scale_face(fc, 0.99)
        new_pnts = PyOCCTools.get_points_of_face(fcsc)
        new_coords = []
        for pnt in new_pnts:
            new_coords.append(pnt.Coord())
        new_obj.setcoords(new_coords)
        idf.removeidfobject(obj)

    @staticmethod
    def _process_other_shapes(inst_obj, obj):
        """
        This function processes non-circular shapes with too many vertices
        by approximation of the shape utilizing the UV-Bounds from OCC
        (more than 120 vertices for BUILDINGSURFACE:DETAILED
        and more than 4 vertices for FENESTRATIONSURFACE:DETAILED)
        :param elem: SpaceBoundary Instance
        :param obj: idf object
        :return:
        """
        # print("TOO MANY EDGES")
        obj_pnts = []
        exp = TopExp_Explorer(inst_obj.bound_shape, TopAbs_FACE)
        face = topods_Face(exp.Current())
        umin, umax, vmin, vmax = breptools_UVBounds(face)
        surf = BRep_Tool.Surface(face)
        plane = Handle_Geom_Plane_DownCast(surf)
        plane = gp_Pln(plane.Location(), plane.Axis().Direction())
        new_face = BRepBuilderAPI_MakeFace(plane,
                                           umin,
                                           umax,
                                           vmin,
                                           vmax).Face().Reversed()
        face_exp = TopExp_Explorer(new_face, TopAbs_WIRE)
        w_exp = BRepTools_WireExplorer(topods_Wire(face_exp.Current()))
        while w_exp.More():
            wire_vert = w_exp.CurrentVertex()
            obj_pnts.append(BRep_Tool.Pnt(wire_vert))
            w_exp.Next()
        obj_coords = []
        for pnt in obj_pnts:
            obj_coords.append(pnt.Coord())
        obj.setcoords(obj_coords)

    # @staticmethod
    # def remove_vertex_duplicates(vert_list):
    #     for i, vert in enumerate(vert_list):
    #         edge_pp_p = BRepBuilderAPI_MakeEdge(vert_list[(i) % (len(vert_list) - 1)],
    #                                             vert_list[(i + 1) % (len(vert_list) - 1)]).Shape()
    #         distance = BRepExtrema_DistShapeShape(vert_list[(i + 2) % (len(vert_list) - 1)], edge_pp_p,
    #                                               Extrema_ExtFlag_MIN)
    #         if 0 < distance.Value() < 0.001:
    #             # first: project close vertex to edge
    #             edge = BRepBuilderAPI_MakeEdge(vert_list[(i) % (len(vert_list) - 1)],
    #                                                 vert_list[(i + 1) % (len(vert_list) - 1)]).Edge()
    #             projector = GeomAPI_ProjectPointOnCurve(BRep_Tool.Pnt(vert_list[(i + 2) % (len(vert_list) - 1)]),
    #                                                     BRep_Tool.Curve(edge)[0])
    #             np = projector.NearestPoint()
    #             vert_list[(i + 2) % (len(vert_list) - 1)] = BRepBuilderAPI_MakeVertex(np).Vertex()
    #             # delete additional vertex
    #             vert_list.pop((i + 1) % (len(vert_list) - 1))
    #     return vert_list
    #
    # @staticmethod
    # def make_face_from_vertex_list(vert_list):
    #     an_edge = []
    #     for i in range(len(vert_list[:-1])):
    #         edge = BRepBuilderAPI_MakeEdge(vert_list[i], vert_list[i + 1]).Edge()
    #         an_edge.append(edge)
    #     a_wire = BRepBuilderAPI_MakeWire()
    #     for edge in an_edge:
    #         a_wire.Add(edge)
    #     a_wire = a_wire.Wire()
    #     a_face = BRepBuilderAPI_MakeFace(a_wire).Face()
    #
    #     return a_face.Reversed()
    #
    # @staticmethod
    # def get_vertex_list_from_face(face):
    #     an_exp = TopExp_Explorer(face, TopAbs_WIRE)
    #     vert_list = []
    #     while an_exp.More():
    #         wire = topods_Wire(an_exp.Current())
    #         w_exp = BRepTools_WireExplorer(wire)
    #         while w_exp.More():
    #             vert1 = w_exp.CurrentVertex()
    #             vert_list.append(vert1)
    #             w_exp.Next()
    #         an_exp.Next()
    #     vert_list.append(vert_list[0])
    #
    #     return vert_list
    #
    # @staticmethod
    # def get_number_of_vertices(shape):
    #     shape_analysis = ShapeAnalysis_ShapeContents()
    #     shape_analysis.Perform(shape)
    #     nb_vertex = shape_analysis.NbVertices()
    #
    #     return nb_vertex
    #


class Checker:
    def __init__(self, ifc, paths):
        self.error_summary = {}
        self.bounds = ifc.by_type('IfcRelSpaceBoundary')
        self.id_list = [e.GlobalId for e in ifc.by_type("IfcRoot")]
        self.paths = paths
        self._check_space_boundaries()
        self._write_errors_to_json()

    def _check_space_boundaries(self):
        for bound in self.bounds:
            sbv = SpaceBoundaryValidation(bound, self.id_list)
            if len(sbv.error) > 0:
                self.error_summary.update({bound.GlobalId: sbv.error})

    def _write_errors_to_json(self):
        with open(str(self.paths.root) + "/export/" + 'ifc_SB_error_summary.json', 'w+') as fp:
            json.dump(self.error_summary, fp, indent="\t")


class SpaceBoundaryValidation(Checker):
    def __init__(self, bound, id_list):
        self.error = []
        self.bound = bound
        self.id_list = id_list

        self._validate_space_boundaries()

    def _validate_space_boundaries(self):
        self._apply_validation_function(self._check_unique(), 'GlobalId')
        self._apply_validation_function(self._check_level(), '2ndLevel')
        self._apply_validation_function(self._check_description(), 'Description')
        self._apply_validation_function(self._check_rel_space(), 'RelatingSpace')
        self._apply_validation_function(self._check_rel_building_elem(), 'RelatedBuildingElement')
        self._apply_validation_function(self._check_conn_geom(), 'ConnectionGeometry')
        self._apply_validation_function(self._check_phys_virt_bound(), 'PhysicalOrVirtualBoundary')
        self._apply_validation_function(self._check_int_ext_bound(), 'InternalOrExternalBoundary')
        self._apply_validation_function(self._check_on_relating_elem(), 'SurfaceOnRelatingElement')
        self._apply_validation_function(self._check_on_related_elem(), 'SurfaceOnRelatedElement')
        self._apply_validation_function(self._check_basis_surface(), 'BasisSurface')
        self._apply_validation_function(self._check_inner_boundaries(), 'InnerBoundaries')
        if hasattr(self.bound.ConnectionGeometry.SurfaceOnRelatingElement.OuterBoundary, 'Segments'):
            self._apply_validation_function(self._check_outer_boundary_composite(), 'OuterBoundaryCompositeCurve')
            self._apply_validation_function(self._check_segments(), 'Segments')
            self._apply_validation_function(self._check_segments_poly(), 'SegmentsPolyline')
            self._apply_validation_function(self._check_segments_poly_coord(), 'SegmentsPolylineCoordinates')
        else:
            self._apply_validation_function(self._check_outer_boundary_poly(), 'OuterBoundaryPolyline')
            self._apply_validation_function(self._check_outer_boundary_poly_coord(), 'OuterBoundaryPolylineCoordinates')
        self._apply_validation_function(self._check_plane_position(), 'Position')
        self._apply_validation_function(self._check_location(), 'Location')
        self._apply_validation_function(self._check_axis(), 'Axis')
        self._apply_validation_function(self._check_refdirection(), 'RefDirection')
        self._apply_validation_function(self._check_location_coord(), 'LocationCoordinates')
        self._apply_validation_function(self._check_axis_dir_ratios(), 'AxisDirectionRatios')
        self._apply_validation_function(self._check_refdirection_dir_ratios(), 'RefDirectionDirectionRatios')

    def _apply_validation_function(self, fct, err_name):
        if not fct:
            self.error.append(err_name)

    def _check_unique(self):
        return self.id_list.count(self.bound.GlobalId) == 1

    def _check_level(self):
        return self.bound.Name == "2ndLevel"

    def _check_description(self):
        return self.bound.Description in {'2a', '2b'}

    def _check_rel_space(self):
        return any(
            [self.bound.RelatingSpace.is_a('IfcSpace') or self.bound.RelatingSpace.is_a('IfcExternalSpatialElement')])

    def _check_rel_building_elem(self):
        if self.bound.RelatedBuildingElement is not None:
            return self.bound.RelatedBuildingElement.is_a('IfcBuildingElement')

    def _check_conn_geom(self):
        return self.bound.ConnectionGeometry.is_a('IfcConnectionSurfaceGeometry')

    def _check_phys_virt_bound(self):
        return self.bound.PhysicalOrVirtualBoundary.upper() in {'PHYSICAL', 'VIRTUAL'}

    def _check_int_ext_bound(self):
        return self.bound.InternalOrExternalBoundary.upper() in {'INTERNAL',
                                                                 'EXTERNAL',
                                                                 'EXTERNAL_EARTH',
                                                                 'EXTERNAL_FIRE',
                                                                 'EXTERNAL_WATER'
                                                                 }

    def _check_on_relating_elem(self):
        return self.bound.ConnectionGeometry.SurfaceOnRelatingElement.is_a('IfcCurveBoundedPlane')

    def _check_on_related_elem(self):
        return self.bound.ConnectionGeometry.SurfaceOnRelatedElement is None

    def _check_basis_surface(self):
        return self.bound.ConnectionGeometry.SurfaceOnRelatingElement.BasisSurface.is_a('IfcPlane')

    def _check_outer_boundary_composite(self):
        return self.bound.ConnectionGeometry.SurfaceOnRelatingElement.OuterBoundary.is_a('IfcCompositeCurve')

    def _check_outer_boundary_poly(self):
        return self._check_poly_points(self.bound.ConnectionGeometry.SurfaceOnRelatingElement.OuterBoundary)

    def _check_outer_boundary_poly_coord(self):
        return all(self.bound.ConnectionGeometry.SurfaceOnRelatingElement.OuterBoundary)

    def _check_inner_boundaries(self):
        return (self.bound.ConnectionGeometry.SurfaceOnRelatingElement.InnerBoundaries is None) or \
               (i.is_a('IfcCompositeCurve')
                for i in self.bound.ConnectionGeometry.SurfaceOnRelatingElement.InnerBoundaries)

    def _check_segments(self):
        return (s.is_a('IfcPolyline')
                for s in self.bound.ConnectionGeometry.SurfaceOnRelatingElement.OuterBoundary.Segments)

    def _check_segments_poly(self):
        return all(self._check_poly_points(s.ParentCurve)
                   for s in self.bound.ConnectionGeometry.SurfaceOnRelatingElement.OuterBoundary.Segments)

    def _check_segments_poly_coord(self):
        return all(self._check_poly_points_coord(s.ParentCurve)
                   for s in self.bound.ConnectionGeometry.SurfaceOnRelatingElement.OuterBoundary.Segments)

    def _check_plane_position(self):
        return self.bound.ConnectionGeometry.SurfaceOnRelatingElement.BasisSurface.Position.is_a('IfcAxis2Placement3D')

    def _check_poly_points(self, polyline):
        return polyline.is_a('IfcPolyline')

    def _check_location(self):
        return self.bound.ConnectionGeometry.SurfaceOnRelatingElement.BasisSurface.Position.Location.is_a(
            'IfcCartesianPoint')

    def _check_axis(self):
        return self.bound.ConnectionGeometry.SurfaceOnRelatingElement.BasisSurface.Position.Axis.is_a('IfcDirection')

    def _check_refdirection(self):
        return self.bound.ConnectionGeometry.SurfaceOnRelatingElement.BasisSurface.Position.RefDirection.is_a(
            'IfcDirection')

    def _check_coords(self, points):
        return points.is_a('IfcCartesianPoint') and 1 <= len(points.Coordinates) <= 4

    def _check_dir_ratios(self, dir_ratios):
        return 2 <= len(dir_ratios.DirectionRatios) <= 3

    def _check_poly_points_coord(self, polyline):
        return all(self._check_coords(p) for p in polyline.Points)

    def _check_location_coord(self):
        return self._check_coords(self.bound.ConnectionGeometry.SurfaceOnRelatingElement.BasisSurface.Position.Location)

    def _check_axis_dir_ratios(self):
        return self._check_dir_ratios(self.bound.ConnectionGeometry.SurfaceOnRelatingElement.BasisSurface.Position.Axis)

    def _check_refdirection_dir_ratios(self):
        return self._check_dir_ratios(
            self.bound.ConnectionGeometry.SurfaceOnRelatingElement.BasisSurface.Position.RefDirection)<|MERGE_RESOLUTION|>--- conflicted
+++ resolved
@@ -1,12 +1,10 @@
 # todo delete this after seperating energyplus tasks into single tasks
 """This module holds tasks related to bps"""
 
+import itertools
 import json
-<<<<<<< HEAD
-=======
 import ast
 import math
->>>>>>> 37dbfd06
 import os
 import subprocess
 from pathlib import Path
@@ -18,13 +16,15 @@
 from OCC.Display.SimpleGui import init_display
 from OCC.Core.BRepBuilderAPI import \
     BRepBuilderAPI_MakeFace, \
-    BRepBuilderAPI_Transform, BRepBuilderAPI_MakeVertex
+    BRepBuilderAPI_MakeEdge, \
+    BRepBuilderAPI_MakeWire, BRepBuilderAPI_Transform, BRepBuilderAPI_MakeVertex, BRepBuilderAPI_MakeShape
+from OCC.Core.ShapeAnalysis import ShapeAnalysis_ShapeContents
 from OCC.Core.BRepExtrema import BRepExtrema_DistShapeShape
 from OCC.Core.Extrema import Extrema_ExtFlag_MIN
 from OCC.Core.gp import gp_Trsf, gp_Vec, gp_XYZ, gp_Pln, gp_Pnt, gp_Dir
-from OCC.Core.TopoDS import topods_Wire, topods_Face, TopoDS_Compound, TopoDS_Builder, topods_Vertex, \
+from OCC.Core.TopoDS import topods_Wire, topods_Face, topods_Compound, TopoDS_Compound, TopoDS_Builder, topods_Vertex, \
     TopoDS_Iterator
-from OCC.Core.TopAbs import TopAbs_FACE, TopAbs_WIRE, TopAbs_VERTEX
+from OCC.Core.TopAbs import TopAbs_FACE, TopAbs_WIRE, TopAbs_SHAPE, TopAbs_VERTEX
 from OCC.Core.TopExp import TopExp_Explorer
 from OCC.Core.BRep import BRep_Tool
 from OCC.Core.BRepTools import BRepTools_WireExplorer, breptools_UVBounds
@@ -41,20 +41,24 @@
 from OCC.Core.BRepBndLib import brepbndlib_Add
 from OCC.Core.ShapeFix import ShapeFix_Face, ShapeFix_Shape
 from OCC.Core.BRepBuilderAPI import BRepBuilderAPI_Sewing
+from OCC.Core.TopAbs import TopAbs_SHELL
+from OCC.Core.BOPAlgo import BOPAlgo_Builder
 from OCC.Core.BRepGProp import brepgprop_VolumeProperties
+from OCC.Core.ShapeUpgrade import ShapeUpgrade_UnifySameDomain
 from stl import stl
 from stl import mesh
 
 from bim2sim.kernel.elements import bps
 from bim2sim.task.base import Task, ITask
-# from bim2sim.filter import TypeFilter
+from bim2sim.decision import BoolDecision
+from bim2sim.kernel.element import Element, ElementEncoder
 # from bim2sim.kernel.elements import SpaceBoundary2B, SpaceBoundary
 from bim2sim.kernel.elements.bps import SpaceBoundary
 # from bim2sim.kernel.bps import ...
 from bim2sim.kernel.aggregation import AggregatedThermalZone
 # todo new name :)
 import bim2sim
-
+from bim2sim.utilities.pyocc_tools import PyOCCTools
 
 # class SetIFCTypesBPS(ITask):
 #     """Set list of relevant IFC types"""
@@ -145,7 +149,7 @@
 #         supported_classes = {'Window', 'OuterWall', 'OuterDoor', 'Wall', 'Door'}
 #         if instance.__class__.__name__ in supported_classes:
 #             new_angles = list(set([space_boundary.orientation for space_boundary in instance.space_boundaries]))
-#             # new_angles = list(set([space_boundary.orientation - space_boundary.thermal_zones[0].orientation for space_boundary in instance.space_boundaries]))
+#             # new_angles = list(set([space_boundary.orientation - space_boundary.bound_thermal_zone.orientation for space_boundary in instance.space_boundaries]))
 #             if len(new_angles) > 1:
 #                 return None
 #             # no true north necessary
@@ -659,7 +663,6 @@
 #         prj.export_aixlib(path=PROJECT.root / 'export' / 'TEASEROutput')
 #         print()
 #
-from bim2sim.utilities.pyocc_tools import PyOCCTools
 
 
 class ExportEP(ITask):
@@ -725,13 +728,12 @@
         self._set_output_variables(idf)
         self._idf_validity_check(idf)
         idf.save()
-        subprocess.run(['energyplus', '-x', '-c', '--convert-only', '-d', self.paths.export, idf.idfname])
+        # subprocess.run(['energyplus', '-x', '-c', '--convert-only', '-d', self.paths.export, idf.idfname])
         self._export_surface_areas(instances, idf) # todo: fix
         self._export_space_info(instances, idf)
         self._export_boundary_report(instances, idf, ifc)
         self.logger.info("IDF generation finished!")
 
-        Element.finder.load(self.paths.finder)
         # idf.view_model()
         # self._export_to_stl_for_cfd(instances, idf)
         # self._display_shape_of_space_boundaries(instances)
@@ -947,6 +949,7 @@
         # path = '/usr/local/EnergyPlus-9-3-0/'
         path = f'/usr/local/EnergyPlus-{ExportEP.ENERGYPLUS_VERSION}/'
         # path = f'D:/04_Programme/EnergyPlus-{ExportEP.ENERGYPLUS_VERSION}/'
+        path = r'C:/Program Files (x86)/EnergyPlusV9-4-0/'
         plugin_ep_path = str(Path(__file__).parent.parent.parent.parent.parent / 'PluginEnergyPlus')
         IDF.setiddname(path + 'Energy+.idd')
         idf = IDF(plugin_ep_path + '/data/Minimal.idf')
@@ -1055,11 +1058,11 @@
         """
         storeys = []
         for inst in instances:
-            if instances[inst].ifc_type == "IfcBuildingStorey":
+            if instances[inst].ifc.is_a("IfcBuildingStorey"):
                 storeys.append(instances[inst])
                 instances[inst].spaces = []
         for inst in instances:
-            if instances[inst].ifc_type != "IfcSpace":
+            if not instances[inst].ifc.is_a("IfcSpace"):
                 continue
             space = instances[inst]
             for st in storeys:
@@ -1069,7 +1072,7 @@
             space_ids = []
             for space in st.spaces:
                 space_ids.append(space.guid)
-            self._init_zonelist(idf, name=st.name, zones_in_list=space_ids)
+            self._init_zonelist(idf, name=st.ifc.Name, zones_in_list=space_ids)
             # print(st.name, space_ids)
         zonelists = [zlist for zlist in idf.idfobjects["ZONELIST"] if zlist.Name != "All_Zones"]
 
@@ -1733,7 +1736,6 @@
                 idf.removeidfobject(sf)
         self.logger.info('IDF Validity Checker done')
 
-
     def _export_surface_areas(self, instances, idf):
         """ combines sets of area sums and exports to csv """
         area_df = pd.DataFrame(
@@ -1939,7 +1941,7 @@
             for opening in b_inst.ifc.HasOpenings:
                 if hasattr(opening.RelatedOpeningElement, 'HasFillings'):
                     for fill in opening.RelatedOpeningElement.HasFillings:
-                        opening_obj = b_inst.objects[fill.RelatedBuildingElement.GlobalId]
+                        opening_obj = instances[fill.RelatedBuildingElement.GlobalId]
                         if not hasattr(b_inst, 'related_openings'):
                             setattr(b_inst, 'related_openings', [])
                         if opening_obj in b_inst.related_openings:
@@ -1987,7 +1989,7 @@
                             drop_list[inst] = inst_obj
                             ib = [b for b in b_inst.space_boundaries if
                                   b.ifc.ConnectionGeometry.SurfaceOnRelatingElement.InnerBoundaries if
-                                  b.thermal_zones[0] == op_bound.thermal_zones[0]]
+                                  b.bound_thermal_zone == op_bound.bound_thermal_zone]
                             if len(ib) == 1:
                                 rel_bound = ib[0]
                             elif len(ib) > 1:
@@ -2006,7 +2008,7 @@
                                     else:
                                         rel_bound = b
                             elif not rel_bound:
-                                tzb = [b for b in op_bound.thermal_zones[0].space_boundaries if
+                                tzb = [b for b in op_bound.bound_thermal_zone.space_boundaries if
                                        b.ifc.ConnectionGeometry.SurfaceOnRelatingElement.InnerBoundaries]
                                 for b in tzb:
                                     # check if orientation of possibly related bound is the same as opening
@@ -2349,10 +2351,10 @@
         self.related_bound = inst_obj.related_bound
         self.skip_bound = False
         self.bound_shape = inst_obj.bound_shape
-        if not hasattr(inst_obj.thermal_zones[0], 'guid'):
+        if not hasattr(inst_obj.bound_thermal_zone, 'guid'):
             self.skip_bound = True
             return
-        self.zone_name = inst_obj.thermal_zones[0].guid
+        self.zone_name = inst_obj.bound_thermal_zone.guid
         if hasattr(inst_obj, 'related_parent_bound'):
             self.key = "FENESTRATIONSURFACE:DETAILED"
         else:
