from pathlib import Path

import bim2sim
from bim2sim.task.base import Task, ITask
from bim2sim.kernel.element import SubElement
from teaser.project import Project
from teaser.logic.buildingobjects.building import Building
from teaser.logic.buildingobjects.thermalzone import ThermalZone
from teaser.logic.buildingobjects.useconditions import UseConditions
from teaser.logic.buildingobjects.buildingphysics.outerwall import OuterWall
from teaser.logic.buildingobjects.buildingphysics.floor import Floor
from teaser.logic.buildingobjects.buildingphysics.rooftop import Rooftop
from teaser.logic.buildingobjects.buildingphysics.groundfloor import GroundFloor
from teaser.logic.buildingobjects.buildingphysics.window import Window
from teaser.logic.buildingobjects.buildingphysics.innerwall import InnerWall
from teaser.logic.buildingobjects.buildingphysics.layer import Layer
from teaser.logic.buildingobjects.buildingphysics.material import Material
from teaser.logic.buildingobjects.buildingphysics.door import Door
from bim2sim.kernel.units import conversion, ureg


class ExportTEASER(ITask):
    """Exports a Modelica model with TEASER by using the found information
    from IFC"""
    reads = ('ifc', 'bounded_tz')
    final = True

    materials = {}
    property_error = {}
    instance_template = {}

    instance_switcher = {'OuterWall': OuterWall,
                         'InnerWall': InnerWall,
                         'Floor': Floor,
                         'Window': Window,
                         'GroundFloor': GroundFloor,
                         'Roof': Rooftop,
                         'OuterDoor': Door,
                         'InnerDoor': InnerWall
                         }

    @Task.log
    def run(self, workflow, ifc, bounded_tz):
        self.logger.info("Export to TEASER")
        prj = self._create_project(ifc.by_type('IfcProject')[0])
        bldg_instances = SubElement.get_class_instances('Building')
        for bldg_instance in bldg_instances:
            bldg = self._create_building(bldg_instance, prj)
            for tz_instance in bounded_tz:
                tz = self._create_thermal_zone(tz_instance, bldg)
                self._bind_instances_to_zone(tz, tz_instance)
                # Todo remove dirty hack
                if len(tz.outer_walls + tz.rooftops) == 0:
                    ow_min = OuterWall(parent=tz)
                    ow_min.area = 0.01
                    ow_min.load_type_element(
                        year=bldg.year_of_construction,
                        construction='heavy',
                    )
                    ow_min.tilt = 90
                    ow_min.orientation = 0
                tz.calc_zone_parameters()
            bldg.calc_building_parameter()
<<<<<<< HEAD

        # prj.export_aixlib(path=paths.export / 'TEASEROutput')
        # prj.export_aixlib()
=======
        #     assets = Path(bim2sim.__file__).parent / 'assets'
        #
        #
        # prj.weather_file_path = \
        #         assets / 'weatherfiles' / 'DEU_NW_Aachen.105010_TMYx.mos'
>>>>>>> 7d000c1a
        prj.export_aixlib(path=self.paths.export)
        # todo remove the following lines after
        #  https://github.com/RWTH-EBC/TEASER/pull/687 is corrected in TEASER
        import os
        os.chdir(self.paths.root)
        os.chdir('..')


    @staticmethod
    def _create_project(element):
        """Creates a project in TEASER by a given BIM2SIM instance
        Parent: None"""
        prj = Project(load_data=True)
        if len(element.Name) != 0:
            prj.name = element.Name
        else:
            prj.name = element.LongName
        prj.data.load_uc_binding()
        return prj

    @classmethod
    def _create_building(cls, instance, parent):
        """Creates a building in TEASER by a given BIM2SIM instance
        Parent: Project"""
        bldg = Building(parent=parent)
        # name is important here
        cls._teaser_property_getter(bldg, instance, instance.finder.templates)
        cls.instance_template[bldg.name] = {}  # create instance template dict
        return bldg

    @classmethod
    def _teaser_property_getter(cls, teaser_instance, instance, templates):
        """get and set all properties necessary to create a Teaser Instance from a BIM2Sim Instance,
        based on the information on the base.json exporter"""
        sw = type(teaser_instance).__name__
        if sw == 'Rooftop':
            sw = 'Roof'
        for key, value in templates['base'][sw]['exporter']['teaser'].items():
            if isinstance(value, list):
                # get property from instance (instance dependant on instance)
                if value[0] == 'instance':
                    aux = getattr(instance, value[1])
                    if type(aux) is ureg.Quantity:
                        if aux.u == ureg.degC:
                            aux = aux.to('kelvin').magnitude
                        else:
                            aux = aux.magnitude
                    cls._invalid_property_filter(teaser_instance, key, aux)
            else:
                # get property from json (fixed property)
                setattr(teaser_instance, key, value)

    @classmethod
    def _invalid_property_filter(cls, teaser_instance, key, aux):
        """Filter the invalid property values and fills it with a template or an user given value,
        if value is valid, returns the value
        invalid value: ZeroDivisionError on thermal zone calculations"""
        error_properties = ['thickness', 'thermal_conduc']  # properties that are vital to thermal zone calculations
        if (aux is None or aux == 0) and key in error_properties:
            raise ZeroDivisionError
        # set attr on teaser instance
        setattr(teaser_instance, key, aux)

    @classmethod
    def _create_thermal_zone(cls, instance, parent):
        """Creates a thermal zone in TEASER by a given BIM2SIM instance
        Parent: Building"""
        tz = ThermalZone(parent=parent)
        tz.use_conditions = UseConditions(parent=tz)
        cls._teaser_property_getter(tz.use_conditions, instance, instance.finder.templates)
        cls._teaser_property_getter(tz, instance, instance.finder.templates)
        # hardcode for paper:
        # todo dja
        # if PROJECT.PAPER:
        #     tz.use_conditions.cooling_profile = [conversion(25, '°C', 'K').magnitude] * 25
        #     tz.use_conditions.with_cooling = instance.with_cooling
        #     tz.use_conditions.use_constant_infiltration = True
        #     tz.use_conditions.infiltration_rate = 0.2

        return tz

    @classmethod
    def _bind_instances_to_zone(cls, tz, tz_instance):
        """create and bind the instances of a given thermal zone to a teaser instance thermal zone"""
        for bound_element in tz_instance.bound_elements:
            cls._create_teaser_instance(bound_element, tz)

    @classmethod
    def _create_teaser_instance(cls, instance, parent):
        """creates a teaser instances with a given parent and BIM2SIM instance
        get exporter necessary properties, from a given instance
        Parent: ThermalZone"""
        # determine if is instance or subinstance (disaggregation) get templates from instance
        if hasattr(instance, 'parent'):
            sw = type(instance.parent).__name__
            templates = instance.parent.finder.templates
        else:
            sw = type(instance).__name__
            templates = instance.finder.templates

        teaser_class = cls.instance_switcher.get(sw)
        if teaser_class is not None:
            teaser_instance = teaser_class(parent=parent)
            cls._teaser_property_getter(teaser_instance, instance, templates)
            cls._instance_related(teaser_instance, instance)

    @classmethod
    def _instance_related(cls, teaser_instance, instance):
        """instance specific function, layers creation
        if layers not given, loads template"""
        # property getter if instance has materials/layers
        if isinstance(instance.layers, list) and len(instance.layers) > 0:
            for layer_instance in instance.layers:
                layer = Layer(parent=teaser_instance)
                cls._invalid_property_filter(layer, 'thickness', layer_instance.thickness.m)
                cls._material_related(layer, layer_instance)
            print('Test')

    @classmethod
    def _material_related(cls, layer, layer_instance):
        """material instance specific functions, get properties of material and creates Material in teaser,
        if material or properties not given, loads material template"""
        material = Material(parent=layer)
        cls._teaser_property_getter(material, layer_instance, layer_instance.finder.templates)<|MERGE_RESOLUTION|>--- conflicted
+++ resolved
@@ -49,29 +49,13 @@
             for tz_instance in bounded_tz:
                 tz = self._create_thermal_zone(tz_instance, bldg)
                 self._bind_instances_to_zone(tz, tz_instance)
-                # Todo remove dirty hack
-                if len(tz.outer_walls + tz.rooftops) == 0:
-                    ow_min = OuterWall(parent=tz)
-                    ow_min.area = 0.01
-                    ow_min.load_type_element(
-                        year=bldg.year_of_construction,
-                        construction='heavy',
-                    )
-                    ow_min.tilt = 90
-                    ow_min.orientation = 0
                 tz.calc_zone_parameters()
             bldg.calc_building_parameter()
-<<<<<<< HEAD
-
-        # prj.export_aixlib(path=paths.export / 'TEASEROutput')
-        # prj.export_aixlib()
-=======
         #     assets = Path(bim2sim.__file__).parent / 'assets'
         #
         #
         # prj.weather_file_path = \
         #         assets / 'weatherfiles' / 'DEU_NW_Aachen.105010_TMYx.mos'
->>>>>>> 7d000c1a
         prj.export_aixlib(path=self.paths.export)
         # todo remove the following lines after
         #  https://github.com/RWTH-EBC/TEASER/pull/687 is corrected in TEASER
@@ -188,7 +172,6 @@
                 layer = Layer(parent=teaser_instance)
                 cls._invalid_property_filter(layer, 'thickness', layer_instance.thickness.m)
                 cls._material_related(layer, layer_instance)
-            print('Test')
 
     @classmethod
     def _material_related(cls, layer, layer_instance):
