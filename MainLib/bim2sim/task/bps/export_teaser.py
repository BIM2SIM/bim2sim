--- conflicted
+++ resolved
@@ -1,12 +1,5 @@
-<<<<<<< HEAD
-from pathlib import Path
+import os
 
-import bim2sim
-from bim2sim.task.base import ITask
-from bim2sim.kernel.element import RelationBased
-=======
-from bim2sim.task.base import Task, ITask
->>>>>>> f71d82c7
 from teaser.project import Project
 from teaser.logic.buildingobjects.building import Building
 from teaser.logic.buildingobjects.thermalzone import ThermalZone
@@ -20,10 +13,10 @@
 from teaser.logic.buildingobjects.buildingphysics.layer import Layer
 from teaser.logic.buildingobjects.buildingphysics.material import Material
 from teaser.logic.buildingobjects.buildingphysics.door import Door
+from bim2sim.task.base import ITask
 from bim2sim.kernel.units import ureg
 from bim2sim.utilities.common_functions import filter_instances
 
-import os
 
 
 class ExportTEASER(ITask):
@@ -46,12 +39,7 @@
                          'InnerDoor': InnerWall
                          }
 
-<<<<<<< HEAD
-    def run(self, workflow, ifc, bounded_tz):
-=======
-    @Task.log
     def run(self, workflow, ifc, bounded_tz, instances):
->>>>>>> f71d82c7
         self.logger.info("Export to TEASER")
         prj = self._create_project(ifc.by_type('IfcProject')[0])
         bldg_instances = filter_instances(instances, 'Building')
