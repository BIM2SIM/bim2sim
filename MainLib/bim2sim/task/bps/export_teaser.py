--- conflicted
+++ resolved
@@ -63,24 +63,17 @@
                     ow_min.orientation = 0
                 tz.calc_zone_parameters()
             bldg.calc_building_parameter()
-<<<<<<< HEAD
         #     assets = Path(bim2sim.__file__).parent / 'assets'
         #
         #
         # prj.weather_file_path = \
         #         assets / 'weatherfiles' / 'DEU_NW_Aachen.105010_TMYx.mos'
-=======
-
-        # prj.export_aixlib(path=paths.export / 'TEASEROutput')
-        # prj.export_aixlib()
->>>>>>> 648afc28
         prj.export_aixlib(path=self.paths.export)
         # todo remove the following lines after
         #  https://github.com/RWTH-EBC/TEASER/pull/687 is corrected in TEASER
         import os
         os.chdir(self.paths.root)
         os.chdir('..')
-
 
     @staticmethod
     def _create_project(element):
@@ -111,8 +104,6 @@
         sw = type(teaser_instance).__name__
         if sw == 'Rooftop':
             sw = 'Roof'
-        if sw == 'Window':
-            print('test')
         for key, value in templates['base'][sw]['exporter']['teaser'].items():
             if isinstance(value, list):
                 # get property from instance (instance dependant on instance)
@@ -192,7 +183,6 @@
                 layer = Layer(parent=teaser_instance)
                 cls._invalid_property_filter(layer, 'thickness', layer_instance.thickness.m)
                 cls._material_related(layer, layer_instance)
-            print('Test')
 
     @classmethod
     def _material_related(cls, layer, layer_instance):
