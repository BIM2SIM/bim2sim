--- conflicted
+++ resolved
@@ -19,12 +19,7 @@
         self.bounded_tz = []
         pass
 
-<<<<<<< HEAD
-    def run(self, workflow, tz_instances):
-=======
-    @Task.log
     def run(self, workflow, tz_instances, instances, finder):
->>>>>>> f71d82c7
         self.logger.info("Binds thermal zones based on criteria")
         if len(tz_instances) == 0:
             self.logger.warning("Found no spaces to bind")
