from functools import partial

from bim2sim.task.base import ITask
from bim2sim.decision import RealDecision, StringDecision, DecisionBunch
from bim2sim.workflow import LOD
from bim2sim.task.bps.enrich_bldg_templ import EnrichBuildingByTemplates
from bim2sim.task.bps.enrich_mat import EnrichMaterial
from bim2sim.kernel.units import ureg
from bim2sim.utilities.common_functions import filter_instances
from bim2sim.kernel.elements import bps
from bim2sim.kernel.finder import TemplateFinder


class EnrichNonValid(ITask):
    """Prepares bim2sim instances to later export"""
    reads = ('invalid_layers', 'instances')
    touches = ('enriched_layers',)

    def __init__(self):
        super().__init__()
        self.material_selected = {}
        self.enriched_layers = []
        self.enriched_class = {}
        self.window_enrichment = {}
        self.instance_template = {}
        pass

    def run(self, workflow, invalid_layers, instances):
        self.logger.info("setting verifications")
        if workflow.layers is not LOD.low:
            resumed = EnrichMaterial.get_resumed_material_templates()
            construction_type = yield from \
                EnrichBuildingByTemplates.get_construction_type()
            for instance in invalid_layers.values():
                yield from self.layers_creation(
                    instance, construction_type, instances, resumed)
                self.enriched_layers.append(instance)
            windows = filter_instances(instances, 'Window')
            for window in windows:
                yield from self.window_manual_enrichment(window)

        self.logger.info("enriched %d invalid layers",
                         len(self.enriched_layers))

        return self.enriched_layers,

    def layers_creation(self, instance, construction_type, instances, resumed):
        if len(instance.layers) == 0:
            yield from EnrichBuildingByTemplates.template_layers_creation(
<<<<<<< HEAD
                instance, construction_type, instances, self.instance_template)
=======
                instance, construction_type, instances, resumed)
>>>>>>> a2d65db7
        else:
            yield from self.manual_layers_creation(instance, resumed)

    def manual_layers_creation(self, instance, resumed):
        instance_class = type(instance).__name__
        if instance_class in self.enriched_class:
            instance.width = self.enriched_class[instance_class]['width']
            instance.layers = self.enriched_class[instance_class]['layers']
            instance.u_value = self.enriched_class[instance_class]['u_value']
        else:
            instance.layers = []
            layers_width = 0
            layers_r = 0
            layers_number = yield from self.layers_numbers_decision(instance)
            layer_number = 1
            if not instance.width or instance.width < 0:
                instance.width = yield from self.instance_width_decision(
                    instance)
            while layer_number <= layers_number:
                if layer_number == layers_number:
                    thickness_value = instance.width - layers_width
                else:
                    thickness_value = yield from self.layers_thickness_decision(
                        instance, layer_number, layers_width)

                new_layer = bps.Layer(finder=TemplateFinder(),
                                      thickness=thickness_value)
                new_layer.parent = instance

                material_input = yield from self.material_input_decision(
                    instance, layer_number, resumed)
                if material_input not in self.material_selected:
                    material_options, new_material = yield from \
                        EnrichMaterial.material_options_decision(
                            resumed, new_layer, material_input)
                    selected_material = yield from \
                        EnrichMaterial.asynchronous_material_search(
                            material_options, new_material, new_layer, resumed)
                    self.store_new_material(selected_material, material_input,
                                            resumed)
                self.set_layer_attributes(
                    new_layer, self.material_selected[material_input])
                instance.layers.append(new_layer)
                layers_width += new_layer.thickness
                layers_r += new_layer.thickness / new_layer.thermal_conduc
                if layers_width >= instance.width:
                    break
                layer_number += 1
            instance.u_value = 1 / layers_r
            self.enriched_class[instance_class] = {}
            self.enriched_class[instance_class]['width'] = instance.width
            self.enriched_class[instance_class]['layers'] = instance.layers
            self.enriched_class[instance_class]['u_value'] = instance.u_value

    @staticmethod
    def set_layer_attributes(layer: bps.Layer, attributes):
        for attr in layer.attributes:
            if attr != 'thickness':
                setattr(layer, attr, attributes[attr])

    @classmethod
    def layers_numbers_decision(cls, instance):
        layers_number_dec = RealDecision(
            "Enter value for the number of layers \n"
            "Belonging Item: %s_%s | GUID: %s" %
            (type(instance).__name__, instance.key, instance.guid),
            global_key='%s_%s.layers_number' %
                       (type(instance).__name__, instance.guid),
            allow_skip=False,
            validate_func=cls.validate_positive,
            context=instance.key, related=instance.guid)
        yield DecisionBunch([layers_number_dec])
        return int(layers_number_dec.value)

    @classmethod
    def instance_width_decision(cls, instance):
        instance_width = RealDecision(
            "Enter value for width of instance %s" % instance.key,
            global_key='%s_%s.instance_width' %
                       (type(instance).__name__, instance.guid),
            allow_skip=False,
            unit=ureg.meter,
            validate_func=cls.validate_positive)
        yield DecisionBunch([instance_width])
        return instance_width.value

    @classmethod
    def layers_thickness_decision(cls, instance, layer_number, layers_width):
        layer_thickness = RealDecision(
            "Enter value for thickness of layer %d, it muss be <= %r" %
            (layer_number, instance.width - layers_width),
            global_key='%s_%s.layer_%d_width' %
                       (type(instance).__name__, instance.guid, layer_number),
            allow_skip=False,
            unit=ureg.meter,
            validate_func=partial(cls.validate_thickness, instance))
        yield DecisionBunch([layer_thickness])
        return layer_thickness.value

    @classmethod
    def material_input_decision(cls, instance, layer_number, resumed):
        material_input = StringDecision(
            "Enter material for the layer %d "
            "(it will be searched or manual input)\n"
            "Belonging Item: %s | GUID: %s \n"
            "Enter 'n' for manual input"
            % (layer_number, instance.key, instance.guid),
            global_key='Layer_Material%d_%s' % (layer_number, instance.guid),
            allow_skip=True,
            validate_func=partial(cls.validate_new_material,
                                  list(resumed.keys())),
            context=instance.key, related=instance.guid)
        yield DecisionBunch([material_input])
        return material_input.value

    @classmethod
    def validate_new_material(cls, resumed_keys: list, value: str):
        """validation function of str new material, if it matches with
        templates"""
        if len(EnrichMaterial.get_matches_list(value, resumed_keys)) == 0:
            return False
        return True

    def store_new_material(self, selected_material, material_input, resumed):
        material_dict = dict(resumed[selected_material])
        del material_dict['thickness']
        self.material_selected[material_input] = material_dict

    @staticmethod
    def validate_positive(value):
        if value <= 0.0:
            return False
        return True

    @staticmethod
    def validate_thickness(instance, value):
        if value <= 0.0 or value > instance.width:
            return False
        return True

    def window_manual_enrichment(self, window):
        enriched_attrs = ['g_value', 'a_conv', 'shading_g_total',
                          'shading_max_irr', 'inner_convection',
                          'inner_radiation', 'outer_radiation',
                          'outer_convection']
        for attr in enriched_attrs:
            value = getattr(window, attr)
            if value is None:
                if attr not in self.window_enrichment:
                    new_value = yield from self.manual_attribute_enrichment(
                        window, attr)
                    new_value = new_value.m
                    self.window_enrichment[attr] = new_value
                setattr(window, attr, self.window_enrichment[attr])

    @classmethod
    def manual_attribute_enrichment(cls, instance, attribute):
        new_attribute = RealDecision(
            "Enter value for %s of instance %s" %
            (attribute, type(instance).__name__),
            global_key='%s_%s' % (type(instance).__name__, attribute),
            allow_skip=False, validate_func=cls.validate_positive)
        yield DecisionBunch([new_attribute])
        return new_attribute.value<|MERGE_RESOLUTION|>--- conflicted
+++ resolved
@@ -47,11 +47,8 @@
     def layers_creation(self, instance, construction_type, instances, resumed):
         if len(instance.layers) == 0:
             yield from EnrichBuildingByTemplates.template_layers_creation(
-<<<<<<< HEAD
-                instance, construction_type, instances, self.instance_template)
-=======
-                instance, construction_type, instances, resumed)
->>>>>>> a2d65db7
+                instance, construction_type, instances, resumed,
+                self.instance_template)
         else:
             yield from self.manual_layers_creation(instance, resumed)
 
