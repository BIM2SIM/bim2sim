--- conflicted
+++ resolved
@@ -1,15 +1,10 @@
-<<<<<<< HEAD
-import bim2sim.kernel.elements.bps
+from functools import partial
+
 from bim2sim.task.base import ITask
-from bim2sim.kernel import elements
-=======
-from bim2sim.task.base import Task, ITask
->>>>>>> f71d82c7
 from bim2sim.decision import RealDecision, StringDecision
 from bim2sim.workflow import LOD
 from bim2sim.task.bps.enrich_bldg_templ import EnrichBuildingByTemplates
 from bim2sim.task.bps.enrich_mat import EnrichMaterial
-from functools import partial
 from bim2sim.kernel.units import ureg
 from bim2sim.utilities.common_functions import filter_instances
 from bim2sim.kernel.elements import bps
@@ -29,12 +24,7 @@
         self.window_enrichment = {}
         pass
 
-<<<<<<< HEAD
-    def run(self, workflow, invalid_layers):
-=======
-    @Task.log
     def run(self, workflow, invalid_layers, instances):
->>>>>>> f71d82c7
         self.logger.info("setting verifications")
         if workflow.layers is not LOD.low:
             construction_type = EnrichBuildingByTemplates.get_construction_type()
