from functools import partial

from bim2sim.task.base import ITask
from bim2sim.decision import RealDecision, StringDecision, DecisionBunch
from bim2sim.workflow import LOD
from bim2sim.task.bps.enrich_bldg_templ import EnrichBuildingByTemplates
from bim2sim.task.bps.enrich_mat import EnrichMaterial
from bim2sim.kernel.units import ureg
from bim2sim.utilities.common_functions import filter_instances
from bim2sim.kernel.elements import bps
from bim2sim.kernel.finder import TemplateFinder


class EnrichNonValid(ITask):
    """Prepares bim2sim instances to later export"""
    reads = ('invalid_layers', 'instances')
    touches = ('enriched_layers',)

    def __init__(self):
        super().__init__()
        self.material_selected = {}
        self.enriched_layers = []
        self.enriched_class = {}
        self.window_enrichment = {}
        pass

    def run(self, workflow, invalid_layers, instances):
        self.logger.info("setting verifications")
        if workflow.layers is not LOD.low:
            construction_type = EnrichBuildingByTemplates.get_construction_type()
            for instance in invalid_layers.values():
                yield from self.layers_creation(
                    instance, construction_type, instances)
                self.enriched_layers.append(instance)
            windows = filter_instances(instances, 'Window')
            for window in windows:
                yield from self.window_manual_enrichment(window)

        self.logger.info("enriched %d invalid layers", len(self.enriched_layers))

        return self.enriched_layers,

    def layers_creation(self, instance, construction_type, instances):
        if len(instance.layers) == 0:
            EnrichBuildingByTemplates.template_layers_creation(instance, construction_type, instances)
        else:
            yield from self.manual_layers_creation(instance)

    def manual_layers_creation(self, instance):
        instance_class = type(instance).__name__
        if instance_class in self.enriched_class:
            instance.width = self.enriched_class[instance_class]['width']
            instance.layers = self.enriched_class[instance_class]['layers']
            instance.u_value = self.enriched_class[instance_class]['u_value']
        else:
            instance.layers = []
            layers_width = 0
            layers_r = 0
            layers_number = yield from self.layers_numbers_decision(instance)
            layer_number = 1
<<<<<<< HEAD
            if instance.width is None or instance.width <= 0:
                instance.width = self.instance_width_decision(instance)
=======
            if instance.width is None:
                instance.width = yield from self.instance_width_decision(
                    instance)
>>>>>>> 3a93af4f
            while layer_number <= layers_number:
                if layer_number == layers_number:
                    thickness_value = instance.width - layers_width
                else:
                    thickness_value = yield from self.layers_thickness_decision(
                        instance, layer_number, layers_width)
                material_input = yield from self.material_input_decision(
                    instance, layer_number)
                if material_input not in self.material_selected:
                    yield from self.store_new_material(instance, material_input)
                new_layer = bps.Layer(finder=TemplateFinder(), **self.material_selected[material_input],
                                      thickness=thickness_value)
                new_layer.parent = instance
                instance.layers.append(new_layer)
                layers_width += new_layer.thickness
                layers_r += new_layer.thickness / new_layer.thermal_conduc
                if layers_width >= instance.width:
                    break
                layer_number += 1
            try:
                instance.u_value = 1 / layers_r
            except:
                print()
            self.enriched_class[instance_class] = {}
            self.enriched_class[instance_class]['width'] = instance.width
            self.enriched_class[instance_class]['layers'] = instance.layers
            self.enriched_class[instance_class]['u_value'] = instance.u_value

    @classmethod
    def layers_numbers_decision(cls, instance):
        layers_number_dec = RealDecision(
            "Enter value for the number of layers \n"
            "Belonging Item: %s_%s | GUID: %s" %
            (type(instance).__name__, instance.key, instance.guid),
            global_key='%s_%s.layers_number' %
                       (type(instance).__name__, instance.guid),
            allow_skip=False,
            validate_func=cls.validate_positive,
            context=instance.key, related=instance.guid)
        yield DecisionBunch([layers_number_dec])
        return int(layers_number_dec.value)

    @classmethod
    def instance_width_decision(cls, instance):
<<<<<<< HEAD
        instance_width = RealDecision("Enter value for width of instance %s" % instance.key,
                                      global_key='%s_%s.instance_width' %
                                                 (type(instance).__name__, instance.guid),
                                      allow_skip=False, allow_load=True, allow_save=True,
                                      collect=False, quick_decide=False,
                                      unit=ureg.meter,
                                      validate_func=cls.validate_positive)
        instance_width.decide()
=======
        instance_width = RealDecision(
            "Enter value for width of instance %d" % instance.key,
            global_key='%s_%s.instance_width' %
                       (type(instance).__name__, instance.guid),
            allow_skip=False,
            unit=ureg.meter,
            validate_func=cls.validate_positive)
        yield DecisionBunch([instance_width])
>>>>>>> 3a93af4f
        return instance_width.value

    @classmethod
    def layers_thickness_decision(cls, instance, layer_number, layers_width):
        layer_thickness = RealDecision(
            "Enter value for thickness of layer %d, it muss be <= %r" %
            (layer_number, instance.width - layers_width),
            global_key='%s_%s.layer_%d_width' %
                       (type(instance).__name__, instance.guid, layer_number),
            allow_skip=False,
            unit=ureg.meter,
            validate_func=partial(cls.validate_thickness, instance))
        yield DecisionBunch([layer_thickness])
        return layer_thickness.value

    @classmethod
    def material_input_decision(cls, instance, layer_number):
        resumed = EnrichMaterial.get_resumed_material_templates()
        material_input = StringDecision(
            "Enter material for the layer %d (it will be searched or manual input)\n"
            "Belonging Item: %s | GUID: %s \n"
            "Enter 'n' for manual input"
            % (layer_number, instance.key, instance.guid),
            global_key='Layer_Material%d_%s' % (layer_number, instance.guid),
            allow_skip=True,
            validate_func=partial(EnrichMaterial.validate_new_material, list(resumed.keys())),
            context=instance.key, related=instance.guid)
        yield DecisionBunch([material_input])
        return material_input.value

    def store_new_material(self, instance, material_input):
        resumed = EnrichMaterial.get_resumed_material_templates()
        material_options = EnrichMaterial.get_matches_list(material_input, list(resumed.keys()))
        if len(material_options) > 1:
            material_selected = yield from \
                EnrichMaterial.material_selection_decision(
                    material_input, instance, material_options)
        else:
            try:
                material_selected = material_options[0]
            except:
                print()
        material_dict = dict(resumed[material_selected])
        del material_dict['thickness']
        self.material_selected[material_input] = material_dict

    @staticmethod
    def validate_positive(value):
        if value <= 0.0:
            return False
        return True

    @staticmethod
    def validate_thickness(instance, value):
        if value <= 0.0 or value > instance.width:
            return False
        return True

    def window_manual_enrichment(self, window):
        enriched_attrs = ['g_value', 'a_conv', 'shading_g_total', 'shading_max_irr', 'inner_convection',
                          'inner_radiation', 'outer_radiation', 'outer_convection']
        for attr in enriched_attrs:
            value = getattr(window, attr)
            if value is None:
                if attr not in self.window_enrichment:
                    new_value = yield from self.manual_attribute_enrichment(window, attr).m
                    self.window_enrichment[attr] = new_value
                setattr(window, attr, self.window_enrichment[attr])

    @classmethod
    def manual_attribute_enrichment(cls, instance, attribute):
        new_attribute = RealDecision(
            "Enter value for %s of instance %s" %
            (attribute, type(instance).__name__),
            global_key='%s_%s' % (type(instance).__name__, attribute),
            allow_skip=False, allow_load=True, allow_save=True,
            collect=False, quick_decide=False,
            validate_func=cls.validate_positive)
        yield DecisionBunch([new_attribute])
        return new_attribute.value<|MERGE_RESOLUTION|>--- conflicted
+++ resolved
@@ -58,14 +58,9 @@
             layers_r = 0
             layers_number = yield from self.layers_numbers_decision(instance)
             layer_number = 1
-<<<<<<< HEAD
             if instance.width is None or instance.width <= 0:
-                instance.width = self.instance_width_decision(instance)
-=======
-            if instance.width is None:
                 instance.width = yield from self.instance_width_decision(
                     instance)
->>>>>>> 3a93af4f
             while layer_number <= layers_number:
                 if layer_number == layers_number:
                     thickness_value = instance.width - layers_width
@@ -110,25 +105,14 @@
 
     @classmethod
     def instance_width_decision(cls, instance):
-<<<<<<< HEAD
-        instance_width = RealDecision("Enter value for width of instance %s" % instance.key,
-                                      global_key='%s_%s.instance_width' %
-                                                 (type(instance).__name__, instance.guid),
-                                      allow_skip=False, allow_load=True, allow_save=True,
-                                      collect=False, quick_decide=False,
-                                      unit=ureg.meter,
-                                      validate_func=cls.validate_positive)
-        instance_width.decide()
-=======
         instance_width = RealDecision(
-            "Enter value for width of instance %d" % instance.key,
+            "Enter value for width of instance %s" % instance.key,
             global_key='%s_%s.instance_width' %
                        (type(instance).__name__, instance.guid),
             allow_skip=False,
             unit=ureg.meter,
             validate_func=cls.validate_positive)
         yield DecisionBunch([instance_width])
->>>>>>> 3a93af4f
         return instance_width.value
 
     @classmethod
