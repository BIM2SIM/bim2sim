<<<<<<< HEAD
from .bps import SetIFCTypesBPS, Inspect, Prepare, ExportTEASER, tz_detection, ExportEP
=======
from .SetIFCTypes import SetIFCTypes
from .Inspect import Inspect
from .TZ_Inspect import TZInspect
from .BuildingVerification import BuildingVerification
from .EnrichNonValid import EnrichNonValid
from .EnrichBuildingByTemplates import EnrichBuildingByTemplates
from .Disaggregation_creation import Disaggregation_creation
from .BindThermalZones import BindThermalZones
from .ExportTEASER import ExportTEASER
from .OrientationGetter import OrientationGetter
from .EnrichMaterial import EnrichMaterial
from .MaterialVerification import MaterialVerification
>>>>>>> ecaf7078
<|MERGE_RESOLUTION|>--- conflicted
+++ resolved
@@ -1,6 +1,3 @@
-<<<<<<< HEAD
-from .bps import SetIFCTypesBPS, Inspect, Prepare, ExportTEASER, tz_detection, ExportEP
-=======
 from .SetIFCTypes import SetIFCTypes
 from .Inspect import Inspect
 from .TZ_Inspect import TZInspect
@@ -13,4 +10,5 @@
 from .OrientationGetter import OrientationGetter
 from .EnrichMaterial import EnrichMaterial
 from .MaterialVerification import MaterialVerification
->>>>>>> ecaf7078
+
+from .bps import SetIFCTypesBPS, Inspect, Prepare, ExportTEASER, tz_detection, ExportEP
