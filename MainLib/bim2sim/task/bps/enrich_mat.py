import re

from bim2sim.task.base import ITask
from bim2sim.decision import BoolDecision, ListDecision, RealDecision, \
    StringDecision, DecisionBunch
from bim2sim.workflow import LOD
from functools import partial
from bim2sim.utilities.common_functions import get_material_templates, translate_deep
from bim2sim.kernel.units import ureg
from bim2sim.workflow import Workflow
from bim2sim.kernel.element import ProductBased
from bim2sim.kernel.elements.bps import Layer


class EnrichMaterial(ITask):
    """Enriches material properties that were recognized as invalid
    LOD.layers = Medium & Full"""

    reads = ('instances', 'invalid_materials',)
    touches = ('enriched_materials',)

    def __init__(self):
        super().__init__()
        self.material_selected = {}
        self.enriched_materials = []
        pass

    def run(self, workflow: Workflow, instances: dict, invalid_materials: dict):
        self.logger.info("setting verifications")
        if workflow.layers is not LOD.low:
<<<<<<< HEAD
            for instance_guid, layers in invalid_materials.items():
                for layer in layers:
                    self.set_material_properties(layer)
                    self.enriched_materials.append(layer)
=======
            for instance in invalid_materials.values():
                yield from self.get_layer_properties(instance)
                self.enriched_materials.append(instance)
>>>>>>> 3a93af4f
            self.logger.info("enriched %d invalid materials", len(self.enriched_materials))

        return self.enriched_materials,

<<<<<<< HEAD
=======
    def get_layer_properties(self, instance: ProductBased):
        """gets all layers of instance to after treatment"""
        if hasattr(instance, 'layers'):
            for layer in instance.layers:
                yield from self.set_material_properties(layer)

>>>>>>> 3a93af4f
    def set_material_properties(self, layer: Layer):
        """enrich layer properties that are invalid"""
        values, units = self.get_layer_attributes(layer)
        new_attributes = yield from self.get_material_properties(layer, units)
        for attr, value in values.items():
            if value == 'invalid':
                # case all other properties
                if attr != 'thickness':
                    if not self.validate_manual_attribute(new_attributes[attr]):
                        yield from self.manual_attribute_value(attr, units[attr], layer)
                    # todo check with christian if this is clean
                    setattr(layer, attr, new_attributes[attr])
                # case thickness
                else:
                    if not self.validate_thickness(layer, new_attributes[attr]):
                        yield from self.manual_thickness_value(attr, units[attr], layer)
                    # todo check with christian if this is clean
                    setattr(layer, attr, new_attributes[attr])

    def get_material_properties(self, layer: Layer, attributes: dict):
        """get new attribute value, based on template or manual enrichment"""
        material = re.sub(r'[^\w]*?[0-9]', '', layer.material)
        if material not in self.material_selected:
            resumed = self.get_resumed_material_templates(attributes)
            try:
                selected_properties = resumed[material]
            except KeyError:
                material_options, new_material = yield from \
                    self.material_options_decision(resumed, layer, material)
                first_decision = BoolDecision(
                    question="Do you want to enrich the layers with the material \'%s\' "
                             "by using available templates? \n"
                             "Belonging Item: %s | GUID: %s \n"
                             "Enter 'n' for manual input"
                             % (new_material, layer.parent.key, layer.parent.guid),
                    global_key='%s_layer_enriched' % layer.material,
                    context=layer.parent.key, related=layer.parent.guid)
                yield DecisionBunch([first_decision])
                if first_decision.value:
                    selected_material = yield from \
                        self.material_selection_decision(
                            new_material, layer.parent, material_options)
                    if material is None:
                        layer.material = selected_material
                    self.material_selected[material] = resumed[selected_material]
                else:
                    self.material_selected[material] = {}
                    for attr in attributes:
                        if attr != 'thickness':
                            yield from self.manual_attribute_value(attr, attributes[attr], layer)
                        else:
                            yield from self.manual_thickness_value(attr, attributes[attr], layer)
            else:
                self.material_selected[material] = selected_properties
        return self.material_selected[material]

    @staticmethod
    def get_layer_attributes(layer: Layer):
        """get actual values and units of layer attributes"""
        values = {}
        units = {}
        for attr in layer.attributes:
            value = getattr(layer, attr)
            values[attr] = value.m
            units[attr] = value.u

        return values, units

    def manual_attribute_value(self, attr: str, unit: ureg.Unit, layer: Layer):
        """manual enrichment of attribute, with unit handling"""
        material = re.sub(r'[^\w]*?[0-9]', '', layer.material)
        attr_decision = RealDecision(
            "Enter value for the material %s for: \n"
            "Belonging Item: %s | GUID: %s"
            % (attr, layer.material, layer.guid),
            global_key="Layer_%s.%s" % (layer.guid, attr),
            allow_skip=False, unit=unit,
            validate_func=self.validate_manual_attribute,
            context=layer.material, related=layer.guid)
        yield DecisionBunch([attr_decision])
        self.material_selected[material][attr] = attr_decision.value

    @staticmethod
    def validate_manual_attribute(value):
        """validation function of manual enrichment and attribute setting - not thickness"""
        if value <= 0.0:
            return False
        return True

    @classmethod
    def validate_new_material(cls, resumed_keys: list, value: str):
        """validation function of str new material, if it matches with templates"""
        if len(cls.get_matches_list(value, resumed_keys)) == 0:
            return False
        return True

    def validate_thickness(self, layer: Layer, value):
        """validation function of manual enrichment and attribute setting - thickness"""
        material = re.sub(r'[^\w]*?[0-9]', '', layer.material)
        instance_width = layer.parent.width
        layers_list = layer.parent.layers
        layer_index = layers_list.index(layer)
        thickness_sum = ureg.Quantity(
            sum(layer.thickness.m for layer in layers_list[:layer_index] if type(layer.thickness.m) is float), ureg.m)
        available_width = instance_width.m - thickness_sum.m
        if layer_index + 1 == len(layers_list):
            self.material_selected[material]['thickness'] = available_width
            return True
        else:
            if isinstance(value, ureg.Quantity):
                value = value.m
            if 0 < value < available_width:
                return True
            return False

    def manual_thickness_value(self, attr: str, unit: ureg.Unit, layer: Layer):
        """decision to enrich an attribute by manual"""
        material = re.sub(r'[^\w]*?[0-9]', '', layer.material)
        attr_decision = RealDecision(
            "Enter value for the material %s "
            "it must be < %s\n"
            "Belonging Item: %s | GUID: %s"
            % (attr, layer.parent.width, layer.material, layer.guid),
            global_key="Layer_%s.%s" % (layer.guid, attr),
            allow_skip=False, unit=unit,
            validate_func=partial(self.validate_thickness, layer),
            context=layer.material, related=layer.guid)
        yield DecisionBunch([attr_decision])
        self.material_selected[material][attr] = attr_decision.value

    @staticmethod
    def get_resumed_material_templates(attrs: dict = None) -> dict:
        """get dict with the material templates and its respective attributes"""
        material_templates = get_material_templates()
        resumed = {}
        for k in material_templates:
            resumed[material_templates[k]['name']] = {}
            if attrs is not None:
                for attr in attrs:
                    if attr == 'thickness':
                        resumed[material_templates[k]['name']][attr] = material_templates[k]['thickness_default']
                    else:
                        resumed[material_templates[k]['name']][attr] = material_templates[k][attr]
            else:
                for attr in material_templates[k]:
                    if attr == 'thickness_default':
                        resumed[material_templates[k]['name']]['thickness'] = material_templates[k][attr]
                    elif attr == 'name':
                        resumed[material_templates[k]['name']]['material'] = material_templates[k][attr]
                    elif attr == 'thickness_list':
                        continue
                    else:
                        resumed[material_templates[k]['name']][attr] = material_templates[k][attr]
        return resumed

    @staticmethod
    def get_matches_list(search_words: str, search_list: list, transl: bool = True) -> list:
        """get patterns for a material name in both english and original language,
        and get afterwards the related elements from list"""

        material_ref = []

        if type(search_words) is str:
            pattern_material = search_words.split()
            if transl:
                # use of yandex, bing--- https://pypi.org/project/translators/#features
                pattern_material.extend(translate_deep(search_words).split())

            for i in pattern_material:
                material_ref.append(re.compile('(.*?)%s' % i, flags=re.IGNORECASE))

        material_options = []
        for ref in material_ref:
            for mat in search_list:
                if ref.match(mat):
                    if mat not in material_options:
                        material_options.append(mat)

        return material_options

    @classmethod
    def material_options_decision(cls, resumed: dict, layer: Layer, material: str) -> [list, str]:
        """get list of matching materials
        if material has no matches, more common name necessary"""
        material_options = cls.get_matches_list(material, list(resumed.keys()))
        if len(material_options) == 0:
            material_decision = StringDecision(
                "Material not found, enter  more common name for the material %s:\n"
                "Belonging Item: %s | GUID: %s \n"
                "Enter 'n' for manual input"
                # ToDO: what happened to name?
                % (layer.material, layer.parent.key, layer.parent.guid),
                global_key='Layer_Material_%s' % layer.guid,
                allow_skip=True,
                validate_func=partial(cls.validate_new_material, list(resumed.keys())),
                context=layer.parent.key, related=layer.parent.guid)
            yield DecisionBunch([material_decision])
            material_options = cls.get_matches_list(material_decision.value, list(resumed.keys()))
            material = material_decision.value
        return material_options, material

    @classmethod
    def material_selection_decision(cls, material_input: str, parent: ProductBased, material_options: list):
        """select one of the material of given matches list"""
        if len(list(material_options)) > 1:
            material_selection = ListDecision(
                "Multiple possibilities found for material %s\n"
                "Belonging Item: %s | GUID: %s \n"
                "Enter 'n' for manual input"
                % (material_input, parent.key, parent.guid),
                choices=list(material_options), global_key='%s_material_enrichment' % material_input,
                allow_skip=True, context=parent.key, related=parent.guid)
            yield DecisionBunch([material_selection])
            return material_selection.value
        else:
            return material_options[0]<|MERGE_RESOLUTION|>--- conflicted
+++ resolved
@@ -28,29 +28,20 @@
     def run(self, workflow: Workflow, instances: dict, invalid_materials: dict):
         self.logger.info("setting verifications")
         if workflow.layers is not LOD.low:
-<<<<<<< HEAD
             for instance_guid, layers in invalid_materials.items():
                 for layer in layers:
-                    self.set_material_properties(layer)
+                    yield from self.set_material_properties(layer)
                     self.enriched_materials.append(layer)
-=======
-            for instance in invalid_materials.values():
-                yield from self.get_layer_properties(instance)
-                self.enriched_materials.append(instance)
->>>>>>> 3a93af4f
             self.logger.info("enriched %d invalid materials", len(self.enriched_materials))
 
         return self.enriched_materials,
 
-<<<<<<< HEAD
-=======
     def get_layer_properties(self, instance: ProductBased):
         """gets all layers of instance to after treatment"""
         if hasattr(instance, 'layers'):
             for layer in instance.layers:
                 yield from self.set_material_properties(layer)
 
->>>>>>> 3a93af4f
     def set_material_properties(self, layer: Layer):
         """enrich layer properties that are invalid"""
         values, units = self.get_layer_attributes(layer)
