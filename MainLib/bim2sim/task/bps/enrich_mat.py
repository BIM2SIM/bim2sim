import re

from bim2sim.task.base import ITask
from bim2sim.decision import BoolDecision, ListDecision, RealDecision, StringDecision
from bim2sim.workflow import LOD
from functools import partial
from bim2sim.utilities.common_functions import get_material_templates, translate_deep
from bim2sim.kernel.units import ureg
from bim2sim.workflow import Workflow
from bim2sim.kernel.element import ProductBased
from bim2sim.kernel.elements.bps import Layer


class EnrichMaterial(ITask):
    """Enriches material properties that were recognized as invalid
    LOD.layers = Medium & Full"""

    reads = ('instances', 'invalid_materials',)
    touches = ('enriched_materials',)

    def __init__(self):
        super().__init__()
        self.material_selected = {}
        self.enriched_materials = []
        pass

<<<<<<< HEAD
    def run(self, workflow: Workflow, instances: dict, invalid_materials: list):
=======
    @Task.log
    def run(self, workflow: Workflow, instances: dict, invalid_materials: dict):
>>>>>>> f71d82c7
        self.logger.info("setting verifications")
        if workflow.layers is not LOD.low:
            for instance in invalid_materials.values():
                self.get_layer_properties(instance)
                self.enriched_materials.append(instance)
            self.logger.info("enriched %d invalid materials", len(self.enriched_materials))

        return self.enriched_materials,

    def get_layer_properties(self, instance: ProductBased):
        """gets all layers of instance to after treatment"""
        if hasattr(instance, 'layers'):
            for layer in instance.layers:
                self.set_material_properties(layer)

    def set_material_properties(self, layer: Layer):
        """enrich layer properties that are invalid"""
        values, units = self.get_layer_attributes(layer)
        new_attributes = self.get_material_properties(layer, units)
        for attr, value in values.items():
            if value == 'invalid':
                # case all other properties
                if attr != 'thickness':
                    if not self.validate_manual_attribute(new_attributes[attr]):
                        self.manual_attribute_value(attr, units[attr], layer)
                    # todo check with christian if this is clean
                    setattr(layer, attr, new_attributes[attr])
                # case thickness
                else:
                    if not self.validate_thickness(layer, new_attributes[attr]):
                        self.manual_thickness_value(attr, units[attr], layer)
                    # todo check with christian if this is clean
                    setattr(layer, attr, new_attributes[attr])

    def get_material_properties(self, layer: Layer, attributes: dict):
        """get new attribute value, based on template or manual enrichment"""
        material = re.sub(r'[^\w]*?[0-9]', '', layer.material)
        if material not in self.material_selected:
            resumed = self.get_resumed_material_templates(attributes)
            try:
                selected_properties = resumed[material]
            except KeyError:
                material_options, new_material = self.material_options_decision(resumed, layer, material)
                first_decision = BoolDecision(
                    question="Do you want to enrich the layers with the material \'%s\' "
                             "by using available templates? \n"
                             "Belonging Item: %s | GUID: %s \n"
                             "Enter 'n' for manual input"
                             % (new_material, layer.parent.key, layer.parent.guid),
                    collect=False, global_key='%s_layer_enriched' % layer.material,
                    allow_load=True, allow_save=True, context=layer.parent.key, related=layer.parent.guid)
                first_decision.decide()
                if first_decision.value:
                    selected_material = self.material_selection_decision(new_material, layer.parent, material_options)
                    if material is None:
                        layer.material = selected_material
                    self.material_selected[material] = resumed[selected_material]
                else:
                    self.material_selected[material] = {}
                    for attr in attributes:
                        if attr != 'thickness':
                            self.manual_attribute_value(attr, attributes[attr], layer)
                        else:
                            self.manual_thickness_value(attr, attributes[attr], layer)
            else:
                self.material_selected[material] = selected_properties
        return self.material_selected[material]

    @staticmethod
    def get_layer_attributes(layer: Layer):
        """get actual values and units of layer attributes"""
        values = {}
        units = {}
        for attr in layer.attributes:
            value = getattr(layer, attr)
            values[attr] = value.m
            units[attr] = value.u

        return values, units

    def manual_attribute_value(self, attr: str, unit: ureg.Unit, layer: Layer):
        """manual enrichment of attribute, with unit handling"""
        material = re.sub(r'[^\w]*?[0-9]', '', layer.material)
        attr_decision = RealDecision("Enter value for the material %s for: \n"
                                     "Belonging Item: %s | GUID: %s"
                                     % (attr, layer.material, layer.guid),
                                     global_key="Layer_%s.%s" % (layer.guid, attr),
                                     allow_skip=False, allow_load=True, allow_save=True,
                                     collect=False, quick_decide=False, unit=unit,
                                     validate_func=self.validate_manual_attribute,
                                     context=layer.material, related=layer.guid)
        attr_decision.decide()
        self.material_selected[material][attr] = attr_decision.value

    @staticmethod
    def validate_manual_attribute(value):
        """validation function of manual enrichment and attribute setting - not thickness"""
        if value <= 0.0:
            return False
        return True

    @classmethod
    def validate_new_material(cls, resumed_keys: list, value: str):
        """validation function of str new material, if it matches with templates"""
        if len(cls.get_matches_list(value, resumed_keys)) == 0:
            return False
        return True

    def validate_thickness(self, layer: Layer, value):
        """validation function of manual enrichment and attribute setting - thickness"""
        material = re.sub(r'[^\w]*?[0-9]', '', layer.material)
        instance_width = layer.parent.width
        layers_list = layer.parent.layers
        layer_index = layers_list.index(layer)
        thickness_sum = ureg.Quantity(
            sum(layer.thickness.m for layer in layers_list[:layer_index] if type(layer.thickness.m) is float), ureg.m)
        available_width = instance_width.m - thickness_sum.m
        if layer_index + 1 == len(layers_list):
            self.material_selected[material]['thickness'] = available_width
            return True
        else:
            if isinstance(value, ureg.Quantity):
                value = value.m
            if 0 < value < available_width:
                return True
            return False

    def manual_thickness_value(self, attr: str, unit: ureg.Unit, layer: Layer):
        """decision to enrich an attribute by manual"""
        material = re.sub(r'[^\w]*?[0-9]', '', layer.material)
        attr_decision = RealDecision("Enter value for the material %s "
                                     "it must be < %s\n"
                                     "Belonging Item: %s | GUID: %s"
                                     % (attr, layer.parent.width, layer.material, layer.guid),
                                     global_key="Layer_%s.%s" % (layer.guid, attr),
                                     allow_skip=False, allow_load=True, allow_save=True,
                                     collect=False, quick_decide=False, unit=unit,
                                     validate_func=partial(self.validate_thickness, layer),
                                     context=layer.material, related=layer.guid)
        attr_decision.decide()
        self.material_selected[material][attr] = attr_decision.value

    @staticmethod
    def get_resumed_material_templates(attrs: dict = None) -> dict:
        """get dict with the material templates and its respective attributes"""
        material_templates = get_material_templates()
        resumed = {}
        for k in material_templates:
            resumed[material_templates[k]['name']] = {}
            if attrs is not None:
                for attr in attrs:
                    if attr == 'thickness':
                        resumed[material_templates[k]['name']][attr] = material_templates[k]['thickness_default']
                    else:
                        resumed[material_templates[k]['name']][attr] = material_templates[k][attr]
            else:
                for attr in material_templates[k]:
                    if attr == 'thickness_default':
                        resumed[material_templates[k]['name']]['thickness'] = material_templates[k][attr]
                    elif attr == 'name':
                        resumed[material_templates[k]['name']]['material'] = material_templates[k][attr]
                    elif attr == 'thickness_list':
                        continue
                    else:
                        resumed[material_templates[k]['name']][attr] = material_templates[k][attr]
        return resumed

    @staticmethod
    def get_matches_list(search_words: str, search_list: list, transl: bool = True) -> list:
        """get patterns for a material name in both english and original language,
        and get afterwards the related elements from list"""

        material_ref = []

        if type(search_words) is str:
            pattern_material = search_words.split()
            if transl:
                # use of yandex, bing--- https://pypi.org/project/translators/#features
                pattern_material.extend(translate_deep(search_words).split())

            for i in pattern_material:
                material_ref.append(re.compile('(.*?)%s' % i, flags=re.IGNORECASE))

        material_options = []
        for ref in material_ref:
            for mat in search_list:
                if ref.match(mat):
                    if mat not in material_options:
                        material_options.append(mat)

        return material_options

    @classmethod
    def material_options_decision(cls, resumed: dict, layer: Layer, material: str) -> [list, str]:
        """get list of matching materials
        if material has no matches, more common name necessary"""
        material_options = cls.get_matches_list(material, list(resumed.keys()))
        if len(material_options) == 0:
            material_decision = StringDecision(
                "Material not found, enter  more common name for the material %s:\n"
                "Belonging Item: %s | GUID: %s \n"
                "Enter 'n' for manual input"
                # ToDO: what happened to name?
                % (layer.material, layer.parent.key, layer.parent.guid),
                global_key='Layer_Material_%s' % layer.guid,
                allow_skip=True, allow_load=True, allow_save=True,
                collect=False, quick_decide=not True,
                validate_func=partial(cls.validate_new_material, list(resumed.keys())),
                context=layer.parent.key, related=layer.parent.guid)
            material_decision.decide()
            material_options = cls.get_matches_list(material_decision.value, list(resumed.keys()))
            material = material_decision.value
        return material_options, material

    @classmethod
    def material_selection_decision(cls, material_input: str, parent: ProductBased, material_options: list):
        """select one of the material of given matches list"""
        material_selection = ListDecision(
            "Multiple possibilities found for material %s\n"
            "Belonging Item: %s | GUID: %s \n"
            "Enter 'n' for manual input"
            % (material_input, parent.key, parent.guid),
            choices=list(material_options), global_key='%s_material_enrichment' % material_input,
            allow_skip=True, allow_load=True, allow_save=True,
            collect=False, quick_decide=not True, context=parent.key, related=parent.guid)
        if len(list(material_options)) > 1:
            material_selection.decide()
        return material_selection.value<|MERGE_RESOLUTION|>--- conflicted
+++ resolved
@@ -24,12 +24,7 @@
         self.enriched_materials = []
         pass
 
-<<<<<<< HEAD
-    def run(self, workflow: Workflow, instances: dict, invalid_materials: list):
-=======
-    @Task.log
     def run(self, workflow: Workflow, instances: dict, invalid_materials: dict):
->>>>>>> f71d82c7
         self.logger.info("setting verifications")
         if workflow.layers is not LOD.low:
             for instance in invalid_materials.values():
