﻿"""Project handling"""
import logging
import os
import sys
import subprocess
import shutil
from distutils.dir_util import copy_tree
from pathlib import Path
import importlib
import pkgutil
import pkg_resources

import configparser

from bim2sim.decision import Decision, ListDecision
from bim2sim.task.base import Playground
from bim2sim.plugin import Plugin
from bim2sim.kernel.element import Root


logger = logging.getLogger(__name__)


def open_config(path):
    """Open config for user in default program"""
    if sys.platform.startswith('darwin'):  # For MAC OS X
        subprocess.call(('open', path))
    elif os.name == 'nt':  # For Windows
        os.startfile(path)
        #os.system("start " + conf_path)
    elif os.name == 'posix':  # For Linux, Mac, etc.
        subprocess.call(('xdg-open', path))


def config_base_setup(path, backend=None):
    """Initial setup for config file"""
    config = configparser.ConfigParser(allow_no_value=True)
    config.read(path)
    if not config.sections():
        config.add_section("Basics")
        config.add_section("Task")
        config.add_section("Aggregation")
        config.add_section("Backend")
        config["Backend"]["use"] = backend
        config.add_section("Frontend")
        config["Frontend"]["use"] = 'ConsoleFrontEnd'
        config.add_section("Modelica")
        config["Modelica"]["Version"] = "3.2.2"

    with open(path, "w") as file:
        config.write(file)


# def get_default_backends():
#     path = Path(__file__).parent / 'backends'
#     backends = []
#     for pkg in [item for item in path.glob('**/*') if item.is_dir()]:
#         if pkg.name.startswith('bim2sim_'):
#             backends.append(pkg)
#     return backends
#
#
# def get_dev_backends():
#     path = Path(__file__).parent.parent.parent
#     backends = []
#     for plugin in [item for item in path.glob('**/*') if item.is_dir()]:
#         if plugin.name.startswith('Plugin'):
#             for pkg in [item for item in plugin.glob('**/*') if item.is_dir()]:
#                 if pkg.name.startswith('bim2sim_'):
#                     backends.append(pkg)
#     return backends
#
#
# def get_plugins(by_entrypoint=False):
#     """load all possible plugins"""
#     logger = logging.getLogger(__name__)
#
#     default = get_default_backends()
#     dev = get_dev_backends()
#
#     # add all plugins to PATH
#     sys.path.extend([str(path.parent) for path in default + dev])
#
#     if by_entrypoint:
#         sim = {}
#         for entry_point in pkg_resources.iter_entry_points('bim2sim'):
#             sim[entry_point.name] = entry_point.load()
#     else:
#         sim = {}
#         for finder, name, ispkg in pkgutil.iter_modules():
#             if name.startswith('bim2sim_'):
#                 module = importlib.import_module(name)
#                 contend = getattr(module, 'CONTEND', None)
#                 if not contend:
#                     logger.warning("Found potential plugin '%s', but CONTEND is missing", name)
#                     continue
#
#                 for key, getter in contend.items():
#                     sim[key] = getter
#                     logger.debug("Found plugin '%s'", name)
#
#     return sim


class FolderStructure:
    """Project related file and folder handling"""

    CONFIG = "config.ini"
    DECISIONS = "decisions.json"
    WORKFLOW = "task"
    FINDER = "finder"
    IFC = "ifc"
    LOG = "log"
    EXPORT = "export"
    RESOURCES = "resources"
<<<<<<< HEAD
    PAPER = True
    _src_path = Path(__file__).parent
=======
>>>>>>> 612b0f04

    _src_path = Path(__file__).parent  # base path to bim2sim assets

    def __init__(self, path=None):
        self._root_path = None
        self.root = path or os.getcwd()

    @property
    def root(self):
        """absolute root path"""
        return self._root_path

    @root.setter
    def root(self, value: str):
        self._root_path = Path(value).absolute().resolve()

    @property
    def assets(self):
        return self._src_path / 'assets'

    @property
    def enrichment(self):
        return self._src_path / 'enrichment_data'

    @property
    def config(self):
        """absolute path to config"""
        return self._root_path / self.CONFIG

    @property
    def decisions(self):
        """absolute path to decisions"""
        return self._root_path / self.DECISIONS

    @property
    def finder(self):
        """absolute path to decisions"""
        return self._root_path / self.FINDER

    @property
    def workflow(self):
        """absolute path to task"""
        return self._root_path / self.WORKFLOW

    @property
    def log(self):
        """absolute path to log folder"""
        return self._root_path / self.LOG

    @property
    def ifc(self):
        """absolute path to ifc folder"""
        return self._root_path / self.IFC

    @property
    def resources(self):
        """absolute path to resources folder"""
        return self._root_path / self.RESOURCES

    @property
    def export(self):
        """absolute path to export folder"""
        return self._root_path / self.EXPORT

    @property
    def sub_dirs(self):
        """list of paths to sub folders"""
        return [self.log, self.ifc, self.resources, self.export, self.workflow,
                self.finder]

    def copy_assets(self, path):
        """copy assets to project folder"""
        copy_tree(str(self.assets), str(path))

    def is_project_folder(self, path=None):
        """Check if root path (or given path) is a project folder"""
        root = path or self.root
        if not root:
            return False
        root = Path(root)
        if not root.is_dir():
            return False
        if (root / self.CONFIG).is_file():
            return True
        return False

    def complete_project_folder(self):
        """Adds missing sub folders to given path"""
        for subdir in self.sub_dirs:
            os.makedirs(subdir, exist_ok=True)

    def create_project_folder(self):
        """Creates a project folder on given path"""
        os.makedirs(self.root, exist_ok=True)
        self.complete_project_folder()

        # create empty config file
        with open(self.config, "w"):
            pass

        self.copy_assets(self.root)

    @classmethod
    def create(cls, rootpath, ifc_path=None, target=None, open_conf=False):
        """Create instance, set source path, create project folder
        copy ifc, base config setup and open config if needed"""

        # set rootpath
        self = cls(rootpath)

        if self.is_project_folder():
            print("Given path is already a project folder ('%s')" % self.root)
        else:
            self.create_project_folder()
            config_base_setup(self.config, target)

        if ifc_path:
            # copy ifc to project folder
            shutil.copy2(ifc_path, self.ifc)

        if open_conf:
            # open config for user interaction
            open_config()
        print("Project folder created.")
        return self

    def delete(self, confirm=True):
        """Delete project folder and all files in it

        :raises: AssertionError"""
        # TODO: decision system
        if confirm:
            ans = input("Delete project folder and all included files? [y/n]")
            if not ans == 'y':
                return

        if os.path.exists(self.root):
            shutil.rmtree(self.root, ignore_errors=True)
            print("Project folder deleted.")
        else:
            raise AssertionError("Can't delete project folder (reason: does not exist)")

    def __str__(self):
        return str(self.root)

    def __repr__(self):
        return "<FolderStructure (root: %s)>" % self.root


class Project:
    """Project resource handling"""
    formatter = logging.Formatter('[%(levelname)s] %(name)s: %(message)s')
    _active_project = None  # lock to prevent multiple interfering projects

    def __init__(self, path=None):
        """Load existing project"""
        self.storage = {}  # project related items

        self.paths = FolderStructure(path)
        if not self.paths.is_project_folder():
            raise AssertionError("Project path is no valid project directory. "
                                 "Use Project.create() to create a new Project")
        # TODO: Plugins provide Tasks and Elements. there are 'builtin' Plugins
        #  which should be loaded anyway. In config additional Plugins can be specified.
        #  'external' Plugins ca specify a meaningful workflow, builtins cant. How to get a generic workflow?
        self.default_plugin = Plugin.get_plugin(self.config['Backend']['use'])
        workflow = self.default_plugin.default_workflow()
        workflow.update_from_config(self.config)
        initials = {'paths': self.paths}
        self.playground = Playground(workflow, initials)

        self._log_handler = self._setup_logger()  # setup project specific handlers

    @classmethod
    def create(cls, project_folder, ifc_path=None, default_plugin: str = None, open_conf=False):
        """Load existing project from folder"""
        path = FolderStructure.create(project_folder, ifc_path, default_plugin, open_conf)
        project = cls(project_folder)

        return project

    @staticmethod
    def is_project_folder(path: str):
        return FolderStructure(path).is_project_folder()

    @classmethod
    def _lock(cls, project):
        if cls._active_project is None:
            cls._active_project = project
        else:
            raise AssertionError("Cant lock Project while other project is active")

    @classmethod
    def _release(cls, project):
        if cls._active_project is project:
            cls._active_project = None
        elif cls._active_project is None:
            raise AssertionError("Cant release Project. No active project.")
        else:
            raise AssertionError("Cant release from other project.")

    def is_active(self) -> bool:
        """Return True if current project is active, False otherwise."""
        return Project._active_project is self

    def _setup_logger(self):
        file_handler = logging.FileHandler(os.path.join(self.paths.log, "bim2sim.log"))
        file_handler.setFormatter(self.formatter)
        logger.addHandler(file_handler)
        return file_handler

    def _teardown_logger(self):
        logger.removeHandler(self._log_handler)
        self._log_handler.close()

    @property
    def config(self):
        """returns configparser instance. Basic config is done if file is not present"""
        config = configparser.ConfigParser(allow_no_value=True)
        if not config.read(self.paths.config):
            self.config_base_setup(self.paths.root)
            config.read(self.paths.config)
        return config

    def run(self, interactive=False, cleanup=True):
        """Run project"""
        if not self.paths.is_project_folder():
            raise AssertionError("Project ist not set correctly!")

        # lock current project
        Project._lock(self)

        Decision.load(self.paths.decisions)

        success = False
        try:
            if interactive:
                self._run_interactive()
            else:
                self._run_default()
            success = True
        except Exception as ex:
            logger.exception("Something went wrong!")
        finally:
            if cleanup:
                self.finalize(success=success)
        return 0 if success else -1

    def _run_default(self, plugin=None):
        """Execution of plugins default run"""
        # run plugin default
        _plugin = plugin or self.default_plugin
        _plugin().run(self.playground)

    def _run_interactive(self):
        """Interactive execution of available ITasks"""
        while True:
            tasks_classes = {task.__name__: task for task in self.playground.available_tasks()}
            choices = [(name, task.__doc__) for name, task in tasks_classes.items()]
            task_name = ListDecision("What shall we do?", choices=choices).decide()  # TODO savable decision
            task_class = tasks_classes[task_name]
            self.playground.run_task(task_class())
            if task_class.final:
                break

    def finalize(self, success=False):
        """cleanup method"""

        if self.is_active():
            # clean up run relics
            #  backup decisions
            if not success:
                pth = self.paths.root / 'decisions_backup.json'
                Decision.save(pth)
                logger.warning("Decisions are saved in '%s'. Rename file to 'decisions.json' to reuse them.", pth)
            #  clean decisions
            # TODO: for now clean them after project finished. change this in #126
            Decision.reset_decisions()
            # clean Elements
            # TODO: this should not be necessary. Move all side effects to project context
            Root.full_reset()
            # releas project
            Project._release(self)

        # clean up init relics
        # clean up Decisions frontend
        # TODO: this is global and not project specific
        if Decision.frontend:
            Decision.frontend.shutdown(success)

        #  clean logger
        logger.info('finished')
        self._teardown_logger()

    def delete(self):
        self.finalize(True)  # success True to prevent unnecessary decision saving
        self.paths.delete(False)
        logger.info("Project deleted")

    def __repr__(self):
        return "<Project(%s)>" % self.paths.root


<|MERGE_RESOLUTION|>--- conflicted
+++ resolved
@@ -113,11 +113,8 @@
     LOG = "log"
     EXPORT = "export"
     RESOURCES = "resources"
-<<<<<<< HEAD
     PAPER = True
     _src_path = Path(__file__).parent
-=======
->>>>>>> 612b0f04
 
     _src_path = Path(__file__).parent  # base path to bim2sim assets
 
