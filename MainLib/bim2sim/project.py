﻿"""Project handling"""
import logging
import os
import sys
import subprocess
import shutil
from distutils.dir_util import copy_tree
from pathlib import Path
import importlib
import pkgutil
import pkg_resources

import configparser

<<<<<<< HEAD
from bim2sim.decision import Decision, ListDecision, DecisionBunch, save, load
=======
from bim2sim.decision import Decision, ListDecision
from bim2sim.kernel.units import ifcunits
>>>>>>> 529683bc
from bim2sim.task.base import Playground
from bim2sim.plugin import Plugin
from bim2sim.kernel.element import Element

from bim2sim.task.bps.enrich_bldg_templ import EnrichBuildingByTemplates


logger = logging.getLogger(__name__)


def open_config(path):
    """Open config for user in default program"""
    if sys.platform.startswith('darwin'):  # For MAC OS X
        subprocess.call(('open', path))
    elif os.name == 'nt':  # For Windows
        os.startfile(path)
        #os.system("start " + conf_path)
    elif os.name == 'posix':  # For Linux, Mac, etc.
        subprocess.call(('xdg-open', path))


def config_base_setup(path, backend=None):
    """Initial setup for config file"""
    config = configparser.ConfigParser(allow_no_value=True)
    config.read(path)
    if not config.sections():
        config.add_section("Basics")
        config.add_section("Task")
        config.add_section("Aggregation")
        config.add_section("Backend")
        config["Backend"]["use"] = backend
        config.add_section("Frontend")
        config["Frontend"]["use"] = 'ConsoleFrontEnd'
        config.add_section("Modelica")
        config["Modelica"]["Version"] = "3.2.2"

    with open(path, "w") as file:
        config.write(file)


# def get_default_backends():
#     path = Path(__file__).parent / 'backends'
#     backends = []
#     for pkg in [item for item in path.glob('**/*') if item.is_dir()]:
#         if pkg.name.startswith('bim2sim_'):
#             backends.append(pkg)
#     return backends
#
#
# def get_dev_backends():
#     path = Path(__file__).parent.parent.parent
#     backends = []
#     for plugin in [item for item in path.glob('**/*') if item.is_dir()]:
#         if plugin.name.startswith('Plugin'):
#             for pkg in [item for item in plugin.glob('**/*') if item.is_dir()]:
#                 if pkg.name.startswith('bim2sim_'):
#                     backends.append(pkg)
#     return backends
#
#
# def get_plugins(by_entrypoint=False):
#     """load all possible plugins"""
#     logger = logging.getLogger(__name__)
#
#     default = get_default_backends()
#     dev = get_dev_backends()
#
#     # add all plugins to PATH
#     sys.path.extend([str(path.parent) for path in default + dev])
#
#     if by_entrypoint:
#         sim = {}
#         for entry_point in pkg_resources.iter_entry_points('bim2sim'):
#             sim[entry_point.name] = entry_point.load()
#     else:
#         sim = {}
#         for finder, name, ispkg in pkgutil.iter_modules():
#             if name.startswith('bim2sim_'):
#                 module = importlib.import_module(name)
#                 contend = getattr(module, 'CONTEND', None)
#                 if not contend:
#                     logger.warning("Found potential plugin '%s', but CONTEND is missing", name)
#                     continue
#
#                 for key, getter in contend.items():
#                     sim[key] = getter
#                     logger.debug("Found plugin '%s'", name)
#
#     return sim


class FolderStructure:
    """Project related file and folder handling"""

    CONFIG = "config.ini"
    DECISIONS = "decisions.json"
    WORKFLOW = "task"
    FINDER = "finder"
    IFC = "ifc"
    LOG = "log"
    EXPORT = "export"
    RESOURCES = "resources"
    PAPER = True
    _src_path = Path(__file__).parent

    _src_path = Path(__file__).parent  # base path to bim2sim assets

    def __init__(self, path=None):
        self._root_path = None
        self.root = path or os.getcwd()

    @property
    def root(self):
        """absolute root path"""
        return self._root_path

    @root.setter
    def root(self, value: str):
        self._root_path = Path(value).absolute().resolve()

    @property
    def assets(self):
        return self._src_path / 'assets'

    @property
    def enrichment(self):
        return self._src_path / 'enrichment_data'

    @property
    def config(self):
        """absolute path to config"""
        return self._root_path / self.CONFIG

    @property
    def decisions(self):
        """absolute path to decisions"""
        return self._root_path / self.DECISIONS

    @property
    def finder(self):
        """absolute path to decisions"""
        return self._root_path / self.FINDER

    @property
    def workflow(self):
        """absolute path to task"""
        return self._root_path / self.WORKFLOW

    @property
    def log(self):
        """absolute path to log folder"""
        return self._root_path / self.LOG

    @property
    def ifc(self):
        """absolute path to ifc folder"""
        return self._root_path / self.IFC

    @property
    def resources(self):
        """absolute path to resources folder"""
        return self._root_path / self.RESOURCES

    @property
    def export(self):
        """absolute path to export folder"""
        return self._root_path / self.EXPORT

    @property
    def sub_dirs(self):
        """list of paths to sub folders"""
        return [self.log, self.ifc, self.resources, self.export, self.workflow,
                self.finder]

    def copy_assets(self, path):
        """copy assets to project folder"""
        copy_tree(str(self.assets), str(path))

    def is_project_folder(self, path=None):
        """Check if root path (or given path) is a project folder"""
        root = path or self.root
        if not root:
            return False
        root = Path(root)
        if not root.is_dir():
            return False
        if (root / self.CONFIG).is_file():
            return True
        return False

    def complete_project_folder(self):
        """Adds missing sub folders to given path"""
        for subdir in self.sub_dirs:
            os.makedirs(subdir, exist_ok=True)

    def create_project_folder(self):
        """Creates a project folder on given path"""
        os.makedirs(self.root, exist_ok=True)
        self.complete_project_folder()

        # create empty config file
        with open(self.config, "w"):
            pass

        self.copy_assets(self.root)

    @classmethod
    def create(cls, rootpath, ifc_path=None, target=None, open_conf=False):
        """Create instance, set source path, create project folder
        copy ifc, base config setup and open config if needed"""

        # set rootpath
        self = cls(rootpath)

        if self.is_project_folder():
            print("Given path is already a project folder ('%s')" % self.root)
        else:
            self.create_project_folder()
            config_base_setup(self.config, target)

        if ifc_path:
            # copy ifc to project folder
            shutil.copy2(ifc_path, self.ifc)

        if open_conf:
            # open config for user interaction
            open_config(self.config)
        print("Project folder created.")
        return self

    def delete(self, confirm=True):
        """Delete project folder and all files in it

        :raises: AssertionError"""
        # TODO: decision system
        if confirm:
            ans = input("Delete project folder and all included files? [y/n]")
            if not ans == 'y':
                return

        if os.path.exists(self.root):
            shutil.rmtree(self.root, ignore_errors=True)
            print("Project folder deleted.")
        else:
            raise AssertionError("Can't delete project folder (reason: does not exist)")

    def __str__(self):
        return str(self.root)

    def __repr__(self):
        return "<FolderStructure (root: %s)>" % self.root


class Project:
    """Project resource handling"""
    formatter = logging.Formatter('[%(levelname)s] %(name)s: %(message)s')
    _active_project = None  # lock to prevent multiple interfering projects

    def __init__(self, path=None, workflow=None):
        """Load existing project"""
        self.storage = {}  # project related items

        self.paths = FolderStructure(path)
        if not self.paths.is_project_folder():
            raise AssertionError("Project path is no valid project directory. "
                                 "Use Project.create() to create a new Project")
        self._made_decisions = DecisionBunch()
        self.loaded_decisions = load(self.paths.decisions)

        # TODO: Plugins provide Tasks and Elements. there are 'builtin' Plugins
        #  which should be loaded anyway. In config additional Plugins can be specified.
        #  'external' Plugins ca specify a meaningful workflow, builtins cant. How to get a generic workflow?
        self.default_plugin = Plugin.get_plugin(self.config['Backend']['use'])
        if not workflow:
            workflow = self.default_plugin.default_workflow()
        workflow.relevant_elements = self.default_plugin.elements
        workflow.update_from_config(self.config)
        self.playground = Playground(workflow, self.paths)

        self._log_handler = self._setup_logger()  # setup project specific handlers

    @classmethod
    def create(cls, project_folder, ifc_path=None, default_plugin: str = None,
               open_conf=False, workflow=None):
        """Create new project"""
        # create folder first
        FolderStructure.create(
            project_folder, ifc_path, default_plugin, open_conf)
        project = cls(project_folder, workflow)

        return project

    @staticmethod
    def is_project_folder(path: str):
        return FolderStructure(path).is_project_folder()

    @classmethod
    def _lock(cls, project):
        if cls._active_project is None:
            cls._active_project = project
        else:
            raise AssertionError("Cant lock Project while other project is active")

    @classmethod
    def _release(cls, project):
        if cls._active_project is project:
            cls._active_project = None
        elif cls._active_project is None:
            raise AssertionError("Cant release Project. No active project.")
        else:
            raise AssertionError("Cant release from other project.")

    def is_active(self) -> bool:
        """Return True if current project is active, False otherwise."""
        return Project._active_project is self

    def _setup_logger(self):
        file_handler = logging.FileHandler(os.path.join(self.paths.log, "bim2sim.log"))
        file_handler.setFormatter(self.formatter)
        logger.addHandler(file_handler)
        return file_handler

    def _teardown_logger(self):
        logger.removeHandler(self._log_handler)
        self._log_handler.close()

    @property
    def config(self):
        """returns configparser instance. Basic config is done if file is not present"""
        config = configparser.ConfigParser(allow_no_value=True)
        if not config.read(self.paths.config):
            self.config_base_setup(self.paths.root)
            config.read(self.paths.config)
        return config

    def run(self, interactive=False, cleanup=True):
        """Run project"""
        if not self.paths.is_project_folder():
            raise AssertionError("Project ist not set correctly!")

        # lock current project
        Project._lock(self)

        success = False
        if interactive:
            run = self._run_interactive
        else:
            run = self._run_default
        try:
            for decision_bunch in run():
                yield decision_bunch
                if not decision_bunch.valid():
                    raise AssertionError("Cant continue with invalid decisions")
                self._made_decisions.extend(decision_bunch)
                self._made_decisions.validate_global_keys()
            success = True
        except Exception as ex:
            logger.exception("Something went wrong!")
        finally:
            if cleanup:
                self.finalize(success=success)
        return 0 if success else -1

    def _run_default(self, plugin=None):
        """Execution of plugins default run"""
        # run plugin default
        plugin_cls = plugin or self.default_plugin
        _plugin = plugin_cls()
        for task_cls in _plugin.default_tasks:
            yield from self.playground.run_task(task_cls())

    def _run_interactive(self):
        """Interactive execution of available ITasks"""
        while True:
            tasks_classes = {task.__name__: task for task in self.playground.available_tasks()}
            choices = [(name, task.__doc__) for name, task in tasks_classes.items()]
            task_decision = ListDecision("What shall we do?", choices=choices)
            yield DecisionBunch([task_decision])
            task_name = task_decision.value
            task_class = tasks_classes[task_name]
            yield from self.playground.run_task(task_class())
            if task_class.final:
                break

    def finalize(self, success=False):
        """cleanup method"""

        if self.is_active():
            # clean up run relics
            #  backup decisions
            if not success:
                pth = self.paths.root / 'decisions_backup.json'
                save(self._made_decisions, pth)
                logger.warning("Decisions are saved in '%s'. Rename file to 'decisions.json' to reuse them.", pth)
<<<<<<< HEAD
            else:
                save(self._made_decisions, self.paths.decisions)
=======
            #  clean decisions
            # TODO: for now clean them after project finished. change this in #126
            Decision.reset_decisions()
            # TODO: fix #172
>>>>>>> 529683bc
            # clean enrich building templates
            EnrichBuildingByTemplates.instance_template = {}
            # reset ifc file specific unit declarations
            ifcunits.clear()
            # release project
            Project._release(self)

        # clean up init relics
        #  clean logger
        logger.info('finished')
        self._teardown_logger()

    def delete(self):
        self.finalize(True)  # success True to prevent unnecessary decision saving
        self.paths.delete(False)
        logger.info("Project deleted")

    def __repr__(self):
        return "<Project(%s)>" % self.paths.root


<|MERGE_RESOLUTION|>--- conflicted
+++ resolved
@@ -12,12 +12,8 @@
 
 import configparser
 
-<<<<<<< HEAD
 from bim2sim.decision import Decision, ListDecision, DecisionBunch, save, load
-=======
-from bim2sim.decision import Decision, ListDecision
 from bim2sim.kernel.units import ifcunits
->>>>>>> 529683bc
 from bim2sim.task.base import Playground
 from bim2sim.plugin import Plugin
 from bim2sim.kernel.element import Element
@@ -412,15 +408,9 @@
                 pth = self.paths.root / 'decisions_backup.json'
                 save(self._made_decisions, pth)
                 logger.warning("Decisions are saved in '%s'. Rename file to 'decisions.json' to reuse them.", pth)
-<<<<<<< HEAD
             else:
                 save(self._made_decisions, self.paths.decisions)
-=======
-            #  clean decisions
-            # TODO: for now clean them after project finished. change this in #126
-            Decision.reset_decisions()
             # TODO: fix #172
->>>>>>> 529683bc
             # clean enrich building templates
             EnrichBuildingByTemplates.instance_template = {}
             # reset ifc file specific unit declarations
