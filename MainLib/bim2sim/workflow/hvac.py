--- conflicted
+++ resolved
@@ -264,7 +264,6 @@
         self.enrich_data = {}
 
     @Workflow.log
-<<<<<<< HEAD
     def enrich_by_buildyear(self, instance, build_year, parametern):
         json_data = DataClass()
         json_data.load_te_binding()
@@ -276,35 +275,13 @@
                     instance[prop] = enrich_data[prop]
                 else:
                     instance[prop] = instance[prop]
-=======
-    # def enrich_by_buildyear(self, instance, build_year, parametern):
-    def enrich_by_buildyear(self, instance, parametern):
-        json = DataClass()
-        json.load_te_binding()
-
-        for prop in instance:
-            if parametern == "id":
-                enrich_data = element_input_json.load_element_id(json, instance.id, DataClass)
-
-                if enrich_data.prop == None:
-                    instance.prop = enrich_data.prop
-                else:
-                    instance.prop = instance.prop
->>>>>>> 1ea4e604
             elif parametern == "name":
-                enrich_data = element_input_json.load_element(json, instance.name, DataClass)
-
-<<<<<<< HEAD
+                enrich_data = element_input_json.load_element(json, instance.name, data_class)
+
                 if instance[prop] is None:
                     instance[prop] = enrich_data[prop]
                 else:
                     instance[prop] = instance[prop]
-=======
-                if enrich_data.prop == None:
-                    instance.prop = enrich_data.prop
-                else:
-                    instance.prop = instance.prop
->>>>>>> 1ea4e604
             else:
                 print("Parameter invalid")
 
@@ -316,7 +293,6 @@
 
     def run(self, instances):
         self.logger.info("Enrichment of the elements")
-<<<<<<< HEAD
         try:
             aggregations = instances['aggregations']
             for instance in aggregations:
@@ -324,13 +300,8 @@
         except:
             for instance in instances:
                 Enrich.enrich_by_buildyear(instance, 1)
-=======
-        # todo get instances
-        for instance in instances:
-
-            Enrich.enrich_by_buildyear(instance, 1)
->>>>>>> 1ea4e604
         # runs all enrich methodsx
+        pass
 
 
 class DetectCycles(Workflow):
