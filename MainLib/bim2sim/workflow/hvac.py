--- conflicted
+++ resolved
@@ -390,23 +390,6 @@
         # # this might help for other reduce methods like finding parallel pumps etc. else only for nice plotting
         # self.set_flow_sides(graph)
 
-<<<<<<< HEAD
-=======
-        # # Parallel pumps aggregation
-        # cycles = graph.get_cycles()
-        #
-        # New_cycles = cycles_reduction(cycles)
-        #
-        number_pp = 0
-        for cycle in New_cycles:
-            number_pp += 1
-            parallelpump = ParallelPump("ParallelPump%d" % number_pp, cycle["elements"], cycle)
-            graph.merge(
-                mapping=parallelpump.get_replacement_mapping(),
-                inner_connections=parallelpump.get_inner_connections())
-        self.logger.info("Applied %d aggregations as \"ParallelPump\"", number_pp)
-
->>>>>>> b3a37767
         number_of_nodes_new = len(graph.element_graph.nodes)
         self.logger.info(
             "Applied %d aggregations which reduced"
