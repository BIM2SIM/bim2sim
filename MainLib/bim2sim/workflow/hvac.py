--- conflicted
+++ resolved
@@ -263,14 +263,9 @@
         self.enrich_data = {}
 
     @Workflow.log
-<<<<<<< HEAD
-    def enrich_by_buildyear(self, instance, build_year,
-                            enrichment_parameter):
-
-
-=======
     def enrich_instance(self, instance, build_year, enrichment_parameter):
->>>>>>> 21a95b03
+
+
         json_data = DataClass()
         enrich_data = Enrich_class()
 
