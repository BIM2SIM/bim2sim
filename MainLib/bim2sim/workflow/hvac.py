﻿"""This module holds elements related to hvac workflow"""

import itertools
import json
import os
import logging
from itertools import chain

import numpy as np

from bim2sim.workflow import Workflow
from bim2sim.tasks import LOD
from bim2sim.filter import TypeFilter
from bim2sim.ifc2python.aggregation import Aggregation, PipeStrand, UnderfloorHeating, \
    ParallelPump, ParallelSpaceHeater
from bim2sim.ifc2python.element import Element, ElementEncoder, BasePort
from bim2sim.ifc2python.hvac import hvac_graph
from bim2sim.export import modelica
from bim2sim.decision import Decision, BoolDecision
from bim2sim.project import PROJECT
from bim2sim.ifc2python import finder
from bim2sim.enrichment_data.data_class import DataClass
from bim2sim.enrichment_data import element_input_json


IFC_TYPES = (
    'IfcAirTerminal',
    'IfcAirTerminalBox',
    'IfcAirToAirHeatRecovery',
    'IfcBoiler',
    'IfcBurner',
    'IfcChiller',
    'IfcCoil',
    'IfcCompressor',
    'IfcCondenser',
    'IfcCooledBeam',
    'IfcCoolingTower',
    'IfcDamper',
    'IfcDistributionChamberElement',
    'IfcDuctFitting',
    'IfcDuctSegment',
    'IfcDuctSilencer',
    'IfcEngine',
    'IfcEvaporativeCooler',
    'IfcEvaporator',
    'IfcFan',
    'IfcFilter',
    'IfcFlowMeter',
    'IfcHeatExchanger',
    'IfcHumidifier',
    'IfcMedicalDevice',
    'IfcPipeFitting',
    'IfcPipeSegment',
    'IfcPump',
    'IfcSpaceHeater',
    'IfcTank',
    'IfcTubeBundle',
    'IfcUnitaryEquipment',
    'IfcValve',
    'IfcVibrationIsolator',
)


class Inspect(Workflow):
    """Analyses IFC, creates Element instances and connects them.

    elements are stored in .instances dict with guid as key"""

    def __init__(self):
        super().__init__()
        self.instances = {}
        pass

    @staticmethod
    def port_distance(port1, port2):
        """Returns distance (x,y,z delta) of ports

        :returns: None if port position ist not available"""
        try:
            delta = port1.position - port2.position
        except AttributeError:
            delta = None
        return delta

    @staticmethod
    def connections_by_position(ports, eps=1):
        """Connect ports of instances by computing geometric distance"""
        connections = []
        for port1, port2 in itertools.combinations(ports, 2):
            delta = Inspect.port_distance(port1, port2)
            if delta is None:
                continue
            if max(abs(delta)) < eps:
                connections.append((port1, port2))
        return connections

    @staticmethod
    def connections_by_relation(ports, include_conflicts=False):
        """Inspects IFC relations of ports"""
        logger = logging.getLogger('IFCQualityReport')
        connections = []
        for port in ports:
            connected_ports = \
                [conn.RelatingPort for conn in port.ifc.ConnectedFrom] \
                + [conn.RelatedPort for conn in port.ifc.ConnectedTo]
            if connected_ports:
                other_port = None
                if len(connected_ports) > 1:
                    # conflicts
                    logger.warning("%s has multiple connections", port.ifc)
                    possibilities = []
                    for connected_port in connected_ports:
                        possible_port = port.get_object(connected_port.GlobalId)

                        if possible_port.parent is not None:
                            possibilities.append(possible_port)

                    # solving conflics
                    if include_conflicts:
                        for poss in possibilities:
                            connections.append((port, poss))
                    else:
                        if len(possibilities) == 1:
                            other_port = possibilities[0]
                            logger.info("Solved by ignoring deleted connection.")
                        else:
                            logger.error("Unable to solve conflicting connections. "
                                         "Continue without connecting %s", port.ifc)
                else:
                    # explicit
                    other_port = port.get_object(
                        connected_ports[0].GlobalId)
                if other_port:
                    if port.parent and other_port.parent:
                        connections.append((port, other_port))
                    else:
                        logger.debug(
                            "Not connecting ports without parent (%s, %s)",
                            port, other_port)
        return connections

    @staticmethod
    def confirm_connections_position(connections, eps=1):
        """Checks distance between port positions

        :return: tuple of lists of connections
        (confirmed, unconfirmed, rejected)"""
        confirmed = []
        unconfirmed = []
        rejected = []
        for port1, port2 in connections:
            delta = Inspect.port_distance(port1, port2)
            if delta is None:
                unconfirmed.append((port1, port2))
            elif max(abs(delta)) < eps:
                confirmed.append((port1, port2))
            else:
                rejected.append((port1, port2))
        return confirmed, unconfirmed, rejected

    @staticmethod
    def check_element_ports(elements):
        """Checks position of all ports for each element"""
        logger = logging.getLogger('IFCQualityReport')
        for ele in elements:
            for port_a, port_b in itertools.combinations(ele.ports, 2):
                if np.allclose(port_a.position, port_b.position,
                               rtol=1e-7, atol=1):
                    logger.warning("Poor quality of elements %s: "
                                   "Overlapping ports (%s and %s @%s)",
                                   ele.ifc, port_a.guid, port_b.guid,
                                   port_a.position)

                    conns = Inspect.connections_by_relation(
                        [port_a, port_b], include_conflicts=True)
                    all_ports = [port for conn in conns for port in conn]
                    other_ports = [port for port in all_ports
                                   if port not in [port_a, port_b]]
                    if port_a in all_ports and port_b in all_ports \
                        and len(set(other_ports)) == 1:
                        # both ports connected to same other port -> merge ports
                        logger.info("Removing %s and set %s as SINKANDSOURCE.",
                                    port_b.ifc, port_a.ifc)
                        ele.ports.remove(port_b)
                        port_b.parent = None
                        port_a.flow_direction = 0
                        port_a.flow_master = True

    @staticmethod
    def connections_by_boundingbox(open_ports, elements):
        """Search for open ports in elements bounding boxes

        This is especialy usefull for vessel like elements with variable
        number of ports (and bad ifc export) or proxy elements.
        Missing ports on element side are created on demand."""
        # ToDo
        connections = []
        return connections

    @Workflow.log
    def run(self, task, ifc, relevant_ifc_types):
        self.logger.info("Creates python representation of relevant ifc types")
        for ifc_type in relevant_ifc_types:
            elements = ifc.by_type(ifc_type)
            for element in elements:
                representation = Element.factory(element)
                self.instances[representation.guid] = representation
        self.logger.info("Found %d relevant elements", len(self.instances))

        # connections
        self.logger.info("Checking ports of elements ...")
        self.check_element_ports(self.instances.values())
        self.logger.info("Connecting the relevant elements")
        self.logger.info(" - Connecting by relations ...")
        test = BasePort.objects
        rel_connections = self.connections_by_relation(
            BasePort.objects.values())
        self.logger.info(" - Found %d potential connections.",
                         len(rel_connections))

        self.logger.info(" - Checking positions of connections ...")
        confirmed, unconfirmed, rejected = \
            self.confirm_connections_position(rel_connections)
        self.logger.info(" - %d connections are confirmed and %d rejected. " \
                         + "%d can't be confirmed.",
                         len(confirmed), len(rejected), len(unconfirmed))
        for port1, port2 in confirmed + unconfirmed:
            # unconfirmed have no position data and cant be connected by position
            port1.connect(port2)

        unconnected_ports = (port for port in BasePort.objects.values()
                             if not port.is_connected())
        self.logger.info(" - Connecting remaining ports by position ...")
        pos_connections = self.connections_by_position(unconnected_ports)
        self.logger.info(" - Found %d additional connections.",
                         len(pos_connections))
        for port1, port2 in pos_connections:
            port1.connect(port2)

        nr_total = len(BasePort.objects)
        unconnected = [port for port in BasePort.objects.values()
                       if not port.is_connected()]
        nr_unconnected = len(unconnected)
        nr_connected = nr_total - nr_unconnected
        self.logger.info("In total %d of %d ports are connected.",
                         nr_connected, nr_total)
        if nr_total > nr_connected:
            self.logger.warning("%d ports are not connected!", nr_unconnected)

        unconnected_elements = {uc.parent for uc in unconnected}
        if unconnected_elements:
            # TODO:
            bb_connections = self.connections_by_boundingbox(unconnected, unconnected_elements)
            self.logger.warning("Connecting by bounding box is not implemented.")

        # TODO: manualy add / modify connections


class Enrich(Workflow):
    def __init__(self):
        super().__init__()
        self.enrich_data = {}
        self.enriched_instances = {}

    def enrich_instance(self, instance, enrich_parameter, parameter_value):

        json_data = DataClass()

        attrs_enrich = element_input_json.load_element_class(instance, enrich_parameter, parameter_value, json_data)

        return attrs_enrich

    @Workflow.log
    def run(self, instances, enrich_parameter, parameter_value):
        # enrichment_parameter --> Class
        self.logger.info("Enrichment of the elements with: \n" + enrich_parameter + " as \"Enrich Parameter\"\n"
                         + parameter_value + " as \"parameter value\" \n")
        for instance in instances:
            enrichment_data = self.enrich_instance(instances[instance], enrich_parameter, parameter_value)
            setattr(instances[instance], "enrichment_data", enrichment_data)

        self.logger.info("Applied successfully attributes enrichment on elements")
        # runs all enrich methods


class Prepare(Workflow):
    """Configurate"""  # TODO: based on task

    def __init__(self):
        super().__init__()
        self.filters = []

    @Workflow.log
    def run(self, task, relevant_ifc_types):
        self.logger.info("Setting Filters")
        Element.finder = finder.TemplateFinder()
        Element.finder.load(PROJECT.finder)
        self.filters.append(TypeFilter(relevant_ifc_types))


class MakeGraph(Workflow):
    """Instantiate HvacGraph"""

    # saveable = True #ToDo

    def __init__(self):
        super().__init__()
        self.graph = None

    @Workflow.log
    def run(self, task, instances: list):
        self.logger.info("Creating graph from IFC elements")
        self.graph = hvac_graph.HvacGraph(instances)

    def serialize(self):
        raise NotImplementedError
        return json.dumps(self.graph.to_serializable(), cls=ElementEncoder)

    def deserialize(self, data):
        raise NotImplementedError
        self.graph.from_serialized(json.loads(data))


class Reduce(Workflow):
    """Reduce number of elements by aggregation"""

    def __init__(self):
        super().__init__()
        self.reduced_instances = []
        self.connections = []

    @Workflow.log
    def run(self, task, graph: hvac_graph.HvacGraph):
        self.logger.info("Reducing elements by applying aggregations")
        number_of_nodes_old = len(graph.element_graph.nodes)
        number_ps = 0
        number_fh = 0
        number_pipes = 0
        number_pp = 0
        number_psh = 0

<<<<<<< HEAD
=======
        # Parallel pumps aggregation
        cycles = graph.get_cycles()
        for cycle in cycles:
            parallelpump = ParallelPump.create_on_match("ParallelPump%d" % (number_pp + 1), cycle)
            if parallelpump:
                number_pp += 1
                graph.merge(
                    mapping=parallelpump.get_replacement_mapping(),
                    inner_connections=parallelpump.get_inner_connections())
            # parallelspaceheater = ParallelSpaceHeater.create_on_match("ParallelSpaceHeater%d" % (number_psh + 1), cycle)
            # if parallelspaceheater:
            #     number_psh += 1
            #     graph.merge(
            #         mapping=parallelspaceheater.get_replacement_mapping(),
            #         inner_connections=parallelspaceheater.get_inner_connections())

>>>>>>> 9201c588
        chains = graph.get_type_chains(PipeStrand.aggregatable_elements, include_singles=True)
        for chain in chains:
            underfloorheating = UnderfloorHeating.create_on_match("UnderfloorHeating%d" % (number_fh + 1), chain)
            if underfloorheating:
                number_fh += 1
                graph.merge(
                    mapping=underfloorheating.get_replacement_mapping(),
                    inner_connections=underfloorheating.get_inner_connections())
            else:
                if task.pipes == LOD.full:
                    pass
                elif task.pipes == LOD.medium:
                    if len(chain) <= 1:
                        continue
                    number_ps += 1
                    pipestrand = PipeStrand("PipeStrand%d" % (number_ps), chain)
                    graph.merge(
                        mapping=pipestrand.get_replacement_mapping(),
                        inner_connections=pipestrand.get_inner_connections())
                elif task.pipes == LOD.low:
                    mapping, connections = Aggregation.get_empty_mapping(chain)
                    graph.merge(
                        mapping=mapping,
                        inner_connections=connections,
                    )
                    number_pipes += len(set(k.parent for k, v in mapping.items() if v is None))

        self.logger.info("Applied %d aggregations as \"PipeStrand\"", number_ps)
        self.logger.info("Applied %d aggregations as \"UnderfloorHeating\"", number_fh)
        self.logger.info("Removed %d pipe-like elements", number_pipes)

        # self.logger.info("Setting flow_sides")
        # # this might help for other reduce methods like finding parallel pumps etc. else only for nice plotting
        # self.set_flow_sides(graph)

<<<<<<< HEAD
        # Parallel pumps aggregation
        cycles = graph.get_cycles()
        # parallel_pumps_cycles = cycles_reduction(cycles, "Pump")
        # parallel_space_heater = cycles_reduction(cycles, "SpaceHeater")
        for cycle in cycles:
            parallelpump = ParallelPump.create_on_match("ParallelPump%d" % (number_pp + 1), cycle)  # TODO: fix error
            # parallelspaceheater = ParallelSpaceHeater.create_on_match("ParallelSpaceHeater%d" % (number_psh + 1), cycle)
            if parallelpump:
                number_pp += 1
                graph.merge(
                    mapping=parallelpump.get_replacement_mapping(),
                    inner_connections=parallelpump.get_inner_connections())

        # # Parallel pumps aggregation
        # cycles = graph.get_cycles()
        #
        # New_cycles = cycles_reduction(cycles)
        #
        number_pp = 0
        for cycle in New_cycles:
            number_pp += 1
            parallelpump = ParallelPump("ParallelPump%d" % number_pp, cycle["elements"], cycle)
            graph.merge(
                mapping=parallelpump.get_replacement_mapping(),
                inner_connections=parallelpump.get_inner_connections())
        self.logger.info("Applied %d aggregations as \"ParallelPump\"", number_pp)

=======
>>>>>>> 9201c588
        number_of_nodes_new = len(graph.element_graph.nodes)
        self.logger.info(
            "Applied %d aggregations which reduced"
            + " number of elements from %d to %d.",
            number_ps + number_fh + number_pp, number_of_nodes_old, number_of_nodes_new)
        self.reduced_instances = graph.elements
        self.connections = graph.get_connections()

        #Element.solve_requests()

        if __debug__:
            self.logger.info("Plotting graph ...")
            graph.plot(PROJECT.export)
            graph.plot(PROJECT.export, ports=True)

    @staticmethod
    def set_flow_sides(graph):
        """Set flow_side for ports in graph based on known flow_sides"""
        # TODO: needs testing!
        # TODO: at least one master element required
        accepted = []
        while True:
            unset_port = None
            for port in graph.get_nodes():
                if port.flow_side == 0 and graph.graph[port] and port not in accepted:
                    unset_port = port
                    break
            if unset_port:
                side, visited, masters = graph.recurse_set_unknown_sides(unset_port)
                if side in (-1, 1):
                    # apply suggestions
                    for port in visited:
                        port.flow_side = side
                elif side == 0:
                    # TODO: ask user?
                    accepted.extend(visited)
                elif masters:
                    # ask user to fix conflicts (and retry in next while loop)
                    for port in masters:
                        decision = BoolDecision("Use %r as VL (y) or RL (n)?" % port)
                        use = decision.decide()
                        if use:
                            port.flow_side = 1
                        else:
                            port.flow_side = -1
                else:
                    # can not be solved (no conflicting masters)
                    # TODO: ask user?
                    accepted.extend(visited)
            else:
                # done
                logging.info("Flow_side set")
                break



class DetectCycles(Workflow):
    """Detect cycles in graph"""

    # TODO: sth usefull like grouping or medium assignment

    def __init__(self):
        super().__init__()
        self.cycles = None

    @Workflow.log
    def run(self, task, graph: hvac_graph.HvacGraph):
        self.logger.info("Detecting cycles")
        self.cycles = graph.get_cycles()


class Export(Workflow):
    """Export to Dymola/Modelica"""

    def run(self, task, libraries, instances, connections):
        self.logger.info("Export to Modelica code")
        Decision.load(PROJECT.decisions)

        modelica.Instance.init_factory(libraries)
        export_instances = {inst: modelica.Instance.factory(inst) for inst in instances}

        Element.solve_requests()

        self.logger.info(Decision.summary())
        Decision.decide_collected()
        Decision.save(PROJECT.decisions)

        connection_port_names = []
        for connection in connections:
            instance0 = export_instances[connection[0].parent]
            port_name0 = instance0.get_full_port_name(connection[0])
            instance1 = export_instances[connection[1].parent]
            port_name1 = instance1.get_full_port_name(connection[1])
            connection_port_names.append((port_name0, port_name1))

        self.logger.info(
            "Creating Modelica model with %d model instances and %d connections.",
            len(export_instances), len(connection_port_names))

        modelica_model = modelica.Model(
            name="Test",
            comment="testing",
            instances=export_instances.values(),
            connections=connection_port_names,
        )
        # print("-"*80)
        # print(modelica_model.code())
        # print("-"*80)
        modelica_model.save(PROJECT.export)<|MERGE_RESOLUTION|>--- conflicted
+++ resolved
@@ -339,8 +339,6 @@
         number_pp = 0
         number_psh = 0
 
-<<<<<<< HEAD
-=======
         # Parallel pumps aggregation
         cycles = graph.get_cycles()
         for cycle in cycles:
@@ -357,7 +355,8 @@
             #         mapping=parallelspaceheater.get_replacement_mapping(),
             #         inner_connections=parallelspaceheater.get_inner_connections())
 
->>>>>>> 9201c588
+        self.logger.info("Applied %d aggregations as \"ParallelPump\"", number_pp)
+
         chains = graph.get_type_chains(PipeStrand.aggregatable_elements, include_singles=True)
         for chain in chains:
             underfloorheating = UnderfloorHeating.create_on_match("UnderfloorHeating%d" % (number_fh + 1), chain)
@@ -393,36 +392,6 @@
         # # this might help for other reduce methods like finding parallel pumps etc. else only for nice plotting
         # self.set_flow_sides(graph)
 
-<<<<<<< HEAD
-        # Parallel pumps aggregation
-        cycles = graph.get_cycles()
-        # parallel_pumps_cycles = cycles_reduction(cycles, "Pump")
-        # parallel_space_heater = cycles_reduction(cycles, "SpaceHeater")
-        for cycle in cycles:
-            parallelpump = ParallelPump.create_on_match("ParallelPump%d" % (number_pp + 1), cycle)  # TODO: fix error
-            # parallelspaceheater = ParallelSpaceHeater.create_on_match("ParallelSpaceHeater%d" % (number_psh + 1), cycle)
-            if parallelpump:
-                number_pp += 1
-                graph.merge(
-                    mapping=parallelpump.get_replacement_mapping(),
-                    inner_connections=parallelpump.get_inner_connections())
-
-        # # Parallel pumps aggregation
-        # cycles = graph.get_cycles()
-        #
-        # New_cycles = cycles_reduction(cycles)
-        #
-        number_pp = 0
-        for cycle in New_cycles:
-            number_pp += 1
-            parallelpump = ParallelPump("ParallelPump%d" % number_pp, cycle["elements"], cycle)
-            graph.merge(
-                mapping=parallelpump.get_replacement_mapping(),
-                inner_connections=parallelpump.get_inner_connections())
-        self.logger.info("Applied %d aggregations as \"ParallelPump\"", number_pp)
-
-=======
->>>>>>> 9201c588
         number_of_nodes_new = len(graph.element_graph.nodes)
         self.logger.info(
             "Applied %d aggregations which reduced"
