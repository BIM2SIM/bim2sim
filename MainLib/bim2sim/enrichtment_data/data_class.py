import os
import sys
import json
import project
import inspect

v = sys.version_info
if v >= (2, 7):
    try:
        FileNotFoundError
    except:
        FileNotFoundError = IOError

project = project.PROJECT


class Enrich_class(object):
    """
    Data class object, for storing the information obtained from the enrichment
    data (for the enrichment of 1 element)
    """
    pass


class New_instance(object):
    pass


class NewAggregation(object):
    pass


class EnrichedInstances(object):
    pass


class DataClass(object):
    """
    Class for Enrichment method, that loads the enrichment data from a
    file (source_path), it can support various enrichment parameters
    """

    def __init__(self, used_param='1'):

        self.used_parameters = used_param
        self.element_bind = None
        if self.used_parameters == '1':
            self.path_te = os.path.join(project.source, 'inputs',
                                        'TypeBuildingElements.json')
            self.load_te_binding()
        elif self.used_parameters is None:
            self.element_bind = None

    def load_te_binding(self):
        """
        binding from the enrichment data, it can support various formats
        te: Type element
        """

        if self.path_te.endswith("json"):
                try:
                    with open(self.path_te, 'r+') as f:
                        self.element_bind = json.load(f)
                except json.decoder.JSONDecodeError:
                    print("Your TypeElements file seems to be broken.")
        else:
            print("Your TypeElements file has the wrong format.")

<<<<<<< HEAD
    def json_filler(self, year, elements):
        #todo @dco: add log warning with default value = 0
=======
    def json_filler(self, elements):
>>>>>>> 21a95b03
        data_update = json.load(open(self.path_te))
        for i in data_update["Boiler"]["statistical_year"]:
            year = str(i)

            for name_obj, obj in inspect.getmembers(elements):
                if inspect.isclass(obj):
                    name = str(obj)[str(obj).find(".") + 1:str(obj).rfind("'")]
                    if name not in data_update:
                        if name != "decorators.cached_property":
                            data_update[name] = {}
                            data_update[name]["class"] = name
                            if hasattr(obj, "ifc_type"):
                                data_update[name]["ifc_type"] = obj.ifc_type
                            data_update[name]["statistical_year"] = {}
                            data_update[name]["statistical_year"][year] = {}
                            data_update[name]["statistical_year"][year]["name"] = name + "_enrichment_" + year
                            parameters = obj.__dict__
                            for parameter in parameters:
                                if not (parameter.endswith("__") or parameter == "findables" or parameter == "ifc_type"):
                                    data_update[name]["statistical_year"][year][parameter] = 0
                    else:
                        if year not in data_update[name]["statistical_year"]:
                            data_update[name]["statistical_year"][year] = {}
                            data_update[name]["statistical_year"][year]["name"] = name + "_enrichment_" + year
                            parameters = obj.__dict__
                            for parameter in parameters:
                                if not (parameter.endswith("__") or parameter == "findables" or parameter == "ifc_type"):
                                    data_update[name]["statistical_year"][year][parameter] = 0
                        else:
                            parameters = obj.__dict__
                            for parameter in parameters:
                                if not (parameter.endswith("__") or parameter == "findables" or parameter == "ifc_type"):
                                    if parameter not in data_update[name]["statistical_year"][year]:
                                        data_update[name]["statistical_year"][year][parameter] = 0

            print(data_update)

            with open(self.path_te, 'w') as f:
                json.dump(data_update, f, indent=4)



<|MERGE_RESOLUTION|>--- conflicted
+++ resolved
@@ -66,12 +66,7 @@
         else:
             print("Your TypeElements file has the wrong format.")
 
-<<<<<<< HEAD
-    def json_filler(self, year, elements):
-        #todo @dco: add log warning with default value = 0
-=======
     def json_filler(self, elements):
->>>>>>> 21a95b03
         data_update = json.load(open(self.path_te))
         for i in data_update["Boiler"]["statistical_year"]:
             year = str(i)
