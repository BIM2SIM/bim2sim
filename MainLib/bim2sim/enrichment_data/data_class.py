# todo delete this after seperating energyplus tasks into single tasks
import os
import sys
import json
<<<<<<< HEAD

from bim2sim.project import PROJECT as project
=======
from pathlib import Path

import bim2sim
>>>>>>> 612b0f04

v = sys.version_info
if v >= (2, 7):
    try:
        FileNotFoundError
    except:
        FileNotFoundError = IOError


class DataClass(object):
    """
    Class for Enrichment method, that loads the enrichment data from a
    file (source_path), it can support various enrichment parameters
    """
    assets = Path(bim2sim.__file__).parent / 'assets'

    def __init__(self, used_param):

        self.used_parameters = used_param
        self.element_bind = None
        if self.used_parameters == 1:
            self.path_te = self.assets / 'enrichment' / 'TypeBuildingElements.json'
            self.load_te_binding()
        elif self.used_parameters == 2:
            self.path_te = os.path.join(self.assets, 'MaterialTemplates',
                                        'MaterialTemplates.json')
            # self.path_te = project.assets / 'MaterialTemplates' / 'MaterialTemplates.json'
            self.load_te_binding()
        elif self.used_parameters == 3:
            self.path_te = os.path.join(project.assets, 'MaterialTemplates',
                                        'TypeBuildingElements.json')
            self.load_te_binding()
            self.typebuildingelements_postprocessing()
        elif self.used_parameters is None:
            self.element_bind = None

    def load_te_binding(self):
        """
        binding from the enrichment data, it can support various formats
        te: Type element
        """

        if self.path_te.endswith("json"):
            try:
                with open(self.path_te, 'r+') as f:
                    self.element_bind = json.load(f)
            except json.decoder.JSONDecodeError:
                print("Your TypeElements file seems to be broken.")
        else:
            print("Your TypeElements file has the wrong format.")

    def typebuildingelements_postprocessing(self):
        instance_templates = self.element_bind
        del instance_templates["version"]
        template_options = {}
        for i in instance_templates:
            i_name, i_years, i_template = i.split('_')
            if i_name not in template_options:
                template_options[i_name] = {}
            if i_years not in template_options[i_name]:
                template_options[i_name][i_years] = {}
            template_options[i_name][i_years][i_template] = instance_templates[
                i]
        self.element_bind = template_options<|MERGE_RESOLUTION|>--- conflicted
+++ resolved
@@ -2,14 +2,10 @@
 import os
 import sys
 import json
-<<<<<<< HEAD
 
-from bim2sim.project import PROJECT as project
-=======
 from pathlib import Path
 
 import bim2sim
->>>>>>> 612b0f04
 
 v = sys.version_info
 if v >= (2, 7):
