--- conflicted
+++ resolved
@@ -113,10 +113,7 @@
                 layer_list = association.ForLayerSet.MaterialLayers
             elif hasattr(association, 'Materials'):
                 layer_list = association.Materials
-<<<<<<< HEAD
-=======
             # TODO is this ifc4 conform? or just a workaround
->>>>>>> 12fa9128
             elif hasattr(association, 'MaterialLayers'):
                 layer_list = association.MaterialLayers
             if isinstance(layer_list, Iterable):
