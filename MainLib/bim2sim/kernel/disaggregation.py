--- conflicted
+++ resolved
@@ -29,29 +29,8 @@
     def get_disaggregation_properties(self):
         """properties getter -> that way no sub instances has to be defined"""
         for prop in self.parent.attributes:
-<<<<<<< HEAD
-            status = self.parent.attributes[prop][1]
-            if status == 'AVAILABLE':
-                value = getattr(self.parent, prop)
-                setattr(self, prop, value)
-            else:
-                continue
-        switcher = {'SubFloor': SubFloor,
-                    'SubGroundFloor': SubGroundFloor,
-                    'SubSlab': SubSlab,
-                    'SubRoof': SubRoof,
-                    'SubWall': SubWall,
-                    'SubInnerWall': SubInnerWall,
-                    'SubOuterWall': SubOuterWall}
-        sub_module = 'Sub' + self.parent.__class__.__name__
-        func = switcher.get(sub_module)
-        if func is not None:
-            self.__class__ = func
-            self.__init__(self.name, self.parent)
-=======
             value = getattr(self.parent, prop)
             setattr(self, prop, value)
->>>>>>> 5611543b
 
     def calc_position(self):
         try:
