--- conflicted
+++ resolved
@@ -377,14 +377,9 @@
             # return hits[0][0]
         if optional_locations:
             for loc in optional_locations:
-<<<<<<< HEAD
                 hits = [p.search(ifc2python.get_Property_Set(loc, ifc_element)) for p in cls.pattern_ifc_type
                         if ifc2python.get_Property_Set(loc, ifc_element)]
                 hits = [x for x in hits if x is not None]
-=======
-                hits = [p.match(ifc2python.get_Property_Set(loc, ifc_element)) for p in cls.pattern_ifc_type if
-                        ifc2python.get_Property_Set(loc, ifc_element)]
->>>>>>> 68f96d6a
                 if any(hits):
                     logger = logging.getLogger('IFCModelCreation')
                     logger.info("Identified %s through text fracments in %s. Criteria: %s", cls.ifc_type, loc, hits)
