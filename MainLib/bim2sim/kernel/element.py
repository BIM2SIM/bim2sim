"""Definition for basic representations of IFC elements"""

import logging
from json import JSONEncoder
import itertools
import re
import math

import numpy as np

from bim2sim.decorators import cached_property
from bim2sim.kernel import ifc2python, attribute
from bim2sim.decision import Decision, ListDecision
from bim2sim.kernel.units import ureg
<<<<<<< HEAD
from bim2sim.task.bps_f.bps_functions import angle_equivalent, vector_angle, get_matches_list
=======
from bim2sim.task.bps_f.bps_functions import angle_equivalent, vector_angle
from bim2sim.kernel.finder import TemplateFinder
>>>>>>> 44a8672e

logger = logging.getLogger(__name__)


class ElementError(Exception):
    """Error in Element"""


class NoValueError(ElementError):
    """Value is not available"""


class ElementEncoder(JSONEncoder):
    """Encoder class for Element"""

    # TODO: make Elements serializable and deserializable.
    # Ideas: guid to identify, (factory) method to (re)init by guid
    # mayby weakref to other elements (Ports, connections, ...)

    def default(self, o):
        if isinstance(o, Element):
            return "<Element(%s)>" % (o.guid)
        return JSONEncoder.default()


class Root(metaclass=attribute.AutoAttributeNameMeta):
    """Most basic class

    keeps track of created instances and guids"""
    objects = {}
    _id_counter = 0

    def __init__(self, guid=None):
        self.guid = guid or self.get_id()
        Root.objects[self.guid] = self
        self.related_decisions = []
        self.attributes = attribute.AttributeManager(bind=self)

    def __hash__(self):
        return hash(self.guid)

    def calc_position(self):
        """Returns position (calculation may be expensive)"""
        return None

    def calc_orientation(self):
        """Returns position (calculation may be expensive)"""
        return None

    @cached_property
    def position(self):
        """Position calculated only once by calling calc_position"""
        return self.calc_position()

    @cached_property
    def orientation(self):
        return self.calc_orientation()

    @staticmethod
    def get_id(prefix=""):
        prefix_length = len(prefix)
        if prefix_length > 8:
            raise AttributeError("Max prefix length is 8!")
        Root._id_counter += 1
        return "{0:0<8s}{1:0>14d}".format(prefix, Root._id_counter)

    @staticmethod
    def get_object(guid):
        """Get Root object instance with given guid

        :returns: None if object with guid was not instanciated"""
        return Root.objects.get(guid)

    def request(self, name):
        self.attributes.request(name)

    def solve_requested_decisions(self=None):
        """Solve all requested decisions.
        If called by instance, all instance related decisions are solved
        else all decisions of all instances are solved."""
        if not self:
            # called from class
            related_decisions = []
            for obj in Root.objects.values():
                related_decisions.extend(obj.related_decisions)
            Decision.decide_collected(collection=set(related_decisions))
        else:
            # called from instance
            Decision.decide_collected(collection=self.related_decisions)

    def discard(self):
        """Remove from tracked objects. Related decisions are also discarded."""
        del Root.objects[self.guid]
        for d in self.related_decisions:
            d.discard()


class IFCBased(Root):
    """Mixin for all IFC representating classes"""
    ifc_type = None
    predefined_type = None
    _ifc_classes = {}
    pattern_ifc_type = []
    finder = TemplateFinder()

    def __init__(self, ifc, *args, **kwargs):
        if hasattr(ifc, 'GlobalId'):
            super().__init__(*args, guid=ifc.GlobalId, **kwargs)
        # subelement can be an ifc instance that doesnt have a GlobalId
        else:
            super().__init__(*args, guid=self.get_id(type(self).__name__), **kwargs)

        self.ifc = ifc
        # todo to reduce decision querys we should only do this for needed names like Building or projectname
        if ifc is not None:
            if ifc.Name is not None:
                if len(ifc.Name) > 0:
                    self.name = ifc.Name
                else:
                    self.name = input("Please enter name for the instance %s"
                                      % type(self).__name__)
        self.predefined_type = ifc2python.get_predefined_type(ifc)

        self.enrichment = {}
        self._propertysets = None
        self._type_propertysets = None

        self._decision_results = {}

    def calc_position(self):
        """returns absolute position"""
        # if type(self).__name__ == 'ThermalZone':
        #     settings = ifcopenshell.geom.settings()
        #     settings.set(settings.USE_WORLD_COORDS, True)
        #     settings.set(settings.EXCLUDE_SOLIDS_AND_SURFACES, False)
        #     settings.set(settings.INCLUDE_CURVES, True)
        #     space_shape = ifcopenshell.geom.create_shape(settings, self.ifc)
        #     i = 0
        #     x, y, z = [], [], []
        #     if len(space_shape.geometry.verts) > 0:
        #         while i < len(space_shape.geometry.verts):
        #             x.append(space_shape.geometry.verts[i])
        #             y.append(space_shape.geometry.verts[i+1])
        #             z.append(space_shape.geometry.verts[i+2])
        #             i += 3
        #     x = list(set(x))
        #     y = list(set(y))
        #     z = list(set(z))
        #     x.sort()
        #     y.sort()
        #     z.sort()
        #
        #     absolute1 = np.array([x[0], y[0], z[0]])
        #
        #     settings = ifcopenshell.geom.main.settings()
        #     settings.set(settings.USE_PYTHON_OPENCASCADE, True)
        #     settings.set(settings.USE_WORLD_COORDS, True)
        #     settings.set(settings.EXCLUDE_SOLIDS_AND_SURFACES, False)
        #     settings.set(settings.INCLUDE_CURVES, True)
        #     space_shape = ifcopenshell.geom.create_shape(settings, self.ifc).geometry
        #     shape_val = TopoDS.TopoDS_Iterator(space_shape).Value()
        #     aux = shape_val.Location().Transformation().TranslationPart()
        #     absolute = np.array([aux.X(), aux.Y(), aux.Z()])
        #     # absolute = shape_val.Location()
        #     print()
        #
        #
        #     # absolute = np.array([sum(x)/2, sum(y)/2, sum(z)/2])
        # else:
        if hasattr(self.ifc, 'ObjectPlacement'):
            absolute = np.array(self.ifc.ObjectPlacement.RelativePlacement.Location.Coordinates)
            placementrel = self.ifc.ObjectPlacement.PlacementRelTo
            while placementrel is not None:
                absolute += np.array(placementrel.RelativePlacement.Location.Coordinates)
                placementrel = placementrel.PlacementRelTo
        else:
            absolute = None

        return absolute

    def calc_orientation(self):
        # ToDO: true north angle
        switcher = {'Slab': -1,
                    'Roof': -1,
                    'Floor': -2,
                    'GroundFloor': -2}
        value = switcher.get(self.__class__.__name__, 'continue')
        if value is not 'continue':
            return value

        list_angles = {}
        placementrel = self.ifc.ObjectPlacement
        while placementrel is not None:
            if placementrel.RelativePlacement.RefDirection is not None:
                o2 = placementrel.RelativePlacement.RefDirection.DirectionRatios
                list_angles[placementrel.PlacesObject[0].GlobalId] = vector_angle(o2)
            else:
                list_angles[placementrel.PlacesObject[0].GlobalId] = None
            placementrel = placementrel.PlacementRelTo

        # relative vector + absolute vector
        if len(list_angles) == 1:
            if list_angles[next(iter(list_angles))] is None:
                return -90
                # return 0

        ang_sum = 0

        self_class = type(self).__name__

        if all(value is None for value in list_angles.values()) and self_class in ['Wall', 'OuterWall', 'InnerWall']:
            return 0

        for key in list_angles:
            guid = key
            ang = list_angles[key]
            relative_element = self.get_object(guid)
            if relative_element is None:
                if ang is not None:
                    ang_sum += ang
                continue
            else:
                if relative_element is self:
                    if ang is not None:
                        ang_sum += ang
                    continue
                else:
                    relative_class = type(relative_element).__name__
                    if self_class in ['Window', 'Door'] and relative_class in ['Wall', 'OuterWall', 'InnerWall']:
                        return relative_element.orientation

                    new_ang = relative_element.orientation
                    if new_ang is not None:
                        ang_sum += new_ang
                        break

        if ang_sum is None:
            return None
        # specific case windows
        if self.ifc_type == 'IfcWindow':
            ang_sum += 180

        # angle between 0 and 360
        return angle_equivalent(ang_sum)

    def get_ifc_attribute(self, attribute):
        """
        Fetches non-empty attributes (if they exist).
        """
        return getattr(self.ifc, attribute, None)

    def get_propertyset(self, propertysetname):
        return ifc2python.get_Property_Set(propertysetname, self.ifc)

    def get_propertysets(self):
        if self._propertysets is None:
            self._propertysets = ifc2python.get_property_sets(self.ifc)
        return self._propertysets

    def get_type_propertysets(self):
        if self._type_propertysets is None:
            self._type_propertysets = ifc2python.get_type_property_sets(self.ifc)
        return self._type_propertysets

    def get_hierarchical_parent(self):
        return ifc2python.getHierarchicalParent(self.ifc)

    def get_hierarchical_children(self):
        return ifc2python.getHierarchicalChildren(self.ifc)

    def get_spartial_parent(self):
        return ifc2python.getSpatialParent(self.ifc)

    def get_spartial_children(self):
        return ifc2python.getSpatialChildren(self.ifc)

    def get_space(self):
        return ifc2python.getSpace(self.ifc)

    def get_storey(self):
        return ifc2python.getStorey(self.ifc)

    def get_building(self):
        return ifc2python.getBuilding(self.ifc)

    def get_site(self):
        return ifc2python.getSite(self.ifc)

    def get_project(self):
        return ifc2python.getProject(self.ifc)

    def get_true_north(self):
        return ifc2python.getTrueNorth(self.ifc)

    def summary(self):
        return ifc2python.summary(self.ifc)

    def search_property_hierarchy(self, propertyset_name):
        """Search for property in all related properties in hierarchical order.

        1. element's propertysets
        2. element type's propertysets"""

        p_set = None
        p_sets = self.get_propertysets()
        try:
            p_set = p_sets[propertyset_name]
        except KeyError:
            pass
        else:
            return p_set

        pt_sets = self.get_type_propertysets()
        try:
            p_set = pt_sets[propertyset_name]
        except KeyError:
            pass
        else:
            return p_set
        return p_set

    def inverse_properties(self):
        """Generator yielding tuples of PropertySet name and Property name"""
        for p_set_name, p_set in self.get_propertysets().items():
            for p_name in p_set.keys():
                yield (p_set_name, p_name)

    def filter_properties(self, patterns):
        """filter all properties by re pattern

        :returns: list of tuple(propertyset_name, property_name, match)"""
        matches = []
        for propertyset_name, property_name in self.inverse_properties():
            for pattern in patterns:
                match = re.match(pattern, property_name)
                if match:
                    matches.append((propertyset_name, property_name, match))
        return matches

    @classmethod
    def filter_for_text_fracments(cls, ifc_element, optional_locations: list = None):
        """Filter for text fracments in the ifc_element to identify the ifc_element."""
        results = []
        hits = [p.search(ifc_element.Name) for p in cls.pattern_ifc_type]
        # hits.extend([p.search(ifc_element.Description or '') for p in cls.pattern_ifc_type])
        hits = [x for x in hits if x is not None]
        if any(hits):
            logger = logging.getLogger('IFCModelCreation')
            logger.info("Identified %s through text fracments in name. Criteria: %s", cls.ifc_type, hits)
            results.append(hits[0][0])
            # return hits[0][0]
        if optional_locations:
            for loc in optional_locations:
                hits = [p.search(ifc2python.get_Property_Set(loc, ifc_element) or '') for p in cls.pattern_ifc_type
                        if ifc2python.get_Property_Set(loc, ifc_element)]
                hits = [x for x in hits if x is not None]
                if any(hits):
                    logger = logging.getLogger('IFCModelCreation')
                    logger.info("Identified %s through text fracments in %s. Criteria: %s", cls.ifc_type, loc, hits)
                    results.append(hits[0][0])
        return results if results else ''

    def get_exact_property(self, propertyset_name, property_name):
        """Returns value of property specified by propertyset name and property name

        :Raises: AttributeError if property does not exist"""
        self.search_property_hierarchy(propertyset_name)
        try:
            p_set = self.search_property_hierarchy(propertyset_name)
            value = p_set[property_name]
        except (AttributeError, KeyError, TypeError):
            raise NoValueError("Property '%s.%s' does not exist" % (
                propertyset_name, property_name))
        return value

    def get_exact_association(self, propertyset_name, property_name):
        """Returns value of property specified by propertyset name and property name

        :Raises: AttriebuteError if property does not exist"""
        try:
            p_set = self.search_property_hierarchy(propertyset_name)
            value = p_set[property_name]
        except (AttributeError, KeyError, TypeError):
            raise NoValueError("Property '%s.%s' does not exist" % (
                propertyset_name, property_name))
        return value

    def select_from_potential_properties(self, patterns, name,
                                         collect_decisions):
        """Ask user to select from all properties matching patterns"""

        matches = self.filter_properties(patterns)
        if matches:
            values = []
            choices = []
            for propertyset_name, property_name, match in matches:
                value = self.get_exact_property(propertyset_name, property_name)
                values.append(value)
                choices.append((propertyset_name, property_name))
                # print("%s.%s = %s"%(propertyset_name, property_name, value))

            # TODO: Decision: save for all following elements of same class (
            #  dont ask again?)
            # selected = (propertyset_name, property_name, value)

            distinct_values = set(values)
            if len(distinct_values) == 1:
                # multiple sources but common value
                return distinct_values.pop()
            else:
                self.logger.warning('Found multiple values for attributes %s of instance %s' % (
                    ', '.join((str((m[0], m[1])) for m in matches)), self))
                return distinct_values

        return None
        #     # TODO: Decision with id, key, value
        #     decision = DictDecision("Multiple possibilities found",
        #                             choices=dict(zip(choices, values)),
        #                             output=self.attributes,
        #                             output_key=name,
        #                             global_key="%s_%s.%s" % (self.ifc_type,
        #                             self.guid, name),
        #                             allow_skip=True, allow_load=True,
        #                             allow_save=True,
        #                             collect=collect_decisions,
        #                             quick_decide=not collect_decisions)
        #
        #     if collect_decisions:
        #         raise PendingDecisionError()
        #
        #     return decision.value
        # raise NoValueError("No matching property for %s" % (patterns))

    def __repr__(self):
        return "<%s (%s)>" % (self.__class__.__name__, self.name)


class BaseElement(Root):
    """Base class for all elements with ports"""
    objects = {}
    default_materials = {}

    def __init__(self, *args, **kwargs):
        super().__init__(*args, **kwargs)
        BaseElement.objects[self.guid] = self
        self.logger = logging.getLogger(__name__)
        self.aggregation = None
        self.attributes = attribute.AttributeManager(bind=self)
        self.thermal_zones = []
        self.ports = []
        self.space_boundaries = []
        self.storeys = []

    def get_inner_connections(self):
        """Returns inner connections of Element

        by default each port is connected to each other port.
        Overwrite for other connections"""

        connections = []
        for port0, port1 in itertools.combinations(self.ports, 2):
            connections.append((port0, port1))
        return connections

    @staticmethod
    def get_element(guid):
        """Get element instance with given guid

        :returns: None if element with guid was not instanciated"""
        return BaseElement.objects.get(guid)

    def discard(self):
        super().discard()
        del self.objects[self.guid]

    def is_generator(self):
        return False

    def is_consumer(self):
        return False

    def __repr__(self):
        return "<%s (ports: %d)>" % (self.__class__.__name__, len(self.ports))


class BasePort(Root):
    """Basic port"""
    objects = {}

    def __init__(self, parent, *args, **kwargs):
        super().__init__(*args, **kwargs)
        self.parent = parent
        self.connection = None
        BasePort.objects[self.guid] = self

        self._flow_master = False
        self._flow_direction = None
        self._flow_side = None

    @staticmethod
    def get_port(guid):
        """Get port instance with given guid

        :returns: None if port with guid was not instanciated"""
        return BasePort.objects.get(guid)

    def connect(self, other):
        """Connect this interface bidirectional to another interface"""
        assert isinstance(other, BasePort), "Can't connect interfaces" \
                                            " of different classes."
        # if self.flow_direction == 'SOURCE' or \
        #         self.flow_direction == 'SOURCEANDSINK':
        if self.connection and self.connection is not other:
            raise AttributeError("Port is already connected!")
        if other.connection and other.connection is not self:
            raise AttributeError("Other port is already connected!")
        self.connection = other
        other.connection = self

    def disconnect(self):
        """remove connection between self and other port"""
        other = self.connection
        if other:
            self.connection = None
            other.disconnect()

    def is_connected(self):
        """Returns truth value of port's connection"""
        return bool(self.connection)

    @property
    def flow_master(self):
        """Lock flow direction for port"""
        return self._flow_master

    @flow_master.setter
    def flow_master(self, value: bool):
        self._flow_master = value

    @property
    def flow_direction(self):
        """Flow direction of port

        -1 = medium flows into port
        1 = medium flows out of port
        0 = medium flow undirected
        None = flow direction unknown"""
        return self._flow_direction

    @flow_direction.setter
    def flow_direction(self, value):
        if self._flow_master:
            raise AttributeError("Can't set flow direction for flow master.")
        if value not in (-1, 0, 1, None):
            raise AttributeError("Invalid value. Use one of (-1, 0, 1, None).")
        self._flow_direction = value

    @property
    def verbose_flow_direction(self):
        """Flow direction of port"""
        if self.flow_direction == -1:
            return 'SINK'
        if self.flow_direction == 0:
            return 'SINKANDSOURCE'
        if self.flow_direction == 1:
            return 'SOURCE'
        return 'UNKNOWN'

    @property
    def flow_side(self):
        """VL(1), RL(-1), UNKNOWN(0)"""
        if self._flow_side is None:
            self._flow_side = self.determine_flow_side()
        return self._flow_side

    @flow_side.setter
    def flow_side(self, value):
        if value not in (-1, 0, 1):
            raise ValueError("allowed values for flow_side are 1, 0, -1")
        previous = self._flow_side
        self._flow_side = value
        if previous:
            if previous != value:
                logger.info("Overwriting flow_side for %r with %s" % (self, self.verbose_flow_side))
        else:
            logger.debug("Set flow_side for %r to %s" % (self, self.verbose_flow_side))

    @property
    def verbose_flow_side(self):
        if self.flow_side == 1:
            return "VL"
        if self.flow_side == -1:
            return "RL"
        return "UNKNOWN"

    def determine_flow_side(self):
        return 0

    def discard(self):
        super().discard()
        del BasePort.objects[self.guid]

    def __repr__(self):
        if self.parent:
            try:
                idx = self.parent.ports.index(self)
                return "<%s #%d of %s)>" % (
                    self.__class__.__name__, idx, self.parent)
            except ValueError:
                return "<%s (broken parent: %s)>" % (
                    self.__class__.__name__, self.parent)
        return "<%s (*abandoned*)>" % (self.__class__.__name__)

    def __str__(self):
        return self.__repr__()[1:-2]


class Port(BasePort, IFCBased):
    """Port of Element"""
    vl_pattern = re.compile('.*vorlauf.*', re.IGNORECASE)  # TODO: extend pattern
    rl_pattern = re.compile('.*rücklauf.*', re.IGNORECASE)

    def __init__(self, *args, **kwargs):
        super().__init__(*args, **kwargs)
        self.groups = {assg.RelatingGroup.ObjectType
                       for assg in self.ifc.HasAssignments}

        if self.ifc.FlowDirection == 'SOURCE':
            self.flow_direction = 1
        elif self.ifc.FlowDirection == 'SINK':
            self.flow_direction = -1
        elif self.ifc.FlowDirection == 'SINKANDSOURCE':
            self.flow_direction = 0

    def calc_position(self):
        """returns absolute position as np.array"""
        try:
            relative_placement = \
                self.parent.ifc.ObjectPlacement.RelativePlacement
            x_direction = np.array(relative_placement.RefDirection.DirectionRatios)
            z_direction = np.array(relative_placement.Axis.DirectionRatios)
        except AttributeError:
            x_direction = np.array([1, 0, 0])
            z_direction = np.array([0, 0, 1])
        y_direction = np.cross(z_direction, x_direction)
        directions = np.array((x_direction, y_direction, z_direction)).T
        port_coordinates_relative = \
            np.array(self.ifc.ObjectPlacement.RelativePlacement.Location.Coordinates)
        coordinates = self.parent.position + np.matmul(directions, port_coordinates_relative)

        if all(coordinates == np.array([0, 0, 0])):
            logger = logging.getLogger('IFCQualityReport')
            logger.info("Suspect position [0, 0, 0] for %s", self)
        return coordinates

    def determine_flow_side(self):
        """Check groups for hints of flow_side and returns flow_side if hints are definitely"""
        vl = None
        rl = None
        if self.parent.is_generator():
            if self.flow_direction == 1:
                vl = True
            elif self.flow_direction == -1:
                rl = True
        elif self.parent.is_consumer():
            if self.flow_direction == 1:
                rl = True
            elif self.flow_direction == -1:
                vl = True
        if not vl:
            vl = any(filter(self.vl_pattern.match, self.groups))
        if not rl:
            rl = any(filter(self.rl_pattern.match, self.groups))

        if vl and not rl:
            return 1
        if rl and not vl:
            return -1
        return 0


class SubElement(BaseElement, IFCBased):
    _ifc_classes = {}

    dummy = None
    conditions = []
    instances = {}

    def __init__(self, *args, tool=None, **kwargs):
        super().__init__(*args, **kwargs)
        self._tool = tool
        self.parent = None

    @classmethod
    def _init_factory(cls):
        """initialize lookup for factory"""
        logger = logging.getLogger(__name__)
        conflict = False
        all_subclasses = cls.get_all_subclasses(cls)
        if Element in all_subclasses:
            all_subclasses.pop(all_subclasses.index(Element))
        for cls_selected in all_subclasses:
            if not isinstance(cls_selected.ifc_type, list):
                ifc_types = [cls_selected.ifc_type]
            else:
                ifc_types = cls_selected.ifc_type
            for ifc_type in ifc_types:
                if ifc_type is None:
                    conflict = True
                    logger.error("Invalid ifc_type (%s) in '%s'", ifc_type,
                                 cls_selected.__name__)
                elif ifc_type in cls._ifc_classes:
                    conflicting_cls = cls._ifc_classes[ifc_type]
                    if not issubclass(cls_selected, conflicting_cls):
                        conflict = True
                        logger.error(
                            "Conflicting ifc_types (%s) in '%s' and '%s'",
                            ifc_type, cls_selected.__name__,
                            cls._ifc_classes[ifc_type])
                elif cls_selected.__name__ == "Dummy":
                    cls.dummy = cls_selected
                elif not ifc_type.lower().startswith("ifc"):
                    conflict = True
                    logger.error("Invalid ifc_type (%s) in '%s'", ifc_type,
                                 cls_selected.__name__)
                else:
                    cls._ifc_classes[ifc_type] = cls_selected

        if conflict:
            raise AssertionError(
                "Conflict(s) in Models. (See log for details).")

        # Model.dummy = Model.ifc_classes['any']
        if not cls._ifc_classes:
            raise ElementError(
                "Failed to initialize Element factory. No elements found!")

        model_txt = "\n".join(
            " - %s" % (model) for model in cls._ifc_classes)
        logger.debug("IFC model factory initialized with %d ifc classes:\n%s",
                     len(cls._ifc_classes), model_txt)

    @classmethod
    def factory(cls, ifc_element, alternate_ifc_type=None, tool=None):
        """Create model depending on ifc_element"""
        if not cls._ifc_classes:
            cls._init_factory()

        ifc_type = ifc_element.is_a() \
            if not alternate_ifc_type or alternate_ifc_type == ifc_element.is_a() \
            else alternate_ifc_type
        cls_selected = cls._ifc_classes.get(ifc_type, cls.dummy)

        prefac = cls_selected(ifc=ifc_element, tool=tool)
        if cls_selected is cls.dummy:
            logger = logging.getLogger(__name__)
            logger.warning("Did not found matching class for %s", ifc_type)
            return prefac

        for sub_cls in cls.get_all_subclasses(cls_selected):
            requirements = cls.get_class_requirements(sub_cls)
            match = True
            for req, value in requirements.items():
                on_ifc = getattr(prefac, req)
                if on_ifc != value:
                    match = False
                    break
            if match is True:
                prefac = sub_cls(ifc=ifc_element, tool=tool)
                break
        if type(prefac).__name__ not in cls.instances:
            cls.instances[type(prefac).__name__] = {prefac.guid: prefac}
        else:
            if prefac.guid not in cls.instances[type(prefac).__name__]:
                cls.instances[type(prefac).__name__][prefac.guid] = prefac
        return prefac

    @staticmethod
    def get_all_subclasses(cls):
        all_subclasses = []

        for subclass in cls.__subclasses__():
            if subclass not in all_subclasses:
                all_subclasses.append(subclass)
                all_subclasses.extend(cls.get_all_subclasses(subclass))

        return all_subclasses

    @staticmethod
    def get_dict_subclasses(cls):
        all_subclasses = {}

        for subclass in cls.__subclasses__():
            if subclass.__name__ not in all_subclasses:
                all_subclasses[subclass.__name__] = subclass
                all_subclasses.update(cls.get_dict_subclasses(subclass))

        return all_subclasses


    @staticmethod
    def get_class_requirements(cls):
        requirements = {}
        if cls.predefined_type is not None:
            requirements['predefined_type'] = cls.predefined_type
        if hasattr(cls, 'special_argument'):
            requirements.update(cls.special_argument)

        return requirements

    @classmethod
    def get_class_instances(cls, instance_class):
        if isinstance(instance_class, str):
            return list(cls.instances[instance_class].values())
        else:
            return list(cls.instances[instance_class.__name__].values())

    def validate(self):
        """"Check if standard parameter are in valid range"""
        for cond in self.conditions:
            if not cond.check(self):
                self.logger.warning("%s validation (%s) failed for %s", self.ifc_type, cond.name, self.guid)
                return False
        return True

    @property
    def source_tool(self):
        """Name of tool that the parent has been created with"""
        if hasattr(self.parent, 'source_tool'):
            self._tool = self.parent.source_tool
        return self._tool

<<<<<<< HEAD
    @property
    def finder(self):
        """finder that the parent has been created with"""
        if hasattr(self.parent, 'finder'):
            return self.parent.finder

=======
>>>>>>> 44a8672e
    def __repr__(self):
        return "<%s (guid=%s)>" % (self.__class__.__name__, self.guid)

    def __str__(self):
        return "%s" % self.__class__.__name__


class Element(SubElement):
    """Base class for IFC model representation

    WARNING: getting an not defined attribute from instances of Element will
    return None (from finder) instead of rasing an AttributeError"""
    _ifc_classes = {}

    dummy = None
    conditions = []
    _source_tool = None

    def __init__(self, *args, tool=None, **kwargs):
        super().__init__(*args, **kwargs)
        self._tool = tool
        self._add_ports()
        del self.parent
        # TODO: set flow_side based on ifc (no official property, but revit (HLS) and tricad (TRICAS-MS) provide it)

    def _add_ports(self):
        # has no ports option
        try:
            for nested in self.ifc.IsNestedBy:
                # valid for IFC for Revit v19.2.0.0
                for element_port_connection in nested.RelatedObjects:
                    if element_port_connection.is_a() == 'IfcDistributionPort':
                        self.ports.append(Port(parent=self, ifc=element_port_connection))
                    else:
                        self.logger.warning("Not included %s as Port in %s", element_port_connection.is_a(), self)
        except AttributeError:
            pass
        # valid for IFC for Revit v19.1.0.0
        element_port_connections = getattr(self.ifc, 'HasPorts', [])
        for element_port_connection in element_port_connections:
            self.ports.append(Port(parent=self, ifc=element_port_connection.RelatingPort))

    @property
    def source_tool(self):
        """Name of tool the ifc has been created with"""
        if not self.__class__._source_tool:
            self.__class__._source_tool = self.get_project().OwnerHistory.OwningApplication.ApplicationFullName
        return self.__class__._source_tool

    @property
    def neighbors(self):
        """Directly connected elements"""
        neighbors = []
        for port in self.ports:
            neighbors.append(port.connection.parent)
        return neighbors

    def __repr__(self):
        return "<%s (ports: %d, guid=%s)>" % (
            self.__class__.__name__, len(self.ports), self.guid)

    def __str__(self):
        return "%s" % self.__class__.__name__


class Dummy(Element):
    """Dummy for all unknown elements"""

    # ifc_type = 'any'

    def __init__(self, *args, **kwargs):
        super().__init__(*args, **kwargs)

        self._ifc_type = self.ifc.get_info()['type']

    @property
    def ifc_type(self):
        return self._ifc_type

    def __str__(self):
        return "Dummy '%s'" % self.name


# import Element classes for Element.factory
import bim2sim.kernel.elements<|MERGE_RESOLUTION|>--- conflicted
+++ resolved
@@ -12,12 +12,8 @@
 from bim2sim.kernel import ifc2python, attribute
 from bim2sim.decision import Decision, ListDecision
 from bim2sim.kernel.units import ureg
-<<<<<<< HEAD
 from bim2sim.task.bps_f.bps_functions import angle_equivalent, vector_angle, get_matches_list
-=======
-from bim2sim.task.bps_f.bps_functions import angle_equivalent, vector_angle
 from bim2sim.kernel.finder import TemplateFinder
->>>>>>> 44a8672e
 
 logger = logging.getLogger(__name__)
 
@@ -850,15 +846,6 @@
             self._tool = self.parent.source_tool
         return self._tool
 
-<<<<<<< HEAD
-    @property
-    def finder(self):
-        """finder that the parent has been created with"""
-        if hasattr(self.parent, 'finder'):
-            return self.parent.finder
-
-=======
->>>>>>> 44a8672e
     def __repr__(self):
         return "<%s (guid=%s)>" % (self.__class__.__name__, self.guid)
 
