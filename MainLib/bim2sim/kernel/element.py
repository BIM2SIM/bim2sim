--- conflicted
+++ resolved
@@ -101,12 +101,8 @@
         self.attributes.request(name)
 
     def solve_requested_decisions(
-<<<<<<< HEAD
-            self=None, instances: Iterable['Root'] = None) -> \
+            self=None, instances: Iterable['Element'] = None) -> \
             Generator[DecisionBunch, None, None]:
-=======
-            self=None, instances: Iterable['Element'] = None):
->>>>>>> f71d82c7
         """Solve all requested decisions.
         If called by instance, all instance related decisions are solved
         else all decisions of all instances are solved."""
