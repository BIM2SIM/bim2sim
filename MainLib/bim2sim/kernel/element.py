﻿"""Definition for basic representations of IFC elements"""

import logging
from json import JSONEncoder
import itertools
import re
import math

import numpy as np

from bim2sim.decorators import cached_property
from bim2sim.kernel import ifc2python, attribute
<<<<<<< HEAD
from bim2sim.decision import Decision, BoolDecision, RealDecision, ListDecision, DictDecision, PendingDecisionError
from bim2sim.task.bps_f.bps_functions import angle_equivalent, vector_angle
=======
from bim2sim.decision import Decision
from bim2sim.kernel.units import ureg
>>>>>>> 92888ccf

logger = logging.getLogger(__name__)


class ElementError(Exception):
    """Error in Element"""


class NoValueError(ElementError):
    """Value is not available"""


class ElementEncoder(JSONEncoder):
    """Encoder class for Element"""

    # TODO: make Elements serializable and deserializable.
    # Ideas: guid to identify, (factory) method to (re)init by guid
    # mayby weakref to other elements (Ports, connections, ...)

    def default(self, o):
        if isinstance(o, Element):
            return "<Element(%s)>" % (o.guid)
        return JSONEncoder.default()


class Root(metaclass=attribute.AutoAttributeNameMeta):
    """Most basic class

    keeps track of created instances and guids"""
    objects = {}
    _id_counter = 0

    def __init__(self, guid=None):
        self.guid = guid or self.get_id()
        Root.objects[self.guid] = self
        self.related_decisions = []
        self.attributes = attribute.AttributeManager(bind=self)

    def __hash__(self):
        return hash(self.guid)

    def calc_position(self):
        """Returns position (calculation may be expensive)"""
        return None

    def calc_orientation(self):
        """Returns position (calculation may be expensive)"""
        return None

    @cached_property
    def position(self):
        """Position calculated only once by calling calc_position"""
        return self.calc_position()

    @cached_property
    def orientation(self):
        return self.calc_orientation()

    @staticmethod
    def get_id(prefix=""):
        prefix_length = len(prefix)
        if prefix_length > 8:
            raise AttributeError("Max prefix legth is 8!")
        Root._id_counter += 1
        return "{0:0<8s}{1:0>14d}".format(prefix, Root._id_counter)

    @staticmethod
    def get_object(guid):
        """Get Root object instance with given guid

        :returns: None if object with guid was not instanciated"""
        return Root.objects.get(guid)

    def request(self, name):
        self.attributes.request(name)

    def solve_requested_decisions(self=None):
        """Solve all requested decisions.
        If called by instance, all instance related decisions are solved
        else all decisions of all instances are solved."""
        if not self:
            # called from class
            related_decisions = []
            for obj in Root.objects.values():
                related_decisions.extend(obj.related_decisions)
            Decision.decide_collected(collection=set(related_decisions))
        else:
            # called from instance
            Decision.decide_collected(collection=self.related_decisions)

    def discard(self):
        """Remove from tracked objects. Related decisions are also discarded."""
        del Root.objects[self.guid]
        for d in self.related_decisions:
            d.discard()

class IFCBasedSubElement(Root):
    """Mixin for IFC representating subclasses"""
    ifc_type = None
    _ifc_classes = {}

    def __init__(self, ifc, *args, **kwargs):
        super().__init__(*args, guid=ifc.GlobalId, **kwargs)
        self.ifc = ifc
        self.name = ifc.Name

    @property
    def ifc_type(self):
        """Returns IFC type"""
        return self.__class__.ifc_type

    def __repr__(self):
        return "<%s (%s)>" % (self.__class__.__name__, self.name)

class IFCBased(Root):
    """Mixin for all IFC representating classes"""
    ifc_type = None
    predefined_type = None
    _ifc_classes = {}
    pattern_ifc_type = []

    def __init__(self, ifc, *args, **kwargs):
        super().__init__(*args, guid=ifc.GlobalId, **kwargs)
        self.ifc = ifc
        self.name = ifc.Name
        self.predefined_type = ifc2python.get_predefined_type(ifc)
        self.enrichment = {}
        self._propertysets = None
        self._type_propertysets = None

        self._decision_results = {}

    @property
    def ifc_type(self):
        """Returns IFC type"""
        return self.__class__.ifc_type

    def calc_position(self):
        """returns absolute position"""
        rel = np.array(self.ifc.ObjectPlacement.
                       RelativePlacement.Location.Coordinates)
        relto = np.array(self.ifc.ObjectPlacement.
                         PlacementRelTo.RelativePlacement.Location.Coordinates)
        return rel + relto

    def calc_orientation(self):
        # ToDO: true north angle
        switcher = {'Slab': -1,
                    'Roof': -1,
                    'Floor': -2,
                    'GroundFloor': -2}
        value = switcher.get(self.__class__.__name__, 'continue')
        if value is not 'continue':
            return value

        list_angles = []
        placementrel = self.ifc.ObjectPlacement
        while placementrel is not None:
            if placementrel.RelativePlacement.RefDirection is not None:
                o2 = placementrel.RelativePlacement.RefDirection.DirectionRatios
                list_angles.append((placementrel.PlacesObject[0].GlobalId, vector_angle(o2)))
            placementrel = placementrel.PlacementRelTo
        # relative vector + absolute vector
        if len(list_angles) == 0:
            return None
        ang_sum = list_angles[0][1]
        for guid, ang in list_angles:
            relative_element = self.get_object(guid)
            if relative_element is self:
                continue
            if relative_element is None:
                ang_sum += ang
                continue
            ang_sum += relative_element.orientation
            break
        # specific case windows
        if self.ifc_type == 'IfcWindow':
            ang_sum += 180

        # angle between 0 and 360
        return angle_equivalent(ang_sum)

    # def calc_orientation(self):
    #     if len(self.thermal_zones) > 0 and self.__class__.__name__ == 'OuterWall':
    #         spaces = {}
    #         boundaries1 = {}
    #         boundaries2 = {}
    #         for i in self.ifc.ProvidesBoundaries:
    #             rel_vector_space = i.ConnectionGeometry.SurfaceOnRelatingElement.\
    #                 BasisSurface.Position.Axis.DirectionRatios
    #             rel_vector_space2 = i.ConnectionGeometry.SurfaceOnRelatingElement. \
    #                 BasisSurface.Position.RefDirection.DirectionRatios
    #             rel_angle_space = vector_angle(rel_vector_space)
    #             rel_angle_space2 = vector_angle(rel_vector_space2)
    #             boundaries1[i.RelatingSpace.Name] = rel_angle_space
    #             boundaries2[i.RelatingSpace.Name] = rel_angle_space2
    #         for i in self.thermal_zones:
    #             spaces[i.name] = i.orientation
    #         print()
    #
    #     try:
    #         if not angle_sum == new_ang:
    #             return new_ang + angle_sum
    #     except UnboundLocalError:
    #         pass
    #
    #     return angle_sum

    def get_ifc_attribute(self, attribute):
        """
        Fetches non-empty attributes (if they exist).
        """
        return getattr(self.ifc, attribute, None)

    def get_propertyset(self, propertysetname):
        return ifc2python.get_Property_Set(propertysetname, self.ifc)

    def get_propertysets(self):
        if self._propertysets is None:
            self._propertysets = ifc2python.get_property_sets(self.ifc)
        return self._propertysets

    def get_type_propertysets(self):
        if self._type_propertysets is None:
            self._type_propertysets = ifc2python.get_type_property_sets(self.ifc)
        return self._type_propertysets

    def get_hierarchical_parent(self):
        return ifc2python.getHierarchicalParent(self.ifc)

    def get_hierarchical_children(self):
        return ifc2python.getHierarchicalChildren(self.ifc)

    def get_spartial_parent(self):
        return ifc2python.getSpatialParent(self.ifc)

    def get_spartial_children(self):
        return ifc2python.getSpatialChildren(self.ifc)

    def get_space(self):
        return ifc2python.getSpace(self.ifc)

    def get_storey(self):
        return ifc2python.getStorey(self.ifc)

    def get_building(self):
        return ifc2python.getBuilding(self.ifc)

    def get_site(self):
        return ifc2python.getSite(self.ifc)

    def get_project(self):
        return ifc2python.getProject(self.ifc)

    def get_true_north(self):
        return ifc2python.getTrueNorth(self.ifc)

    def summary(self):
        return ifc2python.summary(self.ifc)

    def search_property_hierarchy(self, propertyset_name):
        """Search for property in all related properties in hierarchical order.

        1. element's propertysets
        2. element type's propertysets"""

        p_set = None
        p_sets = self.get_propertysets()
        try:
            p_set = p_sets[propertyset_name]
        except KeyError:
            pass
        else:
            return p_set

        pt_sets = self.get_type_propertysets()
        try:
            p_set = pt_sets[propertyset_name]
        except KeyError:
            pass
        else:
            return p_set
        return p_set

    def inverse_properties(self):
        """Generator yielding tuples of PropertySet name and Property name"""
        for p_set_name, p_set in self.get_propertysets().items():
            for p_name in p_set.keys():
                yield (p_set_name, p_name)

    def filter_properties(self, patterns):
        """filter all properties by re pattern

        :returns: list of tuple(propertyset_name, property_name, match)"""
        matches = []
        for propertyset_name, property_name in self.inverse_properties():
            for pattern in patterns:
                match = re.match(pattern, property_name)
                if match:
                    matches.append((propertyset_name, property_name, match))
        return matches

    @classmethod
    def filter_for_text_fracments(cls, ifc_element, optional_locations: list = None):
        results = []
        hits = [p.match(ifc_element.Name) for p in cls.pattern_ifc_type if p.match(ifc_element.Name)]
        if any(hits):
            logger = logging.getLogger('IFCModelCreation')
            logger.info("Identified %s through text fracments in name. Criteria: %s", cls.ifc_type, hits)
            results.append(hits[0][0])
            # return hits[0][0]
        if optional_locations:
            for loc in optional_locations:
                hits = [p.match(ifc2python.get_Property_Set(loc, ifc_element)) for p in cls.pattern_ifc_type if
                        ifc2python.get_Property_Set(loc, ifc_element)]
                if any(hits):
                    logger = logging.getLogger('IFCModelCreation')
                    logger.info("Identified %s through text fracments in %s. Criteria: %s", cls.ifc_type, loc, hits)
                    results.append(hits[0][0])
        return results if results else ''

    def get_exact_property(self, propertyset_name, property_name):
        """Returns value of property specified by propertyset name and property name

        :Raises: AttriebuteError if property does not exist"""
        try:
            p_set = self.search_property_hierarchy(propertyset_name)
            value = p_set[property_name]
        except (AttributeError, KeyError, TypeError):
            raise NoValueError("Property '%s.%s' does not exist" % (
                propertyset_name, property_name))
        return value

    def get_exact_association(self, propertyset_name, property_name):
        """Returns value of property specified by propertyset name and property name

        :Raises: AttriebuteError if property does not exist"""
        try:
            p_set = self.search_property_hierarchy(propertyset_name)
            value = p_set[property_name]
        except (AttributeError, KeyError, TypeError):
            raise NoValueError("Property '%s.%s' does not exist" % (
                propertyset_name, property_name))
        return value

    def select_from_potential_properties(self, patterns, name, collect_decisions):
        """Ask user to select from all properties matching patterns"""

        matches = self.filter_properties(patterns)
        if matches:
            values = []
            choices = []
            for propertyset_name, property_name, match in matches:
                value = self.get_exact_property(propertyset_name, property_name)
                values.append(value)
                choices.append((propertyset_name, property_name))
                # print("%s.%s = %s"%(propertyset_name, property_name, value))

            # TODO: Decision: save for all following elements of same class (dont ask again?)
            # selected = (propertyset_name, property_name, value)

            distinct_values = set(values)
            if len(distinct_values) == 1:
                # multiple sources but common value
                return distinct_values.pop()

            # TODO: Decision with id, key, value
            decision = DictDecision("Multiple possibilities found",
                                    choices=dict(zip(choices, values)),
                                    output=self.properties,
                                    output_key=name,
                                    global_key="%s_%s.%s" % (self.ifc_type, self.guid, name),
                                    allow_skip=True, allow_load=True, allow_save=True,
                                    collect=collect_decisions, quick_decide=not collect_decisions)

            if collect_decisions:
                raise PendingDecisionError()

            return decision.value
        raise NoValueError("No matching property for %s" % (patterns))

    def search(self, name, collect_decisions=False):
        """Search all potential sources for property (potentially time consuming)"""
        if name == 'density':
            value = 'works'
            return value

        try:
            propertyset_name, property_name = getattr(
                self.__class__, 'default_%s' % name, (None, None))
            if not (propertyset_name and property_name):
                raise NoValueError
            value = self.get_exact_property(propertyset_name, property_name)
            print(propertyset_name, property_name, value)
        except NoValueError:
            pass
        else:
            return value
        # 2. find property in ifc
        try:
            value = self.finder.find(self, name)
        except AttributeError:
            pass
        else:
            if not value is None:
                return value
        # enrich implemented in attribute
        try:
            patterns = getattr(self.__class__, 'pattern_%s' % name, None)
            if not patterns:
                raise NoValueError("No patterns")
            value = self.select_from_potential_properties(patterns, name, collect_decisions)
        except NoValueError:
            pass
        else:
            return value

        final_decision = RealDecision("Enter value for %s of %s" % (name, self.name),
                                      validate_func=lambda x: isinstance(x, float),  # TODO
                                      output=self.properties,
                                      output_key=name,
                                      global_key="%s_%s.%s" % (self.ifc_type, self.guid, name),
                                      allow_skip=True, allow_load=True, allow_save=True,
                                      collect=collect_decisions, quick_decide=not collect_decisions)

        if collect_decisions:
            raise PendingDecisionError()
        value = final_decision.value
        return value

    def __repr__(self):
        return "<%s (%s)>" % (self.__class__.__name__, self.name)


class BaseElementNoPorts(Root):
    """Base class for elements without ports, e.g. building elements"""
    objects = {}

    def __init__(self, *args, **kwargs):
        super().__init__(*args, **kwargs)
        BaseElement.objects[self.guid] = self
        self.logger = logging.getLogger(__name__)
        self.aggregation = None
        self.attributes = attribute.AttributeManager(bind=self)
        self.thermal_zones = []

    @staticmethod
    def get_element(guid):
        """Get element instance with given guid

        :returns: None if element with guid was not instanciated"""
        return BaseElement.objects.get(guid)

    def __repr__(self):
        return "<%s>" % self.__class__.__name__

    def __str__(self):
        return self.__class__.__name__


class BaseElement(BaseElementNoPorts):
    """Base class for all elements with ports"""
    objects = {}
    default_materials = {}

    def __init__(self, *args, **kwargs):
        super().__init__(*args, **kwargs)
        self.ports = []
        self.space_boundaries = []

    def get_inner_connections(self):
        """Returns inner connections of Element

        by default each port is connected to each other port.
        Overwrite for other connections"""

        connections = []
        for port0, port1 in itertools.combinations(self.ports, 2):
            connections.append((port0, port1))
        return connections

<<<<<<< HEAD
=======
    @staticmethod
    def get_element(guid):
        """Get element instance with given guid

        :returns: None if element with guid was not instanciated"""
        return BaseElement.objects.get(guid)

    def discard(self):
        super().discard()
        del self.objects[self.guid]

>>>>>>> 92888ccf
    def is_generator(self):
        return False

    def is_consumer(self):
        return False

    def __repr__(self):
        return "<%s (ports: %d)>" % (self.__class__.__name__, len(self.ports))


class BasePort(Root):
    """Basic port"""
    objects = {}

    def __init__(self, parent, *args, **kwargs):
        super().__init__(*args, **kwargs)
        self.parent = parent
        self.connection = None
        BasePort.objects[self.guid] = self

        self._flow_master = False
        self._flow_direction = None
        self._flow_side = None

    @staticmethod
    def get_port(guid):
        """Get port instance with given guid

        :returns: None if port with guid was not instanciated"""
        return BasePort.objects.get(guid)

    def connect(self, other):
        """Connect this interface bidirectional to another interface"""
        assert isinstance(other, BasePort), "Can't connect interfaces" \
                                            " of different classes."
        # if self.flow_direction == 'SOURCE' or \
        #         self.flow_direction == 'SOURCEANDSINK':
        if self.connection and self.connection is not other:
            raise AttributeError("Port is already connected!")
        if other.connection and other.connection is not self:
            raise AttributeError("Other port is already connected!")
        self.connection = other
        other.connection = self

    def disconnect(self):
        """remove connection between self and other port"""
        other = self.connection
        if other:
            self.connection = None
            other.disconnect()

    def is_connected(self):
        """Returns truth value of port's connection"""
        return bool(self.connection)

    @property
    def flow_master(self):
        """Lock flow direction for port"""
        return self._flow_master

    @flow_master.setter
    def flow_master(self, value: bool):
        self._flow_master = value

    @property
    def flow_direction(self):
        """Flow direction of port

        -1 = medium flows into port
        1 = medium flows out of port
        0 = medium flow undirected
        None = flow direction unknown"""
        return self._flow_direction

    @flow_direction.setter
    def flow_direction(self, value):
        if self._flow_master:
            raise AttributeError("Can't set flow direction for flow master.")
        if value not in (-1, 0, 1, None):
            raise AttributeError("Invalid value. Use one of (-1, 0, 1, None).")
        self._flow_direction = value

    @property
    def verbose_flow_direction(self):
        """Flow direction of port"""
        if self.flow_direction == -1:
            return 'SINK'
        if self.flow_direction == 0:
            return 'SINKANDSOURCE'
        if self.flow_direction == 1:
            return 'SOURCE'
        return 'UNKNOWN'

    @property
    def flow_side(self):
        """VL(1), RL(-1), UNKNOWN(0)"""
        if self._flow_side is None:
            self._flow_side = self.determine_flow_side()
        return self._flow_side

    @flow_side.setter
    def flow_side(self, value):
        if value not in (-1, 0, 1):
            raise ValueError("allowed values for flow_side are 1, 0, -1")
        previous = self._flow_side
        self._flow_side = value
        if previous:
            if previous != value:
                logger.info("Overwriting flow_side for %r with %s" % (self, self.verbose_flow_side))
        else:
            logger.debug("Set flow_side for %r to %s" % (self, self.verbose_flow_side))

    @property
    def verbose_flow_side(self):
        if self.flow_side == 1:
            return "VL"
        if self.flow_side == -1:
            return "RL"
        return "UNKNOWN"

    def determine_flow_side(self):
        return 0

    def discard(self):
        super().discard()
        del BasePort.objects[self.guid]

    def __repr__(self):
        if self.parent:
            try:
                idx = self.parent.ports.index(self)
                return "<%s #%d of %s)>" % (
                    self.__class__.__name__, idx, self.parent)
            except ValueError:
                return "<%s (broken parent: %s)>" % (
                    self.__class__.__name__, self.parent)
        return "<%s (*abandoned*)>" % (self.__class__.__name__)

    def __str__(self):
        return self.__repr__()[1:-2]


class Port(BasePort, IFCBased):
    """Port of Element"""
    vl_pattern = re.compile('.*vorlauf.*', re.IGNORECASE)  # TODO: extend pattern
    rl_pattern = re.compile('.*rücklauf.*', re.IGNORECASE)

    def __init__(self, *args, **kwargs):
        super().__init__(*args, **kwargs)
        self.groups = {assg.RelatingGroup.ObjectType
                       for assg in self.ifc.HasAssignments}

        if self.ifc.FlowDirection == 'SOURCE':
            self.flow_direction = 1
        elif self.ifc.FlowDirection == 'SINK':
            self.flow_direction = -1
        elif self.ifc.FlowDirection == 'SINKANDSOURCE':
            self.flow_direction = 0

    def calc_position(self):
        """returns absolute position as np.array"""
        try:
            relative_placement = \
                self.parent.ifc.ObjectPlacement.RelativePlacement
            x_direction = np.array(relative_placement.RefDirection.DirectionRatios)
            z_direction = np.array(relative_placement.Axis.DirectionRatios)
        except AttributeError:
            x_direction = np.array([1, 0, 0])
            z_direction = np.array([0, 0, 1])
        y_direction = np.cross(z_direction, x_direction)
        directions = np.array((x_direction, y_direction, z_direction)).T
        port_coordinates_relative = \
            np.array(self.ifc.ObjectPlacement.RelativePlacement.Location.Coordinates)
        coordinates = self.parent.position + np.matmul(directions, port_coordinates_relative)

        if all(coordinates == np.array([0, 0, 0])):
            logger = logging.getLogger('IFCQualityReport')
            logger.info("Suspect position [0, 0, 0] for %s", self)
        return coordinates

    def determine_flow_side(self):
        """Check groups for hints of flow_side and returns flow_side if hints are definitely"""
        vl = None
        rl = None
        if self.parent.is_generator():
            if self.flow_direction == 1:
                vl = True
            elif self.flow_direction == -1:
                rl = True
        elif self.parent.is_consumer():
            if self.flow_direction == 1:
                rl = True
            elif self.flow_direction == -1:
                vl = True
        if not vl:
            vl = any(filter(self.vl_pattern.match, self.groups))
        if not rl:
            rl = any(filter(self.rl_pattern.match, self.groups))

        if vl and not rl:
            return 1
        if rl and not vl:
            return -1
        return 0


def get_all_subclasses(cls):
    all_subclasses = []

    for subclass in cls.__subclasses__():
        all_subclasses.append(subclass)
        all_subclasses.extend(get_all_subclasses(subclass))

    return all_subclasses


class SubElement(BaseElementNoPorts, IFCBasedSubElement):

    def __init__(self, *args, tool=None, **kwargs):
        super().__init__(*args, **kwargs)
        self._tool = tool

    @staticmethod
    def _init_factory():
        """initialize lookup for factory"""
        logger = logging.getLogger(__name__)
        conflict = False
        all_subclasses = get_all_subclasses(SubElement)
        for cls in all_subclasses:
            if not isinstance(cls.ifc_type, list):
                ifc_types = [cls.ifc_type]
            else:
                ifc_types = cls.ifc_type
            for ifc_type in ifc_types:
                if ifc_type is None:
                    conflict = True
                    logger.error("Invalid ifc_type (%s) in '%s'", ifc_type,
                                 cls.__name__)
                elif ifc_type in SubElement._ifc_classes:
                    conflicting_cls = SubElement._ifc_classes[ifc_type]
                    if not issubclass(cls, conflicting_cls):
                        conflict = True
                        logger.error(
                            "Conflicting ifc_types (%s) in '%s' and '%s'",
                            ifc_type, cls.__name__,
                            SubElement._ifc_classes[ifc_type])
                elif cls.__name__ == "Dummy":
                    Element.dummy = cls
                elif not ifc_type.lower().startswith("ifc"):
                    conflict = True
                    logger.error("Invalid ifc_type (%s) in '%s'", ifc_type,
                                 cls.__name__)
                else:
                    SubElement._ifc_classes[ifc_type] = cls

        if conflict:
            raise AssertionError(
                "Conflict(s) in Models. (See log for details).")

        # Model.dummy = Model.ifc_classes['any']
        if not SubElement._ifc_classes:
            raise ElementError(
                "Failed to initialize Element factory. No elements found!")

        model_txt = "\n".join(
            " - %s" % (model) for model in SubElement._ifc_classes)
        logger.debug("IFC model factory initialized with %d ifc classes:\n%s",
                     len(SubElement._ifc_classes), model_txt)

    @staticmethod
    def factory(ifc_element, alternate_ifc_type=None, tool=None):
        """Create model depending on ifc_subelement"""

        if not SubElement._ifc_classes:
            SubElement._init_factory()

        ifc_type = ifc_element.is_a() \
            if not alternate_ifc_type or alternate_ifc_type == ifc_element.is_a() \
            else alternate_ifc_type
        cls = SubElement._ifc_classes.get(ifc_type, Element.dummy)
        if cls is Element.dummy:
            logger = logging.getLogger(__name__)
            logger.warning("Did not found matching class for %s", ifc_type)

        prefac = cls(ifc=ifc_element, tool=tool)
        return prefac

    def __repr__(self):
        return "<%s (guid=%s)>" % (self.__class__.__name__, self.guid)

    def __str__(self):
        return "%s" % self.__class__.__name__



class Element(BaseElement, IFCBased):
    """Base class for IFC model representation

    WARNING: getting an not defined attribute from instances of Element will
    return None (from finder) instead of rasing an AttributeError"""

    dummy = None
    finder = None
    conditions = []

    def __init__(self, *args, tool=None, **kwargs):
        super().__init__(*args, **kwargs)
        self._tool = tool
        self._add_ports()
        # TODO: set flow_side based on ifc (no official property, but revit (HLS) and tricad (TRICAS-MS) provide it)

    def _add_ports(self):
        # has no ports option
        try:
            for nested in self.ifc.IsNestedBy:
                # valid for IFC for Revit v19.2.0.0
                for element_port_connection in nested.RelatedObjects:
                    if element_port_connection.is_a() == 'IfcDistributionPort':
                        self.ports.append(Port(parent=self, ifc=element_port_connection))
                    else:
                        self.logger.warning("Not included %s as Port in %s", element_port_connection.is_a(), self)
        except AttributeError:
            pass
        # valid for IFC for Revit v19.1.0.0
        element_port_connections = getattr(self.ifc, 'HasPorts', [])
        for element_port_connection in element_port_connections:
            self.ports.append(Port(parent=self, ifc=element_port_connection.RelatingPort))

    @staticmethod
    def _init_factory():
        """initialize lookup for factory"""
        logger = logging.getLogger(__name__)
        conflict = False
        all_subclasses = get_all_subclasses(Element)
        for cls in all_subclasses:
            if not isinstance(cls.ifc_type, list):
                ifc_types = [cls.ifc_type]
            else:
                ifc_types = cls.ifc_type
            for ifc_type in ifc_types:
                if ifc_type is None:
                    conflict = True
                    logger.error("Invalid ifc_type (%s) in '%s'", ifc_type,
                                 cls.__name__)
                # issubclass(cls, Element._ifc_classes[])
                elif ifc_type in Element._ifc_classes:
                    conflicting_cls = Element._ifc_classes[ifc_type]
                    if not issubclass(cls, conflicting_cls):
                        conflict = True
                        logger.error(
                            "Conflicting ifc_types (%s) in '%s' and '%s'",
                            ifc_type, cls.__name__,
                            Element._ifc_classes[ifc_type])
                elif cls.__name__ == "Dummy":
                    Element.dummy = cls
                elif not ifc_type.lower().startswith("ifc"):
                    conflict = True
                    logger.error("Invalid ifc_type (%s) in '%s'", ifc_type,
                                 cls.__name__)
                else:
                    Element._ifc_classes[ifc_type] = cls

        if conflict:
            raise AssertionError(
                "Conflict(s) in Models. (See log for details).")

        # Model.dummy = Model.ifc_classes['any']
        if not Element._ifc_classes:
            raise ElementError(
                "Failed to initialize Element factory. No elements found!")

        model_txt = "\n".join(
            " - %s" % (model) for model in Element._ifc_classes)
        logger.debug("IFC model factory initialized with %d ifc classes:\n%s",
                     len(Element._ifc_classes), model_txt)

    @staticmethod
    def factory(ifc_element, alternate_ifc_type=None, tool=None):
        """Create model depending on ifc_element"""

        if not Element._ifc_classes:
            Element._init_factory()

        ifc_type = ifc_element.is_a() \
            if not alternate_ifc_type or alternate_ifc_type == ifc_element.is_a() \
            else alternate_ifc_type
        cls = Element._ifc_classes.get(ifc_type, Element.dummy)
        if cls is Element.dummy:
            logger = logging.getLogger(__name__)
            logger.warning("Did not found matching class for %s", ifc_type)

        prefac = cls(ifc=ifc_element, tool=tool)
        return prefac
        # if prefac.validate():
        #     return prefac
        # else:
        #     prefac.discard()
        #     return None

    def validate(self):
        """"Check if standard parameter are in valid range"""
        for cond in self.conditions:
            if not cond.check(self):
                self.logger.warning("%s validation (%s) failed for %s", self.ifc_type, cond.name, self.guid)
                return False
        return True

    @property
    def source_tool(self):
        """Name of tool the ifc has been created with"""
        if not self._tool:
            self._tool = self.get_project().OwnerHistory.OwningApplication.ApplicationFullName
        return self._tool

    @property
    def neighbors(self):
        """Directly connected elements"""
        neighbors = []
        for port in self.ports:
            neighbors.append(port.connection.parent)
        return neighbors

    def __repr__(self):
        return "<%s (ports: %d, guid=%s)>" % (
            self.__class__.__name__, len(self.ports), self.guid)

    def __str__(self):
        return "%s" % self.__class__.__name__


class Dummy(Element):
    """Dummy for all unknown elements"""

    # ifc_type = 'any'

    def __init__(self, *args, **kwargs):
        super().__init__(*args, **kwargs)

        self._ifc_type = self.ifc.get_info()['type']

    @property
    def ifc_type(self):
        return self._ifc_type

    def __str__(self):
        return "Dummy '%s'" % self.name


# import Element classes for Element.factory
import bim2sim.kernel.elements<|MERGE_RESOLUTION|>--- conflicted
+++ resolved
@@ -10,13 +10,8 @@
 
 from bim2sim.decorators import cached_property
 from bim2sim.kernel import ifc2python, attribute
-<<<<<<< HEAD
-from bim2sim.decision import Decision, BoolDecision, RealDecision, ListDecision, DictDecision, PendingDecisionError
-from bim2sim.task.bps_f.bps_functions import angle_equivalent, vector_angle
-=======
 from bim2sim.decision import Decision
 from bim2sim.kernel.units import ureg
->>>>>>> 92888ccf
 
 logger = logging.getLogger(__name__)
 
@@ -498,8 +493,6 @@
             connections.append((port0, port1))
         return connections
 
-<<<<<<< HEAD
-=======
     @staticmethod
     def get_element(guid):
         """Get element instance with given guid
@@ -511,7 +504,6 @@
         super().discard()
         del self.objects[self.guid]
 
->>>>>>> 92888ccf
     def is_generator(self):
         return False
 
