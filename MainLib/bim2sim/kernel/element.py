--- conflicted
+++ resolved
@@ -115,11 +115,7 @@
     ifc_type = None
     predefined_type = None
     _ifc_classes = {}
-<<<<<<< HEAD
     pattern_ifc_type = []
-=======
-    _ifc_subclasses = {}
->>>>>>> f2d05294
 
     def __init__(self, ifc, *args, **kwargs):
         if hasattr(ifc, 'GlobalId'):
@@ -128,33 +124,9 @@
         else:
             super().__init__(*args, guid=self.get_id(type(self).__name__), **kwargs)
 
-<<<<<<< HEAD
         self.ifc = ifc
         self.name = ifc.Name
         self.predefined_type = ifc2python.get_predefined_type(ifc)
-=======
-        :Raises: AttributeError if property does not exist"""
-        try:
-            p_set = self.search_property_hierarchy(propertyset_name)
-            value = p_set[property_name]
-        except (AttributeError, KeyError, TypeError):
-            raise NoValueError("Property '%s.%s' does not exist" % (
-                propertyset_name, property_name))
-        return value
-
-    def __repr__(self):
-        return "<%s (%s)>" % (self.__class__.__name__, self.name)
-
-
-class IFCBased(IFCBasedSubElement):
-    """Mixin for all IFC representating classes"""
-    predefined_type = None
-    pattern_ifc_type = []
-
-    def __init__(self, *args, **kwargs):
-        super().__init__(*args, **kwargs)
-        self.predefined_type = ifc2python.get_predefined_type(self.ifc)
->>>>>>> f2d05294
         self.enrichment = {}
         self._propertysets = None
         self._type_propertysets = None
@@ -675,39 +647,12 @@
     return all_subclasses
 
 
-<<<<<<< HEAD
 def get_class_requirements(cls):
     requirements = {}
     if cls.predefined_type is not None:
         requirements['predefined_type'] = cls.predefined_type
     if hasattr(cls, 'special_argument'):
         requirements.update(cls.special_argument)
-=======
-class BaseSubElement(BaseElementNoPorts):
-    """Base class for all elements with ports-neighbors
-    relevant for disaggregation than inherits from Element"""
-    objects = {}
-
-    def __init__(self, *args, **kwargs):
-        super().__init__(*args, **kwargs)
-
-    @staticmethod
-    def get_element(guid):
-        """Get element instance with given guid
-
-        :returns: None if element with guid was not instanciated"""
-        return BaseElement.objects.get(guid)
-
-    def discard(self):
-        super().discard()
-        del self.objects[self.guid]
-
-    def is_generator(self):
-        return False
-
-    def is_consumer(self):
-        return False
->>>>>>> f2d05294
 
     return requirements
 
@@ -741,7 +686,6 @@
                 if ifc_type is None:
                     conflict = True
                     logger.error("Invalid ifc_type (%s) in '%s'", ifc_type,
-<<<<<<< HEAD
                                  cls_selected.__name__)
                 elif ifc_type in cls._ifc_classes:
                     conflicting_cls = cls._ifc_classes[ifc_type]
@@ -753,45 +697,23 @@
                             cls._ifc_classes[ifc_type])
                 elif cls_selected.__name__ == "Dummy":
                     cls.dummy = cls_selected
-=======
-                                 cls.__name__)
-                elif ifc_type in SubElement._ifc_subclasses:
-                    conflicting_cls = SubElement._ifc_subclasses[ifc_type]
-                    if not issubclass(cls, conflicting_cls):
-                        conflict = True
-                        logger.error(
-                            "Conflicting ifc_types (%s) in '%s' and '%s'",
-                            ifc_type, cls.__name__,
-                            SubElement._ifc_subclasses[ifc_type])
-                elif cls.__name__ == "Dummy":
-                    Element.dummy = cls
->>>>>>> f2d05294
                 elif not ifc_type.lower().startswith("ifc"):
                     conflict = True
                     logger.error("Invalid ifc_type (%s) in '%s'", ifc_type,
                                  cls_selected.__name__)
                 else:
-<<<<<<< HEAD
                     cls._ifc_classes[ifc_type] = cls_selected
-=======
-                    SubElement._ifc_subclasses[ifc_type] = cls
->>>>>>> f2d05294
 
         if conflict:
             raise AssertionError(
                 "Conflict(s) in Models. (See log for details).")
 
         # Model.dummy = Model.ifc_classes['any']
-<<<<<<< HEAD
         if not cls._ifc_classes:
-=======
-        if not SubElement._ifc_subclasses:
->>>>>>> f2d05294
             raise ElementError(
                 "Failed to initialize Element factory. No elements found!")
 
         model_txt = "\n".join(
-<<<<<<< HEAD
             " - %s" % (model) for model in cls._ifc_classes)
         logger.debug("IFC model factory initialized with %d ifc classes:\n%s",
                      len(cls._ifc_classes), model_txt)
@@ -801,30 +723,14 @@
         """Create model depending on ifc_element"""
         if not cls._ifc_classes:
             cls._init_factory()
-=======
-            " - %s" % (model) for model in SubElement._ifc_subclasses)
-        logger.debug("IFC model factory initialized with %d ifc classes:\n%s",
-                     len(SubElement._ifc_subclasses), model_txt)
-
-    @staticmethod
-    def factory(ifc_element, alternate_ifc_type=None, tool=None):
-        """Create model depending on ifc_subelement"""
-        if not SubElement._ifc_subclasses:
-            SubElement._init_factory()
->>>>>>> f2d05294
 
         ifc_type = ifc_element.is_a() \
             if not alternate_ifc_type or alternate_ifc_type == ifc_element.is_a() \
             else alternate_ifc_type
-<<<<<<< HEAD
         cls_selected = cls._ifc_classes.get(ifc_type, cls.dummy)
 
         prefac = cls_selected(ifc=ifc_element, tool=tool)
         if cls_selected is cls.dummy:
-=======
-        cls = SubElement._ifc_subclasses.get(ifc_type, Element.dummy)
-        if cls is Element.dummy:
->>>>>>> f2d05294
             logger = logging.getLogger(__name__)
             logger.warning("Did not found matching class for %s", ifc_type)
             return prefac
@@ -871,11 +777,7 @@
         return "%s" % self.__class__.__name__
 
 
-<<<<<<< HEAD
 class Element(SubElement):
-=======
-class Element(BaseElement, IFCBased):
->>>>>>> f2d05294
     """Base class for IFC model representation
 
     WARNING: getting an not defined attribute from instances of Element will
