﻿"""Module for aggregation and simplifying elements"""

import math
import networkx as nx
import numpy as np
from bim2sim.kernel.element import BaseElement, BasePort
from bim2sim.kernel import elements, attribute
from bim2sim.kernel.hvac.hvac_graph import HvacGraph
from bim2sim.kernel.units import ureg, ifcunits
import networkx as nx

def verify_edge_ports(func):
    """Decorator to verify edge ports"""

    def wrapper(agg_instance, *args, **kwargs):
        ports = func(agg_instance, *args, **kwargs)
        # inner_ports = [port for ele in agg_instance.elements for port in ele.ports]
        for port in ports:
            if not port.connection:
                continue
            if port.connection.parent in agg_instance.elements:
                raise AssertionError("%s (%s) is not an edge port of %s" % (port, port.guid, agg_instance))
        return ports

    return wrapper


class AggregationPort(BasePort):
    """Port for Aggregation"""

    def __init__(self, originals, *args, **kwargs):
        if 'guid' not in kwargs:
            kwargs['guid'] = self.get_id("AggPort")
        super().__init__(*args, **kwargs)
        if not type(originals) == list:
            self.originals = [originals]
        else:
            self.originals = originals

    # def determine_flow_side(self):
        # return self.original.determine_flow_side()

    def calc_position(self):
        """Position of original port"""
        return self.originals.position


class Aggregation(BaseElement):
    """Base aggregation of models"""
    ifc_type = None
    multi = ()

    def __init__(self, name, element_graph, *args, **kwargs):
        if 'guid' not in kwargs:
            # TODO: make guid reproducable unique for same aggregation elements
            # e.g. hash of all (ordered?) element guids?
            # Needed for save/load decisions on aggregations
            kwargs['guid'] = self.get_id("Agg")
        # TODO: handle outer_connections from meta
        self.outer_connections = kwargs.pop('outer_connections', None)  # WORKAROUND
        super().__init__(*args, **kwargs)
        self.name = name
        self.elements = element_graph.nodes
        for model in self.elements:
            model.aggregation = self

    def calc_position(self):
        """Position based on first and last element"""
        try:
            return (self.elements[0].position + self.elements[-1].position) / 2
        except:
            return None

    def request(self, name):
        super().__doc__

        # broadcast request to all nested elements
        # if one attribute included in multi_calc is requested, all multi_calc attributes are needed

        if name in self.multi:
            names = self.multi
        else:
            names = (name,)

        for ele in self.elements:
            for n in names:
                ele.request(n)

    @classmethod
    def get_empty_mapping(cls, elements: list):
        """Get information to remove elements
        :returns tuple of
            mapping dict with original ports as values and None as keys
            connection list of outer connections"""
        ports = [port for element in elements for port in element.ports]
        mapping = {port: None for port in ports}
        # TODO: len > 1, optimize
        external_ports = []
        for port in ports:
            if port.connection and port.connection.parent not in elements:
                external_ports.append(port.connection)

        mapping[external_ports[0].connection] = external_ports[1]
        mapping[external_ports[1].connection] = external_ports[0]
        connections = []  # (external_ports[0], external_ports[1])

        return mapping, connections

    @classmethod
    def get_edge_ports(cls, graph):
        """
        Finds and returns the edge ports of element graph.

        :return list of ports:
        """
        raise NotImplementedError()

    @classmethod
    def get_edge_ports_of_strait(cls, graph):
        """
        Finds and returns the edge ports of element graph
        with exactly one strait chain of connected elements.

        :return list of ports:
        """

        edge_elements = [v for v, d in graph.degree() if d == 1]
        if len(edge_elements) != 2:
            raise AttributeError("Graph elements are not connected strait")

        edge_ports = []
        for port in (p for e in edge_elements for p in e.ports):
            if not port.connection:
                continue  # end node
            if port.connection.parent not in graph.nodes:
                edge_ports.append(port)

        if len(edge_ports) > 2:
            raise AttributeError("Graph elements are not only (2 port) pipes")

        return edge_ports

    @classmethod
    def find_matches(cls, graph):
        """Find all matches for Aggregation in element graph
        :returns: matches, meta"""
        element_graph = graph.element_graph
        raise NotImplementedError("Method %s.find_matches not implemented" % cls.__name__)  # TODO

    def __repr__(self):
        return "<%s '%s' (aggregation of %d elements)>" % (
            self.__class__.__name__, self.name, len(self.elements))


class PipeStrand(Aggregation):
    """Aggregates pipe strands"""
    aggregatable_elements = ['IfcPipeSegment', 'IfcPipeFitting']
    multi = ('length', 'diameter')

    def __init__(self, name, element_graph, *args, **kwargs):
        length = kwargs.pop('length', None)
        diameter = kwargs.pop('diameter', None)
        super().__init__(name, element_graph, *args, **kwargs)
        if length:
            self.length = length
        if diameter:
            self.diameter = diameter
        edge_ports = self.get_edge_ports(element_graph)
        for port in edge_ports:
            self.ports.append(AggregationPort(port, parent=self))

    @classmethod
    def get_edge_ports(cls, graph):
        return cls.get_edge_ports_of_strait(graph)

    @attribute.multi_calc
    def _calc_avg(self):
        """Calculates the total length and average diameter of all pipe-like
         elements."""
        total_length = 0
        avg_diameter = 0
        diameter_times_length = 0

        for pipe in self.elements:
            length = getattr(pipe, "length")
            diameter = getattr(pipe, "diameter")
            if not (length and diameter):
                self.logger.warning("Ignored '%s' in aggregation", pipe)
                continue

            diameter_times_length += diameter * length
            total_length += length

        if total_length != 0:
            avg_diameter = diameter_times_length / total_length

        result = dict(
            length=total_length,
            diameter=avg_diameter
        )
        return result

    def get_replacement_mapping(self):
        """Returns dict with original ports as values and their aggregated replacement as keys."""
        mapping = {port: None for element in self.elements
                   for port in element.ports}
        for port in self.ports:
            for original in port.originals:
                mapping[original] = port
        return mapping

    @classmethod
    def find_matches(cls, graph):
        element_graph = graph.element_graph
        chains = HvacGraph.get_type_chains(element_graph, cls.aggregatable_elements, include_singles=True)
        element_graphs = [element_graph.subgraph(chain) for chain in chains if len(chain) > 1]
        metas = [{} for x in element_graphs]  # no metadata calculated
        return element_graphs, metas

    diameter = attribute.Attribute(
        description="Average diameter of aggregated pipe",
        functions=[_calc_avg],
        unit=ureg.millimeter,
    )

    length = attribute.Attribute(
        description="Length of aggregated pipe",
        functions=[_calc_avg],
        unit=ureg.meter,
    )


class UnderfloorHeating(PipeStrand):
    """Aggregates UnderfloorHeating, normal pitch (spacing) between
    pipes is between 0.1m and 0.2m"""

    def __init__(self, name, element_graph, *args, **kwargs):
        x_spacing = kwargs.pop('x_spacing', None)
        y_spacing = kwargs.pop('y_spacing', None)
        heating_area = kwargs.pop('heating_area', None)
        super().__init__(name, element_graph, *args, **kwargs)
        # edge_ports = self.get_edge_ports(element_graph)
        # for port in edge_ports:
        #     self.ports.append(AggregationPort(port, parent=self))

        if x_spacing:
            self.x_spacing = x_spacing

        if y_spacing:
            self.y_spacing = x_spacing

        if heating_area:
            self.heating_area = heating_area

    @classmethod
    def find_matches(cls, graph):
        element_graph = graph.element_graph
        chains = HvacGraph.get_type_chains(element_graph, cls.aggregatable_elements, include_singles=True)
        element_graphs = [element_graph.subgraph(chain) for chain in chains]
        metas = []
        for g in element_graphs.copy():
            meta = cls.check_conditions(g.nodes)
            if meta:
                metas.append(meta)
            else:
                # remove failed checks
                element_graphs.remove(g)
        return element_graphs, metas

    @classmethod
    def check_conditions(cls, uh_elements):
        """checks ps_elements and returns instance of UnderfloorHeating if all following criteria are fulfilled:
            0. minimum of 20 elements
            1. the pipe strand is located horizontally -- parallel to the floor
            2. the pipe strand has most of the elements located in an specific z-coordinate (> 80%)
            3. the spacing between adjacent elements with the same orientation is between 90mm and 210 mm
            4. the total area of the underfloor heating is more than 1m² - just as safety factor
            5. the quotient between the cross sectional area of the pipe strand (x-y plane) and the total heating area
                is between 0.09 and 0.01 - area density for underfloor heating

            :returns None if check failed else
            :returns meta dict with calculated values"""
        # TODO: use only floor heating pipes and not connecting pipes

        if len(uh_elements) < 20:
            return  # number criteria failed

        # z_coordinates = defaultdict(list)
        # for element in uh_elements:
        #     z_coordinates[element.position[2]].append(element)
        # z_coordinate = []
        # for coordinate in z_coordinates:
        #     n_pipe = 0
        #     for element in z_coordinates[coordinate]:
        #         if isinstance(element, elements.PipeFitting):
        #             n_pipe += 1
        #     if n_pipe == 0 and (len(z_coordinates[coordinate]) > len(z_coordinate)):
        #         z_coordinate = z_coordinates[coordinate]
        # z_coordinate = z_coordinate[0].position[2]

        ports_coors = np.array([p.position for e in uh_elements for p in e.ports])
        counts = np.unique(ports_coors[:, 2], return_counts=True)
        # TODO: cluster z coordinates
        idx_max = np.argmax(counts[1])
        if counts[1][idx_max] / ports_coors.shape[0] < 0.8:
            return  # most elements in same z plane criteria failed

        z_coordinate2 = counts[0][idx_max]

        min_x = float("inf")
        max_x = -float("inf")
        min_y = float("inf")
        max_y = -float("inf")
        x_orientation = []
        y_orientation = []
        for element in uh_elements:
            if np.abs(element.ports[0].position[2] - z_coordinate2) < 1 \
                    and np.abs(element.ports[1].position[2] - z_coordinate2) < 1:
                if element.position[0] < min_x:
                    min_x = element.position[0]
                if element.position[0] > max_x:
                    max_x = element.position[0]
                if element.position[1] < min_y:
                    min_y = element.position[1]
                if element.position[1] > max_y:
                    max_y = element.position[1]

                # TODO: what if e.g. 45° orientation??
                if abs(element.ports[0].position[0] - element.ports[1].position[0]) < 1:
                    y_orientation.append(element)
                if abs(element.ports[0].position[1] - element.ports[1].position[1]) < 1:
                    x_orientation.append(element)

        length_unit = ifcunits.get('IfcLengthMeasure')
        heating_area = (max_x - min_x) * (max_y - min_y) * length_unit ** 2
        if heating_area < 1e6 * ifcunits.get('IfcLengthMeasure') ** 2:
            return  # heating area criteria failed

        # TODO: this is not correct for some layouts
        if len(y_orientation) - 1 != 0:
            x_spacing = (max_x - min_x) / (len(y_orientation) - 1) * length_unit
        if len(x_orientation) - 1 != 0:
            y_spacing = (max_y - min_y) / (len(x_orientation) - 1) * length_unit
        if not ((90 * length_unit < x_spacing < 210 * length_unit) or
                (90 * length_unit < y_spacing < 210 * length_unit)):
            return  # spacing criteria failed

        # check final kpi criteria
        total_length = sum(segment.length for segment in uh_elements)
        avg_diameter = (sum(segment.diameter ** 2 * segment.length for segment in uh_elements) / total_length)**0.5

        kpi_criteria = (total_length * avg_diameter) / heating_area

        if 0.09 > kpi_criteria > 0.01:
            # check passed
            meta = dict(
                length=total_length,
                diameter=avg_diameter,
                heating_area=heating_area,
                x_spacing=x_spacing,
                y_spacing=y_spacing
            )
            return meta
        else:
            # else kpi criteria failed
            return None

    def is_consumer(self):
        return True

    @attribute.multi_calc
    def _calc_avg(self):
        pass

    heating_area = attribute.Attribute(
        unit=ureg.meter ** 2,
        description='Heating area',
        functions=[_calc_avg]
    )
    x_spacing = attribute.Attribute(
        unit=ureg.meter,
        description='Spacing in x',
        functions=[_calc_avg]
    )
    y_spacing = attribute.Attribute(
        unit=ureg.meter,
        description='Spacing in y',
        functions=[_calc_avg]
    )

    @classmethod
    def create_on_match(cls, name, uh_elements):
        """checks ps_elements and returns instance of UnderfloorHeating if all following criteria are fulfilled:
            0. minimum of 20 elements
            1. the pipe strand is located horizontally -- parallel to the floor
            2. the pipe strand has most of the elements located in an specific z-coordinate (> 80%)
            3. the spacing between adjacent elements with the same orientation is between 90mm and 210 mm
            4. the total area of the underfloor heating is more than 1m² - just as safety factor
            5. the quotient between the cross sectional area of the pipe strand (x-y plane) and the total heating area
                is between 0.09 and 0.01 - area density for underfloor heating"""
        # TODO: use only floor heating pipes and not connecting pipes

        if len(uh_elements) < 20:
            return  # number criteria failed

        # z_coordinates = defaultdict(list)
        # for element in uh_elements:
        #     z_coordinates[element.position[2]].append(element)
        # z_coordinate = []
        # for coordinate in z_coordinates:
        #     n_pipe = 0
        #     for element in z_coordinates[coordinate]:
        #         if isinstance(element, elements.PipeFitting):
        #             n_pipe += 1
        #     if n_pipe == 0 and (len(z_coordinates[coordinate]) > len(z_coordinate)):
        #         z_coordinate = z_coordinates[coordinate]
        # z_coordinate = z_coordinate[0].position[2]

        ports_coors = np.array([p.position for e in uh_elements for p in e.ports])
        counts = np.unique(ports_coors[:, 2], return_counts=True)
        # TODO: cluster z coordinates
        idx_max = np.argmax(counts[1])
        if counts[1][idx_max] / ports_coors.shape[0] < 0.8:
            return  # most elements in same z plane criteria failed

        z_coordinate2 = counts[0][idx_max]

        min_x = float("inf")
        max_x = -float("inf")
        min_y = float("inf")
        max_y = -float("inf")
        x_orientation = []
        y_orientation = []
        for element in uh_elements:
            if np.abs(element.ports[0].position[2] - z_coordinate2) < 1 \
                    and np.abs(element.ports[1].position[2] - z_coordinate2) < 1:
                if element.position[0] < min_x:
                    min_x = element.position[0]
                if element.position[0] > max_x:
                    max_x = element.position[0]
                if element.position[1] < min_y:
                    min_y = element.position[1]
                if element.position[1] > max_y:
                    max_y = element.position[1]

                # TODO: what if e.g. 45° orientation??
                if abs(element.ports[0].position[0] - element.ports[1].position[0]) < 1:
                    y_orientation.append(element)
                if abs(element.ports[0].position[1] - element.ports[1].position[1]) < 1:
                    x_orientation.append(element)
        heating_area = (max_x - min_x) * (max_y - min_y) * ureg.meter**2
        if heating_area < 1e6 * ureg.meter**2:
            return  # heating area criteria failed

        # TODO: this is not correct for some layouts
        if len(y_orientation) - 1 != 0:
            x_spacing = (max_x - min_x) / (len(y_orientation) - 1)
        if len(x_orientation) - 1 != 0:
            y_spacing = (max_y - min_y) / (len(x_orientation) - 1)
        if not ((90 < x_spacing < 210) or (90 < y_spacing < 210)):
            return  # spacing criteria failed

        # create instance to check final kpi criteria
        underfloor_heating = cls(name, uh_elements)
        # pre set _calc_avg results
        underfloor_heating._heating_area = heating_area
        underfloor_heating._x_spacing = x_spacing
        underfloor_heating._y_spacing = y_spacing

        kpi_criteria = (underfloor_heating.length * underfloor_heating.diameter) / heating_area

        if 0.09*ureg.dimensionless > kpi_criteria > 0.01*ureg.dimensionless:
            return underfloor_heating
        # else kpi criteria failed


class ParallelPump(Aggregation):
    """Aggregates pumps in parallel"""
    aggregatable_elements = ['IfcPump', 'PipeStrand', 'IfcPipeSegment',
                             'IfcPipeFitting']
    multi = ('rated_power', 'rated_height', 'rated_volume_flow', 'diameter', 'diameter_strand', 'length')

    def __init__(self, name, element_graph, *args, **kwargs):
        super().__init__(name, element_graph, *args, **kwargs)
        edge_ports = self.get_edge_ports(element_graph)
        # simple case with two edge ports
        if len(edge_ports) == 2:
            for port in edge_ports:
                self.ports.append(AggregationPort(port, parent=self))
        # more than two edge ports
        else:
            # get list of ports to be merged to one aggregation port
            parents = set((parent for parent in (port.connection.parent for
                                                 port in edge_ports)))
            originals_dict = {}
            for parent in parents:
                originals_dict[parent] = [port for port in edge_ports if
                                port.connection.parent == parent]
            for originals in originals_dict.values():
                self.ports.append(AggregationPort(originals, parent=self))

    def get_edge_ports(self, graph):
        """
        Finds and returns all edge ports of element graph.

        :return list of ports:
        """
        # detect elements with at least 3 ports
        # todo detection via number of ports is not safe, because pumps and
        #  other elements can  have additional signal ports and count as
        #  edge_elements. current workaround: check for pumps seperatly
        edge_elements = [
            node for node in graph.nodes if (len(node.ports) > 2 and
                    node.__class__.__name__ != 'Pump')]

        if len(edge_elements) > 2:
            graph = self.merge_additional_junctions(graph)

        edge_outer_ports = []
        edge_inner_ports = []

        # get all elements in graph, also if in aggregation
        elements_in_graph = []
        for node in graph.nodes:
            elements_in_graph.append(node)
            if hasattr(node, 'elements'):
                for element in node.elements:
                    elements_in_graph.append(element)

        # get all ports that are connected to outer elements
        for port in (p for e in edge_elements for p in e.ports):
            if not port.connection:
                continue  # end node
            if port.connection.parent not in elements_in_graph:
                edge_outer_ports.append(port)
            elif port.connection.parent in elements_in_graph:
                edge_inner_ports.append(port)

        if len(edge_outer_ports) < 2:
            raise AttributeError("Found less than two edge ports")
        # simple case: no other elements connected to junction nodes
        elif len(edge_outer_ports) == 2:
            edge_ports = edge_outer_ports
        # other elements, not in aggregation, connected to junction nodes
        else:
            edge_ports = [port.connection for port in edge_inner_ports]
            parents = set(parent for parent in (port.connection.parent for
                                                port in edge_ports))
            for parent in parents:
                aggr_ports = [port for port in edge_inner_ports if
                                port.parent == parent]
                if not isinstance(parent.aggregation, AggregatedPipeFitting):
                    AggregatedPipeFitting('aggr_'+parent.name, nx.subgraph(
                        graph, parent), aggr_ports)
                else:
                    for port in aggr_ports:
                        AggregationPort(
                            originals=port, parent=parent.aggregation)
        return edge_ports

    @attribute.multi_calc
    def _calc_avg(self):
        """Calculates the parameters of all pump-like elements."""
        max_rated_height = 0
        total_rated_volume_flow = 0
        total_diameter = 0
        avg_diameter_strand = 0
        total_length = 0
        diameter_times_length = 0
        total_rated_power = 0

        for item in self.elements:
            if "Pump" in item.ifc_type:

                total_rated_volume_flow += item.rated_volume_flow
                total_rated_power += item.rated_power

                if max_rated_height != 0:
                    if item.rated_height < max_rated_height:
                        max_rated_height = item.rated_height
                else:
                    max_rated_height = item.rated_height

                total_diameter += item.diameter ** 2
            else:
                if hasattr(item, "diameter") and hasattr(item, "length"):
                    length = item.length
                    diameter = item.diameter
                    if not (length and diameter):
                        self.logger.info("Ignored '%s' in aggregation", item)
                        continue

                    diameter_times_length += diameter * length
                    total_length += length

                else:
                    self.logger.info("Ignored '%s' in aggregation", item)

        if total_length != 0:
            avg_diameter_strand = diameter_times_length / total_length

        total_diameter = total_diameter**0.5

        result = dict(
            rated_power=total_rated_power,
            rated_height=max_rated_height,
            rated_volume_flow=total_rated_volume_flow,
            diameter=total_diameter,
            length=total_length,
            diameter_strand=avg_diameter_strand
        )
        return result

    def get_replacement_mapping(self):
<<<<<<< HEAD
        """Returns dict with original ports as values and their aggregated replacement as keys."""
=======
        """Returns dict with original ports as values and their aggregated
        replacement as keys."""
>>>>>>> 68f96d6a
        mapping = {port: None for element in self.elements
                   for port in element.ports}
        for port in self.ports:
            for original in port.originals:
                mapping[original] = port

        # search for aggregations made during the parallel pump construction
        new_aggregations = [element.aggregation for element in self.elements if
                            element.aggregation is not self]
        for port in (p for a in new_aggregations for p in a.ports):
            for original in port.originals:
                mapping[original] = port
        return mapping

    @classmethod
    def merge_additional_junctions(cls, graph):
        """ Find additional junctions inside the parallel pump network and
        merge them into each other to create a simplified network."""

        # check if additional junctions exist
        add_junctions, metas = AggregatedPipeFitting.find_matches(graph)
        name_builder = '{} {}'
        i = 0
        for junction, meta in zip(add_junctions, metas):
            # todo maybe add except clause
            aggrPipeFitting = AggregatedPipeFitting(
                name_builder.format(AggregatedPipeFitting.__name__, i + 1),  junction, **meta)
            i += 1
        return graph

    rated_power = attribute.Attribute(
<<<<<<< HEAD
        unit=ureg.kilowatt,
=======
>>>>>>> 68f96d6a
        description="rated power",
        functions=[_calc_avg],
        unit=ureg.kilowatt,
    )

    rated_height = attribute.Attribute(
<<<<<<< HEAD
        unit=ureg.meter,
=======
>>>>>>> 68f96d6a
        description='rated height',
        functions=[_calc_avg],
        unit=ureg.meter,
    )

    rated_volume_flow = attribute.Attribute(
<<<<<<< HEAD
        unit=ureg.meter ** 3 / ureg.hour,
=======
>>>>>>> 68f96d6a
        description='rated volume flow',
        functions=[_calc_avg],
        unit=ureg.meter**3 / ureg.hour,
    )

    diameter = attribute.Attribute(
<<<<<<< HEAD
        unit=ureg.millimeter,
=======
>>>>>>> 68f96d6a
        description='diameter',
        functions=[_calc_avg],
        unit=ureg.millimeter,
    )

    length = attribute.Attribute(
<<<<<<< HEAD
        unit=ureg.meter,
=======
>>>>>>> 68f96d6a
        description='length of aggregated pipe elements',
        functions=[_calc_avg],
        unit=ureg.meter,
    )

    diameter_strand = attribute.Attribute(
<<<<<<< HEAD
        unit=ureg.millimeter,
=======
>>>>>>> 68f96d6a
        description='average diameter of aggregated pipe elements',
        functions=[_calc_avg],
        unit=ureg.millimeter,
    )

    @classmethod
    def find_matches(cls, graph):
        """Find all matches for Aggregation in element graph
        :returns: matches, meta"""
        # TODO: only same size pumps
<<<<<<< HEAD
        element_graph = graph.element_graph
        wantetd = {'IfcPump'}
        innerts = set(cls.aggregatable_elements) - wantetd
        parallels = HvacGraph.get_parallels(element_graph, wantetd, innerts)
=======
        wanted = {'IfcPump'}
        innerts = set(cls.aggregatable_elements) - wanted
        parallels = HvacGraph.get_parallels(
            graph, wanted, innerts, grouping={'rated_power': 'equal'},
            grp_threshold=1)
>>>>>>> 68f96d6a
        metas = [{} for x in parallels]  # no metadata calculated
        return parallels, metas


class AggregatedPipeFitting(Aggregation):
    """Aggregates PipeFittings. Used in two cases:
        - Merge multiple PipeFittings into one aggregates
        - Use a single PipeFitting and create a aggregated PipeFitting where
        some ports are aggregated (aggr_ports argument)
    """
    aggregatable_elements = ['PipeStand', 'IfcPipeSegment', 'IfcPipeFitting']
    threshold = None

    def __init__(self, name, element_graph, aggr_ports=None, *args, **kwargs):
        super().__init__(name, element_graph, *args, **kwargs)
        edge_ports = self.get_edge_ports(element_graph)
        # create aggregation ports for all edge ports
        for edge_port in edge_ports:
            if aggr_ports:
                if edge_port not in aggr_ports:
                    self.ports.append(AggregationPort(edge_port, parent=self))
            else:
                self.ports.append(AggregationPort(edge_port, parent=self))

        # create combined aggregation port for all ports in aggr_ports
        if aggr_ports:
            self.ports.append(AggregationPort(aggr_ports, parent=self))

    @classmethod
    def get_edge_ports(cls, graph):
        edge_elements = [
            node for node in graph.nodes if len(node.ports) > 2]

        edge_ports = []
        # get all ports that are connected to outer elements
        for port in (p for e in edge_elements for p in e.ports):
            if not port.connection:
                continue  # end node
            if port.connection.parent not in graph.nodes:
                edge_ports.append(port)

        if len(edge_ports) < 2:
            raise AttributeError("Found less than two edge ports")

        return edge_ports

    @classmethod
    def find_matches(cls, graph):
        """Find all matches for Aggregation in element graph
        :returns: matches, meta"""
        wanted = {'IfcPipeFitting'}
        innerts = set(cls.aggregatable_elements) - wanted
        connected_fittings = HvacGraph.get_connections_between(
            graph, wanted, innerts)
        metas = [{} for x in connected_fittings]  # no metadata calculated
        return connected_fittings, metas

    def get_replacement_mapping(self):
        """Returns dict with original ports as values and their aggregated
        replacement as keys."""
        mapping = {port: None for element in self.elements
                   for port in element.ports}
        for port in self.ports:
            for original in port.originals:
                mapping[original] = port
        return mapping


class ParallelSpaceHeater(Aggregation):
    """Aggregates Space heater in parallel"""
    aggregatable_elements = ['IfcSpaceHeater', 'PipeStand', 'IfcPipeSegment', 'IfcPipeFitting']

    def __init__(self, name, element_graph, *args, **kwargs):
        super().__init__(name, element_graph, *args, **kwargs)
        edge_ports = self._get_start_and_end_ports()
        self.ports.append(AggregationPort(edge_ports[0], parent=self))
        self.ports.append(AggregationPort(edge_ports[1], parent=self))
        self._total_rated_power = None
        self._avg_rated_height = None
        self._total_rated_volume_flow = None
        self._total_diameter = None
        self._total_length = None
        self._avg_diameter_strand = None
        self._elements = None

    @verify_edge_ports
    def _get_start_and_end_ports(self):
        """
        Finds external ports of aggregated group
        :return ports:
        """
        total_ports = {}
        # all possible beginning and end of the cycle (always pipe fittings), pumps counting
        for port in self.elements:
            if isinstance(port.parent, elements.PipeFitting):
                if port.parent.guid in total_ports:
                    total_ports[port.parent.guid].append(port)
                else:
                    total_ports[port.parent.guid] = []
                    total_ports[port.parent.guid].append(port)
        # 2nd filter, beginning and end of the cycle (parallel check)
        final_ports = []
        for k, ele in total_ports.items():
            if ele[0].flow_direction == ele[1].flow_direction:
                # final_ports.append(ele[0].parent)
                final_ports.append(ele[0])
                final_ports.append(ele[1])

        agg_ports = []
        # first port
        for ele in final_ports[0].parent.ports:
            if ele not in final_ports:
                port = ele
                port.aggregated_parent = self
                agg_ports.append(port)
        # last port
        for ele in final_ports[-1].parent.ports:
            if ele not in final_ports:
                port = ele
                port.aggregated_parent = self
                agg_ports.append(port)
        return agg_ports

    @attribute.multi_calc
    def _calc_avg(self):
        """Calculates the parameters of all pump-like elements."""
        avg_rated_height = 0
        total_rated_volume_flow = 0
        total_diameter = 0
        avg_diameter_strand = 0
        total_length = 0
        diameter_times_length = 0

        for pump in self.elements:
            if "Pump" in pump.ifc_type:
                rated_power = getattr(pump, "rated_power")
                rated_height = getattr(pump, "rated_height")
                rated_volume_flow = getattr(pump, "rated_volume_flow")
                diameter = getattr(pump, "diameter")
                if not (rated_power and rated_height and rated_volume_flow and diameter):
                    self.logger.warning("Ignored '%s' in aggregation", pump)
                    continue

                total_rated_volume_flow += rated_volume_flow
                # this is not avg but max
                if avg_rated_height != 0:
                    if rated_height < avg_rated_height:
                        avg_rated_height = rated_height
                else:
                    avg_rated_height = rated_height

                total_diameter += diameter ** 2
            else:
                if hasattr(pump, "diameter") and hasattr(pump, "length"):
                    length = pump.length
                    diameter = pump.diameter
                    if not (length and diameter):
                        self.logger.warning("Ignored '%s' in aggregation", pump)
                        continue

                    diameter_times_length += diameter * length
                    total_length += length

                else:
                    self.logger.warning("Ignored '%s' in aggregation", pump)

        if total_length != 0:
            avg_diameter_strand = diameter_times_length / total_length

        total_diameter = math.sqrt(total_diameter)
        g = 9.81
        rho = 1000
        # TODO: two pumps with rated power of 3 each give a total rated power of 674928
        total_rated_power = total_rated_volume_flow * avg_rated_height * g * rho

        result = dict(
            rated_power=total_rated_power,
            rated_height=avg_rated_height,
            rated_volume_flow=total_rated_volume_flow,
            diameter=total_diameter,
            diameter_strand=avg_diameter_strand,
            length=total_length,
        )
        return result

    def get_replacement_mapping(self):
        """Returns dict with original ports as values and their aggregated replacement as keys."""
        mapping = {port: None for element in self.elements
                   for port in element.ports}
        for port in self.ports:
            for original in port.originals:
                mapping[original] = port
        return mapping

    rated_power = attribute.Attribute(
        description="rated power",
        functions=[_calc_avg]
    )
    rated_height = attribute.Attribute(
        description="rated height",
        functions=[_calc_avg]
    )
    rated_volume_flow = attribute.Attribute(
        description="rated volume flow",
        functions=[_calc_avg]
    )
    diameter = attribute.Attribute(
        description="diameter",
        functions=[_calc_avg]
    )
    length = attribute.Attribute(
        description="length of aggregated pipe elements",
        functions=[_calc_avg]
    )
    diameter_strand = attribute.Attribute(
        description="average diameter of aggregated pipe elements",
        functions=[_calc_avg]
    )

    @classmethod
    def create_on_match(cls, name, cycle):
        """reduce the found cycles, to just the cycles that fulfill the next criteria:
            1. it's a parallel cycle (the two strands have the same flow direction)
            2. it has one or more pumps in each strand
            finally it creates a list with the founded cycles with the next lists:
            'elements', 'up_strand', 'low_strand', 'ports'
            """
        p_instance = "SpaceHeater"
        n_element = 0
        total_ports = {}
        new_cycle = {}
        # all possible beginning and end of the cycle (always pipe fittings), pumps counting
        for port in cycle:
            if isinstance(port.parent, getattr(elements, p_instance)):
                n_element += 1
            if isinstance(port.parent, elements.PipeFitting):
                if port.parent.guid in total_ports:
                    total_ports[port.parent.guid].append(port)
                else:
                    total_ports[port.parent.guid] = []
                    total_ports[port.parent.guid].append(port)
        # 1st filter, cycle has more than 2 pump-ports, 1 pump
        if n_element >= 4:
            new_cycle["elements"] = list(dict.fromkeys([v.parent for v in cycle]))
        else:
            return
        # 2nd filter, beginning and end of the cycle (parallel check)
        final_ports = []
        for k, ele in total_ports.items():
            if ele[0].flow_direction == ele[1].flow_direction:
                final_ports.append(ele[0])
                final_ports.append(ele[1])
        if len(final_ports) < 4:
            return
        # Strand separation - upper & lower
        upper = []
        lower = []
        for elem in new_cycle["elements"]:
            if new_cycle["elements"].index(final_ports[1].parent) \
                    < new_cycle["elements"].index(elem) < new_cycle["elements"].index(final_ports[2].parent):
                upper.append(elem)
            else:
                lower.append(elem)
        # 3rd Filter, each strand has one or more pumps
        check_up = str(dict.fromkeys(upper))
        check_low = str(dict.fromkeys(lower))

        instance = cls(name, cycle)
        instance._elements = new_cycle["elements"]
        instance._up_strand = upper
        instance._low_strand = lower

        if (p_instance in check_up) and (p_instance in check_low):
<<<<<<< HEAD
            return instance

# def cycles_reduction(cycles, p_instance):
#     """reduce the found cycles, to just the cycles that fulfill the next criteria:
#     1. it's a parallel cycle (the two strands have the same flow direction)
#     2. it has one or more pumps in each strand
#     finally it creates a list with the founded cycles with the next lists:
#     'elements', 'up_strand', 'low_strand', 'ports'
#     """
#     new_cycles = []
#     for cycle in cycles:
#         n_pumps = 0
#         total_ports = {}
#         new_cycle = {}
#         # all possible beginning and end of the cycle (always pipe fittings), pumps counting
#         for port in cycle:
#             if isinstance(port.parent, getattr(elements, p_instance)):
#                 n_pumps += 1
#             if isinstance(port.parent, elements.PipeFitting):
#                 if port.parent.guid in total_ports:
#                     total_ports[port.parent.guid].append(port)
#                 else:
#                     total_ports[port.parent.guid] = []
#                     total_ports[port.parent.guid].append(port)
#         # 1st filter, cycle has more than 2 pump-ports, 1 pump
#         if n_pumps >= 4:
#             new_cycle["elements"] = list(dict.fromkeys([v.parent for v in cycle]))
#         else:
#             continue
#         # 2nd filter, beginning and end of the cycle (parallel check)
#         final_ports = []
#         for k, ele in total_ports.items():
#             if ele[0].flow_direction == ele[1].flow_direction:
#                 final_ports.append(ele[0])
#                 final_ports.append(ele[1])
#         if len(final_ports) < 4:
#             continue
#         # Strand separation - upper & lower
#         upper = []
#         lower = []
#         for elem in new_cycle["elements"]:
#             if new_cycle["elements"].index(final_ports[1].parent) \
#                     < new_cycle["elements"].index(elem) < new_cycle["elements"].index(final_ports[2].parent):
#                 upper.append(elem)
#             else:
#                 lower.append(elem)
#         new_cycle['up_strand'] = upper
#         new_cycle['low_strand'] = lower
#         new_cycle["ports"] = final_ports
#         # 3rd Filter, each strand has one or more pumps
#         check_up = str(dict.fromkeys(new_cycle['up_strand']))
#         check_low = str(dict.fromkeys(new_cycle['low_strand']))
#         if (p_instance in check_up) and (p_instance in check_low):
#             new_cycles.append(new_cycle)
#     return new_cycles

class Consumer(Aggregation):
    """Aggregates Consumer system boarder"""
    multi = ('has_pump', 'rated_power', 'rated_pump_power', 'rated_height', 'rated_volume_flow', 'temperature_inlet',
             'temperature_outlet', 'volume', 'description')

    aggregatable_elements = ['IfcSpaceHeater', 'PipeStand', 'IfcPipeSegment', 'IfcPipeFitting', 'ParallelSpaceHeater']
    whitelist = [elements.SpaceHeater.ifc_type, ParallelSpaceHeater.ifc_type, UnderfloorHeating.ifc_type]
    blacklist = [elements.Chiller.ifc_type, elements.Boiler.ifc_type, elements.CoolingTower.ifc_type]

    def __init__(self, name, element_graph, *args, **kwargs):
        super().__init__(name, element_graph, *args, **kwargs)
        edge_ports = self._get_start_and_end_ports()
        self.ports.append(AggregationPort(edge_ports[0], parent=self))
        self.ports.append(AggregationPort(edge_ports[1], parent=self))
        self._total_rated_power = None
        self._avg_rated_height = None
        self._total_rated_volume_flow = None
        self._total_diameter = None
        self._total_length = None
        self._avg_diameter_strand = None
        self._elements = None

    @verify_edge_ports
    def _get_start_and_end_ports(self):
        """
        Finds external ports of aggregated group
        :return ports:
        """
        agg_ports = []

        for ports in self.outer_connections:
                agg_ports.append(ports[1])

        return agg_ports

    @classmethod
    def find_matches(cls, graph):
        """Find all matches for Aggregation in element graph
        :returns: matches, meta"""
        boarder_class = {elements.Distributor.ifc_type}
        # innerts = set(cls.aggregatable_elements) - wanted

        boarder_class = set(boarder_class)

        element_graph = graph.element_graph
        _element_graph = element_graph.copy()

        # remove blocking nodes
        remove = {node for node in _element_graph.nodes if node.ifc_type in boarder_class}
        _element_graph.remove_nodes_from(remove)

        # identify outer connections
        remove_ports = [port for ele in remove for port in ele.ports]
        outer_connections = {}
        for port in remove_ports:
            outer_connections.update({neighbor.parent: (port, neighbor) for neighbor in graph.neighbors(port) if neighbor not in remove_ports})

        sub_graphs = nx.connected_components(_element_graph)  # get_parallels(graph, wanted, innerts)

        consumer_cycles = []
        metas = []
        generator_cycles = []

        for sub in sub_graphs:
            # check for generator in sub_graphs
            generator = {node for node in sub if node.ifc_type in cls.blacklist}
            if generator:
                # check for consumer in generator subgraph
                gen_con = {node for node in sub if node.ifc_type in cls.whitelist}
                if gen_con:
                    #ToDO: Consumer separieren
                    a = 1
                    pass
                else:
                    pass
                    # pure generator subgraph
                    # subgraph = graph.subgraph(sub)
                    # generator_cycles.append(subgraph)
            else:
                consumer_cycle = {node for node in sub if node.ifc_type in cls.whitelist}
                if consumer_cycle:
                    subgraph = _element_graph.subgraph(sub)
                    outer_con = [outer_connections[ele] for ele in sub if ele in outer_connections]
                    consumer_cycles.append(subgraph)
                    metas.append({'outer_connections': outer_con})

        return consumer_cycles, metas

    def request(self, name):
        super().__doc__

        # broadcast request to all nested elements
        # if one attribute included in multi_calc is requested, all multi_calc attributes are needed

        # 'temperature_inlet'
        # 'temperature_outlet'

        lst_pump = ['rated_pump_power', 'rated_height', 'rated_volume_flow']

        if name == 'rated_power':
            for ele in self.elements:
                if ele.ifc_type in Consumer.whitelist:
                    ele.request(name)
        if name in lst_pump:
            for ele in self.elements:
                if ele.ifc_type == elements.Pump.ifc_type:
                    for n in lst_pump:
                        ele.request(n)
        if name == 'volume':
            for ele in self.elements:
                ele.request(name)

    @attribute.multi_calc
    def _calc_avg_pump(self):
        """Calculates the parameters of all pump-like elements."""
        avg_rated_height = 0
        total_rated_volume_flow = 0
        total_length = 0

        total_rated_pump_power = None

        has_pump = False
        volume = None

        # Spaceheater und andere Consumer
        # Leistung zusammenzählen - Unnötig da zb. für fußbodenheizung da nichts gegeben
        # Aus Medium das Temperaturniveau ziehen! Wo steht das Medium? IFCDestributionSystems!?!?!?!

        for ele in self.elements:
            # Pumps
            if elements.Pump.ifc_type in ele.ifc_type:
                has_pump = True
                # Pumpenleistung herausziehen
                total_rated_pump_power = getattr(ele, "rated_power")
                # Pumpenhöhe herausziehen
                rated_height = getattr(ele, "rated_height")
                # Volumenstrom
                rated_volume_flow = getattr(ele, "rated_volume_flow")

                #Volumen
                #volume_ = getattr(ele, "volume")
                #if volume_:
                #    volume += volume_ #ToDo: Sobald ein Volumen nicht vorhanden, Angabe: Nicht vorhanden???

                # this is not avg but max
                if avg_rated_height != 0:
                    if rated_height < avg_rated_height:
                        avg_rated_height = rated_height
                else:
                    avg_rated_height = rated_height

                if not rated_volume_flow:    #Falls eine Pumpe kein volumenstrom hat unvollständig
                    total_rated_volume_flow = None
                    continue
                else:
                    total_rated_volume_flow += rated_volume_flow
            else:
                if hasattr(ele, "length"):  # ToDO: Parallel?
                    length = ele.length
                    if not (length):
                        self.logger.warning("Ignored '%s' in aggregation", ele)
                        continue

                    total_length += length

                else:
                    self.logger.warning("Ignored '%s' in aggregation", ele)

        if not total_rated_pump_power and total_rated_volume_flow and avg_rated_height:
            g = 9.81 * ureg.meter / (ureg.second ** 2)
            rho = 1000 * ureg.kilogram / (ureg.meter ** 3)
            total_rated_pump_power = total_rated_volume_flow * avg_rated_height * g * rho

        #  Volumen zusammenrechnen
        volume = 1

        result = dict(
            rated_pump_power=total_rated_pump_power,
            rated_height=avg_rated_height,
            rated_volume_flow=total_rated_volume_flow,
            volume=volume
        )
        return result

    @attribute.multi_calc
    def _calc_avg_consumer(self):
        total_rated_consumer_power = 0
        con_types = {}
        for ele in self.elements:
            if elements.Pump.ifc_type in ele.ifc_type:
                has_pump = True
            elif ele.ifc_type in Consumer.whitelist:
                # Dict for description consumer
                con_types[ele.ifc_type] = con_types.get(ele.ifc_type, 0) + 1
            elif ele.ifc_type in elements.SpaceHeater.ifc_type:
                rated_consumer_power = getattr(ele, "rated_power")
                total_rated_consumer_power += rated_consumer_power

        # Aus Medium ziehen
        temperaure_inlet = None
        temperature_outlet = None

        result = dict(
            has_pump=has_pump,
            rated_power=total_rated_consumer_power,
            temperature_inlet=temperaure_inlet,
            temperature_outlet=temperature_outlet,
            description=', '.join(['{1} x {0}'.format(k, v) for k, v in con_types.items()])
        )
        return result

    def get_replacement_mapping(self):
        """Returns dict with original ports as values and their aggregated replacement as keys."""
        mapping = {port: None for element in self.elements
                   for port in element.ports}
        for port in self.ports:
            mapping[port.original] = port
        return mapping

    rated_power = attribute.Attribute(
        description="rated power",
        functions=[_calc_avg_consumer]
    )

    has_pump = attribute.Attribute(
        description="Circle has a pumpsystem",
        functions=[_calc_avg_consumer]
    )

    rated_pump_power = attribute.Attribute(
        description="rated pump power",
        functions=[_calc_avg_pump]
    )

    rated_volume_flow = attribute.Attribute(
        description="rated volume flow",
        functions=[_calc_avg_pump]
    )

    temperature_inlet = attribute.Attribute(
        description="temperature inlet",
        functions=[_calc_avg_consumer]
    )

    temperature_outlet = attribute.Attribute(
        description="temperature outlet",
        functions=[_calc_avg_consumer]
    )

    volume = attribute.Attribute(
        description="volume",
        functions=[_calc_avg_pump]
    )

    rated_height = attribute.Attribute(
        description="rated volume flow",
        functions=[_calc_avg_pump]
    )

    description = attribute.Attribute(
        description="String with number of Consumers",
        functions=[_calc_avg_consumer]
    )

class ConsumerHeatingDistributorModule(Aggregation): #ToDo: Export Aggregation HKESim
    """Aggregates Consumer system boarder"""
    aggregatable_elements = ['IfcSpaceHeater', 'PipeStand', 'IfcPipeSegment', 'IfcPipeFitting', 'ParallelSpaceHeater']
    whitelist = [elements.SpaceHeater, ParallelSpaceHeater, UnderfloorHeating,
                 Consumer]
    blacklist = [elements.Chiller, elements.Boiler, elements.CoolingTower]

    def __init__(self, name, element_graph, *args, **kwargs):
        self.undefined_consumer_ports = kwargs.pop('undefined_consumer_ports', None)  # TODO: Richtig sO? WORKAROUND
        super().__init__(name, element_graph, *args, **kwargs)
        edge_ports = self._get_start_and_end_ports()
        for port in edge_ports:
            self.ports.append(AggregationPort(port, parent=self))
        self._total_rated_power = None
        self._avg_rated_height = None
        self._total_rated_volume_flow = None
        self._total_diameter = None
        self._total_length = None
        self._avg_diameter_strand = None
        self._elements = None

    @verify_edge_ports
    def _get_start_and_end_ports(self):
        """
        Finds external ports of aggregated group
        :return ports:
        """
        agg_ports = []

        for ports in self.outer_connections:
                agg_ports.append(ports[0])

        for ports in self.undefined_consumer_ports:
                agg_ports.append(ports[0])

        return agg_ports

    @classmethod
    def find_matches(cls, graph):
        """Find all matches for Aggregation in element graph
        :returns: matches, meta"""
        boarder_class = {elements.Distributor.ifc_type}
        boarder_class = set(boarder_class)

        element_graph = graph.element_graph

        #  New Code
        results = []

        remove = {node for node in element_graph.nodes if node.ifc_type in boarder_class}

        metas = []

        for dist in remove:

            _element_graph = element_graph.copy()

            consumer_cycles = []

            # remove blocking nodes
            _element_graph.remove_nodes_from({dist})

            # identify outer connections
            remove_ports = dist.ports
            outer_connections = {}
            metas.append({'outer_connections': [],
                          'undefined_consumer_ports': []})

            for port in remove_ports:
                outer_connections.update({neighbor.parent: (port, neighbor) for neighbor in graph.neighbors(port) if
                                          neighbor not in remove_ports})

            sub_graphs = nx.connected_components(_element_graph)  # get_parallels(graph, wanted, innerts)

            for sub in sub_graphs:
                # check for generator in sub_graphs
                generator = {node for node in sub if node.__class__ in cls.blacklist}
                if generator:
                    # check for consumer in generator subgraph
                    gen_con = {node for node in sub if node.__class__ in cls.whitelist}
                    if gen_con:
                        # ToDO: Consumer separieren
                        a = 1
                        pass
                    else:
                        outer_con = [outer_connections[ele] for ele in sub if ele in outer_connections]
                        if outer_con:
                            metas[-1]['outer_connections'].extend(outer_con)
                        # pure generator subgraph
                        # subgraph = graph.subgraph(sub)
                        # generator_cycles.append(subgraph)
                else:
                    consumer_cycle = {node for node in sub if node.__class__ in cls.whitelist}
                    if consumer_cycle:
                        subgraph = _element_graph.subgraph(sub)
                        consumer_cycles.extend(subgraph.nodes)
                    else:
                        outer_con = [outer_connections[ele] for ele in sub if ele in outer_connections]
                        if outer_con:
                            metas[-1]['undefined_consumer_ports'].extend(outer_con)

            subnodes = [dist, *consumer_cycles]

            result = element_graph.subgraph(subnodes)
            results.append(result)

        return results, metas

    def get_replacement_mapping(self):
        """Returns dict with original ports as values and their aggregated replacement as keys."""
        mapping = {port: None for element in self.elements
                   for port in element.ports}
        for port in self.ports:
            mapping[port.original] = port
        return mapping

    @attribute.multi_calc
    def _calc_avg(self):
        pass

    medium = attribute.Attribute(
        description="Medium of the DestributerCicle",
        functions=[_calc_avg]
    )

    Tconsumer = attribute.Attribute(
        description="temperature niveau of the destribution cycle",
        functions=[_calc_avg]
    )

    useHydraulicSeperator = attribute.Attribute(
        description="boolean if there is a hdydraulic seperator",
        functions=[_calc_avg]
    )

    c1Qflow_nom = attribute.Attribute(
        description="Qflow_nom of the first consumer",
        functions=[_calc_avg]
    )

    c1Name = attribute.Attribute(
        description="name of the first consumer",
        functions=[_calc_avg]
    )

    c1OpenEnd = attribute.Attribute(
        description="boolean if its an open ende consumer",
        functions=[_calc_avg]
    )

    c1TControl = attribute.Attribute(
        description="boolean if the consumer cycle got a temperature controll",
        functions=[_calc_avg]
    )
=======
            return instance
>>>>>>> 68f96d6a
<|MERGE_RESOLUTION|>--- conflicted
+++ resolved
@@ -612,12 +612,8 @@
         return result
 
     def get_replacement_mapping(self):
-<<<<<<< HEAD
-        """Returns dict with original ports as values and their aggregated replacement as keys."""
-=======
         """Returns dict with original ports as values and their aggregated
         replacement as keys."""
->>>>>>> 68f96d6a
         mapping = {port: None for element in self.elements
                    for port in element.ports}
         for port in self.ports:
@@ -649,60 +645,35 @@
         return graph
 
     rated_power = attribute.Attribute(
-<<<<<<< HEAD
-        unit=ureg.kilowatt,
-=======
->>>>>>> 68f96d6a
-        description="rated power",
+        unit=ureg.kilowatt,        description="rated power",
         functions=[_calc_avg],
-        unit=ureg.kilowatt,
     )
 
     rated_height = attribute.Attribute(
-<<<<<<< HEAD
-        unit=ureg.meter,
-=======
->>>>>>> 68f96d6a
         description='rated height',
         functions=[_calc_avg],
         unit=ureg.meter,
     )
 
     rated_volume_flow = attribute.Attribute(
-<<<<<<< HEAD
-        unit=ureg.meter ** 3 / ureg.hour,
-=======
->>>>>>> 68f96d6a
         description='rated volume flow',
         functions=[_calc_avg],
         unit=ureg.meter**3 / ureg.hour,
     )
 
     diameter = attribute.Attribute(
-<<<<<<< HEAD
-        unit=ureg.millimeter,
-=======
->>>>>>> 68f96d6a
         description='diameter',
         functions=[_calc_avg],
         unit=ureg.millimeter,
     )
 
     length = attribute.Attribute(
-<<<<<<< HEAD
-        unit=ureg.meter,
-=======
->>>>>>> 68f96d6a
         description='length of aggregated pipe elements',
         functions=[_calc_avg],
         unit=ureg.meter,
     )
 
     diameter_strand = attribute.Attribute(
-<<<<<<< HEAD
-        unit=ureg.millimeter,
-=======
->>>>>>> 68f96d6a
         description='average diameter of aggregated pipe elements',
         functions=[_calc_avg],
         unit=ureg.millimeter,
@@ -713,18 +684,10 @@
         """Find all matches for Aggregation in element graph
         :returns: matches, meta"""
         # TODO: only same size pumps
-<<<<<<< HEAD
         element_graph = graph.element_graph
         wantetd = {'IfcPump'}
         innerts = set(cls.aggregatable_elements) - wantetd
         parallels = HvacGraph.get_parallels(element_graph, wantetd, innerts)
-=======
-        wanted = {'IfcPump'}
-        innerts = set(cls.aggregatable_elements) - wanted
-        parallels = HvacGraph.get_parallels(
-            graph, wanted, innerts, grouping={'rated_power': 'equal'},
-            grp_threshold=1)
->>>>>>> 68f96d6a
         metas = [{} for x in parallels]  # no metadata calculated
         return parallels, metas
 
@@ -998,63 +961,7 @@
         instance._low_strand = lower
 
         if (p_instance in check_up) and (p_instance in check_low):
-<<<<<<< HEAD
             return instance
-
-# def cycles_reduction(cycles, p_instance):
-#     """reduce the found cycles, to just the cycles that fulfill the next criteria:
-#     1. it's a parallel cycle (the two strands have the same flow direction)
-#     2. it has one or more pumps in each strand
-#     finally it creates a list with the founded cycles with the next lists:
-#     'elements', 'up_strand', 'low_strand', 'ports'
-#     """
-#     new_cycles = []
-#     for cycle in cycles:
-#         n_pumps = 0
-#         total_ports = {}
-#         new_cycle = {}
-#         # all possible beginning and end of the cycle (always pipe fittings), pumps counting
-#         for port in cycle:
-#             if isinstance(port.parent, getattr(elements, p_instance)):
-#                 n_pumps += 1
-#             if isinstance(port.parent, elements.PipeFitting):
-#                 if port.parent.guid in total_ports:
-#                     total_ports[port.parent.guid].append(port)
-#                 else:
-#                     total_ports[port.parent.guid] = []
-#                     total_ports[port.parent.guid].append(port)
-#         # 1st filter, cycle has more than 2 pump-ports, 1 pump
-#         if n_pumps >= 4:
-#             new_cycle["elements"] = list(dict.fromkeys([v.parent for v in cycle]))
-#         else:
-#             continue
-#         # 2nd filter, beginning and end of the cycle (parallel check)
-#         final_ports = []
-#         for k, ele in total_ports.items():
-#             if ele[0].flow_direction == ele[1].flow_direction:
-#                 final_ports.append(ele[0])
-#                 final_ports.append(ele[1])
-#         if len(final_ports) < 4:
-#             continue
-#         # Strand separation - upper & lower
-#         upper = []
-#         lower = []
-#         for elem in new_cycle["elements"]:
-#             if new_cycle["elements"].index(final_ports[1].parent) \
-#                     < new_cycle["elements"].index(elem) < new_cycle["elements"].index(final_ports[2].parent):
-#                 upper.append(elem)
-#             else:
-#                 lower.append(elem)
-#         new_cycle['up_strand'] = upper
-#         new_cycle['low_strand'] = lower
-#         new_cycle["ports"] = final_ports
-#         # 3rd Filter, each strand has one or more pumps
-#         check_up = str(dict.fromkeys(new_cycle['up_strand']))
-#         check_low = str(dict.fromkeys(new_cycle['low_strand']))
-#         if (p_instance in check_up) and (p_instance in check_low):
-#             new_cycles.append(new_cycle)
-#     return new_cycles
-
 class Consumer(Aggregation):
     """Aggregates Consumer system boarder"""
     multi = ('has_pump', 'rated_power', 'rated_pump_power', 'rated_height', 'rated_volume_flow', 'temperature_inlet',
@@ -1271,7 +1178,8 @@
         mapping = {port: None for element in self.elements
                    for port in element.ports}
         for port in self.ports:
-            mapping[port.original] = port
+            for original in port.originals:
+                mapping[original] = port
         return mapping
 
     rated_power = attribute.Attribute(
@@ -1432,7 +1340,8 @@
         mapping = {port: None for element in self.elements
                    for port in element.ports}
         for port in self.ports:
-            mapping[port.original] = port
+            for original in port.originals:
+                mapping[original] = port
         return mapping
 
     @attribute.multi_calc
@@ -1472,7 +1381,4 @@
     c1TControl = attribute.Attribute(
         description="boolean if the consumer cycle got a temperature controll",
         functions=[_calc_avg]
-    )
-=======
-            return instance
->>>>>>> 68f96d6a
+    )