﻿"""Module for aggregation and simplifying elements"""

import math
import inspect
import operator

import ast
import numpy as np
import networkx as nx
import json

from bim2sim.kernel.element import BaseElement, BasePort, SubElement
from bim2sim.kernel import elements, attribute
from bim2sim.kernel.hvac.hvac_graph import HvacGraph
from bim2sim.kernel.units import ureg, ifcunits
<<<<<<< HEAD
from bim2sim.decision import BoolDecision
import networkx as nx
=======
from bim2sim.decision import ListDecision
from bim2sim.kernel.disaggregation import Disaggregation
from bim2sim.kernel.elements import HeatPump
from bim2sim.task.common.common_functions import get_usage_dict
>>>>>>> 2770ae2c


def verify_edge_ports(func):
    """Decorator to verify edge ports"""

    def wrapper(agg_instance, *args, **kwargs):
        ports = func(agg_instance, *args, **kwargs)
        # inner_ports = [port for ele in agg_instance.elements for port in ele.ports]
        for port in ports:
            if not port.connection:
                continue
            if port.connection.parent in agg_instance.elements:
                raise AssertionError("%s (%s) is not an edge port of %s" % (port, port.guid, agg_instance))
        return ports

    return wrapper


class AggregationPort(BasePort):
    """Port for Aggregation"""

    def __init__(self, originals, *args, **kwargs):
        if 'guid' not in kwargs:
            kwargs['guid'] = self.get_id("AggPort")
        super().__init__(*args, **kwargs)
        if not type(originals) == list:
            self.originals = [originals]
        else:
            self.originals = originals

    # def determine_flow_side(self):
    # return self.original.determine_flow_side()

    def calc_position(self):
        """Position of original port"""
        return self.originals.position


class Aggregation(BaseElement):
    """Base aggregation of models"""
    ifc_type = None
    multi = ()

    def __init__(self, name, element_graph, *args, **kwargs):
        if 'guid' not in kwargs:
            # TODO: make guid reproducable unique for same aggregation elements
            # e.g. hash of all (ordered?) element guids?
            # Needed for save/load decisions on aggregations
            kwargs['guid'] = self.get_id("Agg")
        # TODO: handle outer_connections from meta
        self.outer_connections = kwargs.pop('outer_connections', None)  # WORKAROUND
        super().__init__(*args, **kwargs)
        self.name = name
        if hasattr(element_graph, 'nodes'):
            self.elements = element_graph.nodes
        else:
            self.elements = element_graph
        for model in self.elements:
            model.aggregation = self

    def calc_position(self):
        """Position based on first and last element"""
        try:
            return (self.elements[0].position + self.elements[-1].position) / 2
        except:
            return None

    def request(self, name):
        super().__doc__

        # broadcast request to all nested elements
        # if one attribute included in multi_calc is requested, all multi_calc attributes are needed

        if name in self.multi:
            names = self.multi
        else:
            names = (name,)

        # for ele in self.elements:
        #     for n in names:
        #         ele.request(n)

        for n in names:
            super().request(n)

    @classmethod
    def get_empty_mapping(cls, elements: list):
        """Get information to remove elements
        :returns tuple of
            mapping dict with original ports as values and None as keys
            connection list of outer connections"""
        ports = [port for element in elements for port in element.ports]
        mapping = {port: None for port in ports}
        # TODO: len > 1, optimize
        external_ports = []
        for port in ports:
            if port.connection and port.connection.parent not in elements:
                external_ports.append(port.connection)

        mapping[external_ports[0].connection] = external_ports[1]
        mapping[external_ports[1].connection] = external_ports[0]
        connections = []  # (external_ports[0], external_ports[1])

        return mapping, connections

    @classmethod
    def get_edge_ports(cls, graph):
        """
        Finds and returns the edge ports of element graph.

        :return list of ports:
        """
        raise NotImplementedError()

    @classmethod
    def get_edge_ports_of_strait(cls, graph):
        """
        Finds and returns the edge ports of element graph
        with exactly one strait chain of connected elements.

        :return list of ports:
        """

        edge_elements = [v for v, d in graph.degree() if d == 1]
        if len(edge_elements) != 2:
            raise AttributeError("Graph elements are not connected strait")

        edge_ports = []
        for port in (p for e in edge_elements for p in e.ports):
            if not port.connection:
                edge_ports.append(port)
                continue
            #     continue  # end node
            if port.connection.parent not in graph.nodes:
                edge_ports.append(port)

        if len(edge_ports) > 2:
            raise AttributeError("Graph elements are not only (2 port) pipes")

        return edge_ports

    @classmethod
    def find_matches(cls, graph):
        """Find all matches for Aggregation in element graph
        :returns: matches, meta"""
        element_graph = graph.element_graph
        raise NotImplementedError("Method %s.find_matches not implemented" % cls.__name__)  # TODO

    @attribute.multi_calc
    def calc_has_pump(self):
        """Checks if the aggregation has a pump
            Args:
                None
            Returns:
                True if the aggregation has a pump, false if not
            Raises:
                None
        """
        has_pump = False
        for ele in self.elements:
            if elements.Pump is ele.__class__:
                has_pump = True
                break
        return dict(has_pump=has_pump)

    def __repr__(self):
        return "<%s '%s' (aggregation of %d elements)>" % (
            self.__class__.__name__, self.name, len(self.elements))

    def __str__(self):
        return "%s" % self.__class__.__name__


class PipeStrand(Aggregation):
    """Aggregates pipe strands"""
    aggregatable_elements = ['IfcPipeSegment', 'IfcPipeFitting', 'IfcValve']
    multi = ('length', 'diameter')

    def __init__(self, name, element_graph, *args, **kwargs):
        received = {node.ifc_type for node in element_graph.nodes}
        if received - set(self.aggregatable_elements):
            raise AssertionError("Can't aggregate elements to %s: %s" %
                                 (self.__class__.__name__, received - set(self.aggregatable_elements)))
        length = kwargs.pop('length', None)
        diameter = kwargs.pop('diameter', None)
        super().__init__(name, element_graph, *args, **kwargs)
        if length:
            self.length = length
        if diameter:
            self.diameter = diameter
        edge_ports = self.get_edge_ports(element_graph)
        for port in edge_ports:
            self.ports.append(AggregationPort(port, parent=self))

    @classmethod
    def get_edge_ports(cls, graph):
        return cls.get_edge_ports_of_strait(graph)

    @attribute.multi_calc
    def _calc_avg(self):
        """Calculates the total length and average diameter of all pipe-like
         elements."""
        total_length = 0
        avg_diameter = 0
        diameter_times_length = 0

        for pipe in self.elements:
            length = getattr(pipe, "length")
            diameter = getattr(pipe, "diameter")
            if not (length and diameter):
                self.logger.warning("Ignored '%s' in aggregation", pipe)
                continue

            diameter_times_length += diameter * length
            total_length += length

        if total_length != 0:
            avg_diameter = diameter_times_length / total_length

        result = dict(
            length=total_length,
            diameter=avg_diameter
        )
        return result

    def get_replacement_mapping(self):
        """Returns dict with original ports as values and their aggregated replacement as keys."""
        mapping = {port: None for element in self.elements
                   for port in element.ports}
        for port in self.ports:
            for original in port.originals:
                mapping[original] = port
        return mapping

    @classmethod
    def find_matches(cls, graph):
        element_graph = graph.element_graph
        chains = HvacGraph.get_type_chains(element_graph, cls.aggregatable_elements, include_singles=True)
        element_graphs = [element_graph.subgraph(chain) for chain in chains if len(chain) > 1]
        metas = [{} for x in element_graphs]  # no metadata calculated
        return element_graphs, metas

    diameter = attribute.Attribute(
        description="Average diameter of aggregated pipe",
        functions=[_calc_avg],
        unit=ureg.millimeter,
    )

    length = attribute.Attribute(
        description="Length of aggregated pipe",
        functions=[_calc_avg],
        unit=ureg.meter,
    )


class UnderfloorHeating(PipeStrand):
    """Aggregates UnderfloorHeating, normal pitch (spacing) between
    pipes is between 0.1m and 0.2m"""

    def __init__(self, name, element_graph, *args, **kwargs):
        x_spacing = kwargs.pop('x_spacing', None)
        y_spacing = kwargs.pop('y_spacing', None)
        heating_area = kwargs.pop('heating_area', None)
        super().__init__(name, element_graph, *args, **kwargs)
        # edge_ports = self.get_edge_ports(element_graph)
        # for port in edge_ports:
        #     self.ports.append(AggregationPort(port, parent=self))

        if x_spacing:
            self.x_spacing = x_spacing

        if y_spacing:
            self.y_spacing = x_spacing

        if heating_area:
            self.heating_area = heating_area

    @classmethod
    def find_matches(cls, graph):
        element_graph = graph.element_graph
        chains = HvacGraph.get_type_chains(element_graph, cls.aggregatable_elements, include_singles=True)
        element_graphs = [element_graph.subgraph(chain) for chain in chains]
        metas = []
        for g in element_graphs.copy():
            meta = cls.check_conditions(g.nodes)
            if meta:
                metas.append(meta)
            else:
                # remove failed checks
                element_graphs.remove(g)
        return element_graphs, metas

    @classmethod
    def check_conditions(cls, uh_elements):
        """checks ps_elements and returns instance of UnderfloorHeating if all following criteria are fulfilled:
            0. minimum of 20 elements
            1. the pipe strand is located horizontally -- parallel to the floor
            2. the pipe strand has most of the elements located in an specific z-coordinate (> 80%)
            3. the spacing between adjacent elements with the same orientation is between 90mm and 210 mm
            4. the total area of the underfloor heating is more than 1m² - just as safety factor
            5. the quotient between the cross sectional area of the pipe strand (x-y plane) and the total heating area
                is between 0.09 and 0.01 - area density for underfloor heating

            :returns None if check failed else
            :returns meta dict with calculated values"""
        # TODO: use only floor heating pipes and not connecting pipes

        if len(uh_elements) < 20:
            return  # number criteria failed

        # z_coordinates = defaultdict(list)
        # for element in uh_elements:
        #     z_coordinates[element.position[2]].append(element)
        # z_coordinate = []
        # for coordinate in z_coordinates:
        #     n_pipe = 0
        #     for element in z_coordinates[coordinate]:
        #         if isinstance(element, elements.PipeFitting):
        #             n_pipe += 1
        #     if n_pipe == 0 and (len(z_coordinates[coordinate]) > len(z_coordinate)):
        #         z_coordinate = z_coordinates[coordinate]
        # z_coordinate = z_coordinate[0].position[2]

        ports_coors = np.array([p.position for e in uh_elements for p in e.ports])
        counts = np.unique(ports_coors[:, 2], return_counts=True)
        # TODO: cluster z coordinates
        idx_max = np.argmax(counts[1])
        if counts[1][idx_max] / ports_coors.shape[0] < 0.8:
            return  # most elements in same z plane criteria failed

        z_coordinate2 = counts[0][idx_max]

        min_x = float("inf")
        max_x = -float("inf")
        min_y = float("inf")
        max_y = -float("inf")
        x_orientation = []
        y_orientation = []
        for element in uh_elements:
            if np.abs(element.ports[0].position[2] - z_coordinate2) < 1 \
                    and np.abs(element.ports[1].position[2] - z_coordinate2) < 1:
                if element.position[0] < min_x:
                    min_x = element.position[0]
                if element.position[0] > max_x:
                    max_x = element.position[0]
                if element.position[1] < min_y:
                    min_y = element.position[1]
                if element.position[1] > max_y:
                    max_y = element.position[1]

                # TODO: what if e.g. 45° orientation??
                if abs(element.ports[0].position[0] - element.ports[1].position[0]) < 1:
                    y_orientation.append(element)
                if abs(element.ports[0].position[1] - element.ports[1].position[1]) < 1:
                    x_orientation.append(element)

        length_unit = ifcunits.get('IfcLengthMeasure')
        heating_area = (max_x - min_x) * (max_y - min_y) * length_unit ** 2
        if heating_area < 1e6 * ifcunits.get('IfcLengthMeasure') ** 2:
            return  # heating area criteria failed

        # TODO: this is not correct for some layouts
        if len(y_orientation) - 1 != 0:
            x_spacing = (max_x - min_x) / (len(y_orientation) - 1) * length_unit
        if len(x_orientation) - 1 != 0:
            y_spacing = (max_y - min_y) / (len(x_orientation) - 1) * length_unit
        if not ((90 * length_unit < x_spacing < 210 * length_unit) or
                (90 * length_unit < y_spacing < 210 * length_unit)):
            return  # spacing criteria failed

        # check final kpi criteria
        total_length = sum(segment.length for segment in uh_elements if segment.length is not None)
        avg_diameter = (sum(segment.diameter ** 2 * segment.length for segment in uh_elements if segment.length is not
                            None) / total_length) ** 0.5

        kpi_criteria = (total_length * avg_diameter) / heating_area

        if 0.09 > kpi_criteria > 0.01:
            # check passed
            meta = dict(
                length=total_length,
                diameter=avg_diameter,
                heating_area=heating_area,
                x_spacing=x_spacing,
                y_spacing=y_spacing
            )
            return meta
        else:
            # else kpi criteria failed
            return None

    def is_consumer(self):
        return True

    @attribute.multi_calc
    def _calc_avg(self):
        pass

    heating_area = attribute.Attribute(
        unit=ureg.meter ** 2,
        description='Heating area',
        functions=[_calc_avg]
    )
    x_spacing = attribute.Attribute(
        unit=ureg.meter,
        description='Spacing in x',
        functions=[_calc_avg]
    )
    y_spacing = attribute.Attribute(
        unit=ureg.meter,
        description='Spacing in y',
        functions=[_calc_avg]
    )

    @classmethod
    def create_on_match(cls, name, uh_elements):
        """checks ps_elements and returns instance of UnderfloorHeating if all following criteria are fulfilled:
            0. minimum of 20 elements
            1. the pipe strand is located horizontally -- parallel to the floor
            2. the pipe strand has most of the elements located in an specific z-coordinate (> 80%)
            3. the spacing between adjacent elements with the same orientation is between 90mm and 210 mm
            4. the total area of the underfloor heating is more than 1m² - just as safety factor
            5. the quotient between the cross sectional area of the pipe strand (x-y plane) and the total heating area
                is between 0.09 and 0.01 - area density for underfloor heating"""
        # TODO: use only floor heating pipes and not connecting pipes

        if len(uh_elements) < 20:
            return  # number criteria failed

        # z_coordinates = defaultdict(list)
        # for element in uh_elements:
        #     z_coordinates[element.position[2]].append(element)
        # z_coordinate = []
        # for coordinate in z_coordinates:
        #     n_pipe = 0
        #     for element in z_coordinates[coordinate]:
        #         if isinstance(element, elements.PipeFitting):
        #             n_pipe += 1
        #     if n_pipe == 0 and (len(z_coordinates[coordinate]) > len(z_coordinate)):
        #         z_coordinate = z_coordinates[coordinate]
        # z_coordinate = z_coordinate[0].position[2]

        ports_coors = np.array([p.position for e in uh_elements for p in e.ports])
        counts = np.unique(ports_coors[:, 2], return_counts=True)
        # TODO: cluster z coordinates
        idx_max = np.argmax(counts[1])
        if counts[1][idx_max] / ports_coors.shape[0] < 0.8:
            return  # most elements in same z plane criteria failed

        z_coordinate2 = counts[0][idx_max]

        min_x = float("inf")
        max_x = -float("inf")
        min_y = float("inf")
        max_y = -float("inf")
        x_orientation = []
        y_orientation = []
        for element in uh_elements:
            if np.abs(element.ports[0].position[2] - z_coordinate2) < 1 \
                    and np.abs(element.ports[1].position[2] - z_coordinate2) < 1:
                if element.position[0] < min_x:
                    min_x = element.position[0]
                if element.position[0] > max_x:
                    max_x = element.position[0]
                if element.position[1] < min_y:
                    min_y = element.position[1]
                if element.position[1] > max_y:
                    max_y = element.position[1]

                # TODO: what if e.g. 45° orientation??
                if abs(element.ports[0].position[0] - element.ports[1].position[0]) < 1:
                    y_orientation.append(element)
                if abs(element.ports[0].position[1] - element.ports[1].position[1]) < 1:
                    x_orientation.append(element)
        heating_area = (max_x - min_x) * (max_y - min_y) * ureg.meter ** 2
        if heating_area < 1e6 * ureg.meter ** 2:
            return  # heating area criteria failed

        # TODO: this is not correct for some layouts
        if len(y_orientation) - 1 != 0:
            x_spacing = (max_x - min_x) / (len(y_orientation) - 1)
        if len(x_orientation) - 1 != 0:
            y_spacing = (max_y - min_y) / (len(x_orientation) - 1)
        if not ((90 < x_spacing < 210) or (90 < y_spacing < 210)):
            return  # spacing criteria failed

        # create instance to check final kpi criteria
        underfloor_heating = cls(name, uh_elements)
        # pre set _calc_avg results
        underfloor_heating._heating_area = heating_area
        underfloor_heating._x_spacing = x_spacing
        underfloor_heating._y_spacing = y_spacing

        kpi_criteria = (underfloor_heating.length * underfloor_heating.diameter) / heating_area

        if 0.09 * ureg.dimensionless > kpi_criteria > 0.01 * ureg.dimensionless:
            return underfloor_heating
        # else kpi criteria failed


class ParallelPump(Aggregation):
    """Aggregates pumps in parallel"""
    aggregatable_elements = ['IfcPump', 'PipeStrand', 'IfcPipeSegment',
                             'IfcPipeFitting']
    multi = ('rated_power', 'rated_height', 'rated_volume_flow', 'diameter', 'diameter_strand', 'length')

    def __init__(self, name, element_graph, *args, **kwargs):
        super().__init__(name, element_graph, *args, **kwargs)
        edge_ports = self.get_edge_ports(element_graph)
        # simple case with two edge ports
        if len(edge_ports) == 2:
            for port in edge_ports:
                self.ports.append(AggregationPort(port, parent=self))
        # more than two edge ports
        else:
            # get list of ports to be merged to one aggregation port
            parents = set((parent for parent in (port.connection.parent for
                                                 port in edge_ports)))
            originals_dict = {}
            for parent in parents:
                originals_dict[parent] = [port for port in edge_ports if
                                          port.connection.parent == parent]
            for originals in originals_dict.values():
                self.ports.append(AggregationPort(originals, parent=self))

    def get_edge_ports(self, graph):
        """
        Finds and returns all edge ports of element graph.

        :return list of ports:
        """
        # detect elements with at least 3 ports
        # todo detection via number of ports is not safe, because pumps and
        #  other elements can  have additional signal ports and count as
        #  edge_elements. current workaround: check for pumps seperatly
        edge_elements = [
            node for node in graph.nodes if (len(node.ports) > 2 and
                                             node.__class__.__name__ != 'Pump')]

        if len(edge_elements) > 2:
            graph = self.merge_additional_junctions(graph)

        edge_outer_ports = []
        edge_inner_ports = []

        # get all elements in graph, also if in aggregation
        elements_in_graph = []
        for node in graph.nodes:
            elements_in_graph.append(node)
            if hasattr(node, 'elements'):
                for element in node.elements:
                    elements_in_graph.append(element)

        # get all ports that are connected to outer elements
        for port in (p for e in edge_elements for p in e.ports):
            if not port.connection:
                continue  # end node
            if port.connection.parent not in elements_in_graph:
                edge_outer_ports.append(port)
            elif port.connection.parent in elements_in_graph:
                edge_inner_ports.append(port)

        if len(edge_outer_ports) < 2:
            raise AttributeError("Found less than two edge ports")
        # simple case: no other elements connected to junction nodes
        elif len(edge_outer_ports) == 2:
            edge_ports = edge_outer_ports
        # other elements, not in aggregation, connected to junction nodes
        else:
            edge_ports = [port.connection for port in edge_inner_ports]
            parents = set(parent for parent in (port.connection.parent for
                                                port in edge_ports))
            for parent in parents:
                aggr_ports = [port for port in edge_inner_ports if
                              port.parent == parent]
                if not isinstance(parent.aggregation, AggregatedPipeFitting):
                    AggregatedPipeFitting('aggr_' + parent.name, nx.subgraph(
                        graph, parent), aggr_ports)
                else:
                    for port in aggr_ports:
                        AggregationPort(
                            originals=port, parent=parent.aggregation)
        return edge_ports

    @attribute.multi_calc
    def _calc_avg(self):
        """Calculates the parameters of all pump-like elements."""
        max_rated_height = 0
        total_rated_volume_flow = 0
        total_diameter = 0
        avg_diameter_strand = 0
        total_length = 0
        diameter_times_length = 0
        total_rated_power = 0

        for item in self.elements:
            if "Pump" in item.ifc_type:

                total_rated_volume_flow += item.rated_volume_flow
                total_rated_power += item.rated_power

                if max_rated_height != 0:
                    if item.rated_height < max_rated_height:
                        max_rated_height = item.rated_height
                else:
                    max_rated_height = item.rated_height

                total_diameter += item.diameter ** 2
            else:
                if hasattr(item, "diameter") and hasattr(item, "length"):
                    length = item.length
                    diameter = item.diameter
                    if not (length and diameter):
                        self.logger.info("Ignored '%s' in aggregation", item)
                        continue

                    diameter_times_length += diameter * length
                    total_length += length

                else:
                    self.logger.info("Ignored '%s' in aggregation", item)

        if total_length != 0:
            avg_diameter_strand = diameter_times_length / total_length

        total_diameter = total_diameter ** .5

        result = dict(
            rated_power=total_rated_power,
            rated_height=max_rated_height,
            rated_volume_flow=total_rated_volume_flow,
            diameter=total_diameter,
            length=total_length,
            diameter_strand=avg_diameter_strand
        )
        return result

    def get_replacement_mapping(self):
        """Returns dict with original ports as values and their aggregated
        replacement as keys."""
        mapping = {port: None for element in self.elements
                   for port in element.ports}
        for port in self.ports:
            for original in port.originals:
                mapping[original] = port

        # search for aggregations made during the parallel pump construction
        new_aggregations = [element.aggregation for element in self.elements if
                            element.aggregation is not self]
        for port in (p for a in new_aggregations for p in a.ports):
            for original in port.originals:
                mapping[original] = port
        return mapping

    @classmethod
    def merge_additional_junctions(cls, graph):
        """ Find additional junctions inside the parallel pump network and
        merge them into each other to create a simplified network."""

        # check if additional junctions exist
        add_junctions, metas = AggregatedPipeFitting.find_matches(graph)
        name_builder = '{} {}'
        i = 0
        for junction, meta in zip(add_junctions, metas):
            # todo maybe add except clause
            aggrPipeFitting = AggregatedPipeFitting(
                name_builder.format(AggregatedPipeFitting.__name__, i + 1), junction, **meta)
            i += 1
        return graph

    rated_power = attribute.Attribute(
        unit=ureg.kilowatt, description="rated power",
        functions=[_calc_avg],
    )

    rated_height = attribute.Attribute(
        description='rated height',
        functions=[_calc_avg],
        unit=ureg.meter,
    )

    rated_volume_flow = attribute.Attribute(
        description='rated volume flow',
        functions=[_calc_avg],
        unit=ureg.meter ** 3 / ureg.hour,
    )

    diameter = attribute.Attribute(
        description='diameter',
        functions=[_calc_avg],
        unit=ureg.millimeter,
    )

    length = attribute.Attribute(
        description='length of aggregated pipe elements',
        functions=[_calc_avg],
        unit=ureg.meter,
    )

    diameter_strand = attribute.Attribute(
        description='average diameter of aggregated pipe elements',
        functions=[_calc_avg],
        unit=ureg.millimeter,
    )

    @classmethod
    def find_matches(cls, graph):
        """Find all matches for Aggregation in element graph
        :returns: matches, meta"""
        element_graph = graph.element_graph
        wanted = {'IfcPump'}
        inerts = set(cls.aggregatable_elements) - wanted
        parallels = HvacGraph.get_parallels(
            element_graph, wanted, inerts, grouping={'rated_power': 'equal'},
            grp_threshold=1)
        metas = [{} for x in parallels]  # no metadata calculated
        return parallels, metas


class AggregatedPipeFitting(Aggregation):
    """Aggregates PipeFittings. Used in two cases:
        - Merge multiple PipeFittings into one aggregates
        - Use a single PipeFitting and create a aggregated PipeFitting where
        some ports are aggregated (aggr_ports argument)
    """
    aggregatable_elements = ['PipeStand', 'IfcPipeSegment', 'IfcPipeFitting']
    threshold = None

    def __init__(self, name, element_graph, aggr_ports=None, *args, **kwargs):
        super().__init__(name, element_graph, *args, **kwargs)
        edge_ports = self.get_edge_ports(element_graph)
        # create aggregation ports for all edge ports
        for edge_port in edge_ports:
            if aggr_ports:
                if edge_port not in aggr_ports:
                    self.ports.append(AggregationPort(edge_port, parent=self))
            else:
                self.ports.append(AggregationPort(edge_port, parent=self))

        # create combined aggregation port for all ports in aggr_ports
        if aggr_ports:
            self.ports.append(AggregationPort(aggr_ports, parent=self))

    @classmethod
    def get_edge_ports(cls, graph):
        edge_elements = [
            node for node in graph.nodes if len(node.ports) > 2]

        edge_ports = []
        # get all ports that are connected to outer elements
        for port in (p for e in edge_elements for p in e.ports):
            if not port.connection:
                continue  # end node
            if port.connection.parent not in graph.nodes:
                edge_ports.append(port)

        if len(edge_ports) < 2:
            raise AttributeError("Found less than two edge ports")

        return edge_ports

    @classmethod
    def find_matches(cls, graph):
        """Find all matches for Aggregation in element graph
        :returns: matches, meta"""
        wanted = {'IfcPipeFitting'}
        innerts = set(cls.aggregatable_elements) - wanted
        connected_fittings = HvacGraph.get_connections_between(
            graph, wanted, innerts)
        metas = [{} for x in connected_fittings]  # no metadata calculated
        return connected_fittings, metas

    def get_replacement_mapping(self):
        """Returns dict with original ports as values and their aggregated
        replacement as keys."""
        mapping = {port: None for element in self.elements
                   for port in element.ports}
        for port in self.ports:
            for original in port.originals:
                mapping[original] = port
        return mapping


class ParallelSpaceHeater(Aggregation):
    """Aggregates Space heater in parallel"""
    aggregatable_elements = ['IfcSpaceHeater', 'PipeStand', 'IfcPipeSegment', 'IfcPipeFitting']

    def __init__(self, name, element_graph, *args, **kwargs):
        super().__init__(name, element_graph, *args, **kwargs)
        edge_ports = self._get_start_and_end_ports()
        self.ports.append(AggregationPort(edge_ports[0], parent=self))
        self.ports.append(AggregationPort(edge_ports[1], parent=self))
        self._total_rated_power = None
        self._avg_rated_height = None
        self._total_rated_volume_flow = None
        self._total_diameter = None
        self._total_length = None
        self._avg_diameter_strand = None
        self._elements = None

    @verify_edge_ports
    def _get_start_and_end_ports(self):
        """
        Finds external ports of aggregated group
        :return ports:
        """
        total_ports = {}
        # all possible beginning and end of the cycle (always pipe fittings), pumps counting
        for port in self.elements:
            if isinstance(port.parent, elements.PipeFitting):
                if port.parent.guid in total_ports:
                    total_ports[port.parent.guid].append(port)
                else:
                    total_ports[port.parent.guid] = []
                    total_ports[port.parent.guid].append(port)
        # 2nd filter, beginning and end of the cycle (parallel check)
        final_ports = []
        for k, ele in total_ports.items():
            if ele[0].flow_direction == ele[1].flow_direction:
                # final_ports.append(ele[0].parent)
                final_ports.append(ele[0])
                final_ports.append(ele[1])

        agg_ports = []
        # first port
        for ele in final_ports[0].parent.ports:
            if ele not in final_ports:
                port = ele
                port.aggregated_parent = self
                agg_ports.append(port)
        # last port
        for ele in final_ports[-1].parent.ports:
            if ele not in final_ports:
                port = ele
                port.aggregated_parent = self
                agg_ports.append(port)
        return agg_ports

    @attribute.multi_calc
    def _calc_avg(self):
        """Calculates the parameters of all pump-like elements."""
        avg_rated_height = 0
        total_rated_volume_flow = 0
        total_diameter = 0
        avg_diameter_strand = 0
        total_length = 0
        diameter_times_length = 0

        for pump in self.elements:
            if "Pump" in pump.ifc_type:
                rated_power = getattr(pump, "rated_power")
                rated_height = getattr(pump, "rated_height")
                rated_volume_flow = getattr(pump, "rated_volume_flow")
                diameter = getattr(pump, "diameter")
                if not (rated_power and rated_height and rated_volume_flow and diameter):
                    self.logger.warning("Ignored '%s' in aggregation", pump)
                    continue

                total_rated_volume_flow += rated_volume_flow
                # this is not avg but max
                if avg_rated_height != 0:
                    if rated_height < avg_rated_height:
                        avg_rated_height = rated_height
                else:
                    avg_rated_height = rated_height

                total_diameter += diameter ** 2
            else:
                if hasattr(pump, "diameter") and hasattr(pump, "length"):
                    length = pump.length
                    diameter = pump.diameter
                    if not (length and diameter):
                        self.logger.warning("Ignored '%s' in aggregation", pump)
                        continue

                    diameter_times_length += diameter * length
                    total_length += length

                else:
                    self.logger.warning("Ignored '%s' in aggregation", pump)

        if total_length != 0:
            avg_diameter_strand = diameter_times_length / total_length

        total_diameter = math.sqrt(total_diameter)
        g = 9.81
        rho = 1000
        # TODO: two pumps with rated power of 3 each give a total rated power of 674928
        total_rated_power = total_rated_volume_flow * avg_rated_height * g * rho

        result = dict(
            rated_power=total_rated_power,
            rated_height=avg_rated_height,
            rated_volume_flow=total_rated_volume_flow,
            diameter=total_diameter,
            diameter_strand=avg_diameter_strand,
            length=total_length,
        )
        return result

    def get_replacement_mapping(self):
        """Returns dict with original ports as values and their aggregated replacement as keys."""
        mapping = {port: None for element in self.elements
                   for port in element.ports}
        for port in self.ports:
            for original in port.originals:
                mapping[original] = port
        return mapping

    rated_power = attribute.Attribute(
        description="rated power",
        functions=[_calc_avg]
    )
    rated_height = attribute.Attribute(
        description="rated height",
        functions=[_calc_avg]
    )
    rated_volume_flow = attribute.Attribute(
        description="rated volume flow",
        functions=[_calc_avg]
    )
    diameter = attribute.Attribute(
        description="diameter",
        functions=[_calc_avg]
    )
    length = attribute.Attribute(
        description="length of aggregated pipe elements",
        functions=[_calc_avg]
    )
    diameter_strand = attribute.Attribute(
        description="average diameter of aggregated pipe elements",
        functions=[_calc_avg]
    )

    @classmethod
    def create_on_match(cls, name, cycle):
        """reduce the found cycles, to just the cycles that fulfill the next criteria:
            1. it's a parallel cycle (the two strands have the same flow direction)
            2. it has one or more pumps in each strand
            finally it creates a list with the founded cycles with the next lists:
            'elements', 'up_strand', 'low_strand', 'ports'
            """
        p_instance = "SpaceHeater"
        n_element = 0
        total_ports = {}
        new_cycle = {}
        # all possible beginning and end of the cycle (always pipe fittings), pumps counting
        for port in cycle:
            if isinstance(port.parent, getattr(elements, p_instance)):
                n_element += 1
            if isinstance(port.parent, elements.PipeFitting):
                if port.parent.guid in total_ports:
                    total_ports[port.parent.guid].append(port)
                else:
                    total_ports[port.parent.guid] = []
                    total_ports[port.parent.guid].append(port)
        # 1st filter, cycle has more than 2 pump-ports, 1 pump
        if n_element >= 4:
            new_cycle["elements"] = list(dict.fromkeys([v.parent for v in cycle]))
        else:
            return
        # 2nd filter, beginning and end of the cycle (parallel check)
        final_ports = []
        for k, ele in total_ports.items():
            if ele[0].flow_direction == ele[1].flow_direction:
                final_ports.append(ele[0])
                final_ports.append(ele[1])
        if len(final_ports) < 4:
            return
        # Strand separation - upper & lower
        upper = []
        lower = []
        for elem in new_cycle["elements"]:
            if new_cycle["elements"].index(final_ports[1].parent) \
                    < new_cycle["elements"].index(elem) < new_cycle["elements"].index(final_ports[2].parent):
                upper.append(elem)
            else:
                lower.append(elem)
        # 3rd Filter, each strand has one or more pumps
        check_up = str(dict.fromkeys(upper))
        check_low = str(dict.fromkeys(lower))

        instance = cls(name, cycle)
        instance._elements = new_cycle["elements"]
        instance._up_strand = upper
        instance._low_strand = lower

        if (p_instance in check_up) and (p_instance in check_low):
            return instance


class Consumer(Aggregation):
    """Aggregates Consumer system boarder"""
    multi = ('has_pump', 'rated_power', 'rated_pump_power', 'rated_height', 'rated_volume_flow', 'temperature_inlet',
             'temperature_outlet', 'volume', 'description')

    aggregatable_elements = ['IfcSpaceHeater', 'PipeStand', 'IfcPipeSegment', 'IfcPipeFitting', 'ParallelSpaceHeater']
    whitelist = [elements.SpaceHeater, ParallelSpaceHeater, UnderfloorHeating]
    blacklist = [elements.Chiller, elements.Boiler, elements.CoolingTower]

    def __init__(self, name, element_graph, *args, **kwargs):
        super().__init__(name, element_graph, *args, **kwargs)
        edge_ports = self._get_start_and_end_ports()
        self.ports.append(AggregationPort(edge_ports[0], parent=self))
        self.ports.append(AggregationPort(edge_ports[1], parent=self))
        self._total_rated_power = None
        self._avg_rated_height = None
        self._total_rated_volume_flow = None
        self._total_diameter = None
        self._total_length = None
        self._avg_diameter_strand = None
        self._elements = None

    @verify_edge_ports
    def _get_start_and_end_ports(self):
        """
        Finds external ports of aggregated group
        :return ports:
        """
        agg_ports = []

        for ports in self.outer_connections:
            agg_ports.append(ports[1])

        return agg_ports

    @classmethod
    def find_matches(cls, graph):
        """Find all matches for Aggregation in element graph
        :returns: matches, meta"""
        boarder_class = {elements.Distributor}
        # innerts = set(cls.aggregatable_elements) - wanted

        boarder_class = set(boarder_class)

        element_graph = graph.element_graph
        _element_graph = element_graph.copy()

        # remove blocking nodes
        remove = {node for node in _element_graph.nodes if node.__class__ in boarder_class}
        _element_graph.remove_nodes_from(remove)

        # identify outer connections
        remove_ports = [port for ele in remove for port in ele.ports]
        outer_connections = {}
        for port in remove_ports:
            outer_connections.update({neighbor.parent: (port, neighbor) for neighbor in graph.neighbors(port) if
                                      neighbor not in remove_ports})

        sub_graphs = nx.connected_components(_element_graph)  # get_parallels(graph, wanted, innerts)

        consumer_cycles = []
        metas = []
        generator_cycles = []

        for sub in sub_graphs:
            # check for generator in sub_graphs
            generator = {node for node in sub if node.__class__ in cls.blacklist}
            if generator:
                # check for consumer in generator subgraph
                gen_con = {node for node in sub if node.__class__ in cls.whitelist}
                if gen_con:
                    # ToDO: Consumer separieren
                    a = 1
                    pass
                else:
                    pass
                    # pure generator subgraph
                    # subgraph = graph.subgraph(sub)
                    # generator_cycles.append(subgraph)
            else:
                consumer_cycle = {node for node in sub if node.__class__ in cls.whitelist}
                if consumer_cycle:
                    subgraph = _element_graph.subgraph(sub)
                    outer_con = [outer_connections[ele] for ele in sub if ele in outer_connections]
                    consumer_cycles.append(subgraph)
                    metas.append({'outer_connections': outer_con})

        return consumer_cycles, metas

    def request(self, name):
        super().__doc__

        # broadcast request to all nested elements
        # if one attribute included in multi_calc is requested, all multi_calc attributes are needed

        # 'temperature_inlet'
        # 'temperature_outlet'

        lst_pump = ['rated_pump_power', 'rated_height', 'rated_volume_flow']

        if name == 'rated_power':
            for ele in self.elements:
                if ele.ifc_type in Consumer.whitelist:
                    ele.request(name)
        if name in lst_pump:
            for ele in self.elements:
                if ele.ifc_type == elements.Pump.ifc_type:
                    for n in lst_pump:
                        ele.request(n)
        if name == 'volume':
            for ele in self.elements:
                ele.request(name)

    @attribute.multi_calc
    def _calc_avg_pump(self):
        """Calculates the parameters of all pump-like elements."""
        avg_rated_height = 0
        total_rated_volume_flow = 0
        total_length = 0

        total_rated_pump_power = None

        volume = None

        # Spaceheater und andere Consumer
        # Leistung zusammenzählen - Unnötig da zb. für fußbodenheizung da nichts gegeben
        # Aus Medium das Temperaturniveau ziehen! Wo steht das Medium? IFCDestributionSystems!?!?!?!

        for ele in self.elements:
            # Pumps
            if elements.Pump is ele.__class__:
                # Pumpenleistung herausziehen
                total_rated_pump_power = getattr(ele, "rated_power")
                # Pumpenhöhe herausziehen
                rated_height = getattr(ele, "rated_height")
                # Volumenstrom
                rated_volume_flow = getattr(ele, "rated_volume_flow")

                # Volumen
                # volume_ = getattr(ele, "volume")
                # if volume_:
                #    volume += volume_ #ToDo: Sobald ein Volumen nicht vorhanden, Angabe: Nicht vorhanden???

                # this is not avg but max
                if avg_rated_height != 0:
                    if rated_height < avg_rated_height:
                        avg_rated_height = rated_height
                else:
                    avg_rated_height = rated_height

                if not rated_volume_flow:  # Falls eine Pumpe kein volumenstrom hat unvollständig
                    total_rated_volume_flow = None
                    continue
                else:
                    total_rated_volume_flow += rated_volume_flow
            else:
                if hasattr(ele, "length"):  # ToDO: Parallel?
                    length = ele.length
                    if not (length):
                        self.logger.warning("Ignored '%s' in aggregation", ele)
                        continue

                    total_length += length

                else:
                    self.logger.warning("Ignored '%s' in aggregation", ele)

        if not total_rated_pump_power and total_rated_volume_flow and avg_rated_height:
            g = 9.81 * ureg.meter / (ureg.second ** 2)
            rho = 1000 * ureg.kilogram / (ureg.meter ** 3)
            total_rated_pump_power = total_rated_volume_flow * avg_rated_height * g * rho

        #  Volumen zusammenrechnen
        volume = 1

        result = dict(
            rated_pump_power=total_rated_pump_power,
            rated_height=avg_rated_height,
            rated_volume_flow=total_rated_volume_flow,
            volume=volume
        )
        return result

    @attribute.multi_calc
    def _calc_avg_consumer(self):
        total_rated_consumer_power = 0
        con_types = {}
        for ele in self.elements:
            if ele.__class__ in Consumer.whitelist:
                # Dict for description consumer
                con_types[ele.__class__] = con_types.get(ele.__class__, 0) + 1
            elif ele.__class__ is elements.SpaceHeater:
                rated_consumer_power = getattr(ele, "rated_power")
                total_rated_consumer_power += rated_consumer_power

        # ToDO: Aus Medium ziehen
        temperaure_inlet = None
        temperature_outlet = None

        result = dict(
            rated_power=total_rated_consumer_power,
            temperature_inlet=temperaure_inlet,
            temperature_outlet=temperature_outlet,
            description=', '.join(['{1} x {0}'.format(k.__name__, v) for k, v in con_types.items()])
        )
        return result

    def _calc_TControl(self, name):
        return True  # ToDo: Look at Boiler Aggregation - David

    def get_replacement_mapping(self):
        """Returns dict with original ports as values and their aggregated replacement as keys."""
        mapping = {port: None for element in self.elements
                   for port in element.ports}
        for port in self.ports:
            for original in port.originals:
                mapping[original] = port
        return mapping

    rated_power = attribute.Attribute(
        description="rated power",
        functions=[_calc_avg_consumer]
    )

    has_pump = attribute.Attribute(
        description="Cycle has a pumpsystem",
        functions=[Aggregation.calc_has_pump]
    )

    rated_pump_power = attribute.Attribute(
        description="rated pump power",
        functions=[_calc_avg_pump]
    )

    rated_volume_flow = attribute.Attribute(
        description="rated volume flow",
        functions=[_calc_avg_pump]
    )

    temperature_inlet = attribute.Attribute(
        description="temperature inlet",
        functions=[_calc_avg_consumer]
    )

    temperature_outlet = attribute.Attribute(
        description="temperature outlet",
        functions=[_calc_avg_consumer]
    )

    volume = attribute.Attribute(
        description="volume",
        functions=[_calc_avg_pump]
    )

    rated_height = attribute.Attribute(
        description="rated volume flow",
        functions=[_calc_avg_pump]
    )

    description = attribute.Attribute(
        description="String with number of Consumers",
        functions=[_calc_avg_consumer]
    )

    t_controll = attribute.Attribute(
        description="Bool for temperature controll cycle.",
        functions=[_calc_TControl]
    )


class ConsumerHeatingDistributorModule(Aggregation):  # ToDo: Export Aggregation HKESim
    """Aggregates Consumer system boarder"""
    multi = (
        'medium', 'use_hydraulic_separator', 'hydraulic_separator_volume', 'temperature_inlet', 'temperature_outlet')
    # ToDo: Abused to not just sum attributes from elements

    aggregatable_elements = ['IfcSpaceHeater', 'PipeStand', 'IfcPipeSegment', 'IfcPipeFitting', 'ParallelSpaceHeater']
    whitelist = [elements.SpaceHeater, ParallelSpaceHeater, UnderfloorHeating,
                 Consumer]
    blacklist = [elements.Chiller, elements.Boiler, elements.CoolingTower]

    def __init__(self, name, element_graph, *args, **kwargs):
        self.undefined_consumer_ports = kwargs.pop('undefined_consumer_ports', None)  # TODO: Richtig sO? WORKAROUND
        self._consumer_cycles = kwargs.pop('consumer_cycles', None)
        super().__init__(name, element_graph, *args, **kwargs)
        edge_ports = self._get_start_and_end_ports()
        for port in edge_ports:
            self.ports.append(AggregationPort(port, parent=self))

        self.consumers = []

        for consumer in self._consumer_cycles:
            for con in consumer:  # ToDo: darf nur ein Consumer sein
                self.consumers.append(con)

        self.open_consumer_pairs = self._register_open_consumerports()
        for ports in self.open_consumer_pairs:
            a = AggregationPort(ports[0], parent=self)
            b = AggregationPort(ports[1], parent=self)
            self.ports.append(a)
            self.ports.append(b)

        self._total_rated_power = None
        self._avg_rated_height = None
        self._total_rated_volume_flow = None
        self._total_diameter = None
        self._total_length = None
        self._avg_diameter_strand = None
        self._elements = None

    @verify_edge_ports
    def _get_start_and_end_ports(self):
        """
        Finds external ports of aggregated group
        :return ports:
        """
        agg_ports = []

        #  ToDo: outer_connection immer die anschlussports für erzeugerkreis?
        for ports in self.outer_connections:
            agg_ports.append(ports[0])

        return agg_ports

    def _register_open_consumerports(self):

        consumer_ports = []
        if (len(self.undefined_consumer_ports) % 2) == 0:
            for i in range(0, int(len(self.undefined_consumer_ports) / 2)):
                consumer_ports.append(
                    (self.undefined_consumer_ports[2 * i][0], self.undefined_consumer_ports[2 * i + 1][0]))
        else:
            raise NotImplementedError("Odd Number of loose ends at the distributor.")
        return consumer_ports

    @classmethod
    def find_matches(cls, graph):
        """Find all matches for Aggregation in element graph
        :returns: matches, meta"""
        boarder_class = {elements.Distributor.ifc_type}
        boarder_class = set(boarder_class)
        element_graph = graph.element_graph
        results = []
        remove = {node for node in element_graph.nodes if node.ifc_type in boarder_class}
        metas = []
        for dist in remove:
            _element_graph = element_graph.copy()
            consumer_cycles = []
            # remove blocking nodes
            _element_graph.remove_nodes_from({dist})
            # identify outer connections
            remove_ports = dist.ports
            outer_connections = {}
            metas.append({'outer_connections': [],
                          'undefined_consumer_ports': [],
                          'consumer_cycles': []})

            for port in remove_ports:
                outer_connections.update({neighbor.parent: (port, neighbor) for neighbor in graph.neighbors(port) if
                                          neighbor not in remove_ports})

            sub_graphs = nx.connected_components(_element_graph)  # get_parallels(graph, wanted, innerts)

            for sub in sub_graphs:
                # check for generator in sub_graphs
                generator = {node for node in sub if node.__class__ in cls.blacklist}
                if generator:
                    # check for consumer in generator subgraph
                    gen_con = {node for node in sub if node.__class__ in cls.whitelist}
                    if gen_con:
                        # ToDO: Consumer separieren
                        pass
                    else:
                        outer_con = [outer_connections[ele] for ele in sub if ele in outer_connections]
                        if outer_con:
                            metas[-1]['outer_connections'].extend(outer_con)
                        # pure generator subgraph
                        # subgraph = graph.subgraph(sub)
                        # generator_cycles.append(subgraph)
                else:
                    consumer_cycle = {node for node in sub if node.__class__ in cls.whitelist}
                    if consumer_cycle:
                        subgraph = _element_graph.subgraph(sub)
                        consumer_cycles.extend(subgraph.nodes)
                        metas[-1]['consumer_cycles'].append(subgraph.nodes)
                    else:
                        outer_con = [outer_connections[ele] for ele in sub if ele in outer_connections]
                        if outer_con:
                            metas[-1]['undefined_consumer_ports'].extend(outer_con)

            subnodes = [dist, *consumer_cycles]

            result = element_graph.subgraph(subnodes)
            results.append(result)

        return results, metas

    def get_replacement_mapping(self):
        """Returns dict with original ports as values and their aggregated replacement as keys."""
        mapping = {port: None for element in self.elements
                   for port in element.ports}
        for port in self.ports:
            for original in port.originals:
                mapping[original] = port
        return mapping

    @attribute.multi_calc
    def _calc_avg(self):

        result = dict(
            medium=None,
            temperature_inlet=None,
            temperature_outlet=None,
            use_hydraulic_separator=False,
            hydraulic_separator_volume=1,
        )
        return result



    medium = attribute.Attribute(
        description="Medium of the DestributerCycle",
        functions=[_calc_avg]
    )

    temperature_inlet = attribute.Attribute(
        description="temperature inlet",
        functions=[_calc_avg]
    )

    temperature_outlet = attribute.Attribute(
        description="temperature outlet",
        functions=[_calc_avg]
    )

    use_hydraulic_separator = attribute.Attribute(
        description="boolean if there is a hdydraulic seperator",
        functions=[_calc_avg]
    )

    hydraulic_separator_volume = attribute.Attribute(
        description="Volume of the hdydraulic seperator",
        functions=[_calc_avg]
    )


class Aggregated_ThermalZone(Aggregation):
    """Aggregates thermal zones"""
    aggregatable_elements = ["IfcSpace"]

    def __init__(self, name, element_graph, *args, **kwargs):
        super().__init__(name, element_graph, *args, **kwargs)
        # self.get_disaggregation_properties()
        self.bound_elements = self.bind_elements()
        self.description = ''
        # todo lump usage conditions of existing zones

    def bind_elements(self):
        """elements binder for the resultant thermal zone"""
        bound_elements = []
        aux_bound_elements = []
        for e in self.elements:
            for i in e.bound_elements:
                aux_bound_elements.append(i)
                if i not in bound_elements:
                    bound_elements.append(i)
        return bound_elements

    @classmethod
    def based_on_groups(cls, groups):
        """creates a new thermal zone aggregation instance
         based on a previous filtering"""
        new_aggregations = []
        thermal_zones = SubElement.get_class_instances('ThermalZone')
        total_area = sum(i.area for i in thermal_zones)
        for group in groups:
            if group == 'one_zone_building':
                name = "Aggregated_%s" % group
                instance = cls(name, groups[group])
                instance.description = group
                new_aggregations.append(instance)
                for e in instance.elements:
                    if e.guid in e.instances['ThermalZone']:
                        del e.instances['ThermalZone'][e.guid]
                SubElement.instances['ThermalZone'][instance.guid] = instance
            elif group == 'not_bind':
                # last criterion no similarities
                area = sum(i.area for i in groups[group])
                if area / total_area <= 0.05:
                    # Todo: usage and conditions criterion
                    name = "Aggregated_%s" % '_'.join([i.name for i in groups[group]])
                    instance = cls(name, groups[group])
                    instance.description = group
                    new_aggregations.append(instance)
                    for e in instance.elements:
                        if e.guid in e.instances['ThermalZone']:
                            del e.instances['ThermalZone'][e.guid]
                    SubElement.instances['ThermalZone'][instance.guid] = instance
            else:
                # first criterion based on similarities
                name = "Aggregated_%s" % '_'.join([i.name for i in groups[group]])
                instance = cls(name, groups[group])
                instance.description = ', '.join(ast.literal_eval(group))
                new_aggregations.append(instance)
                for e in instance.elements:
                    if e.guid in e.instances['ThermalZone']:
                        del e.instances['ThermalZone'][e.guid]
                SubElement.instances['ThermalZone'][instance.guid] = instance
        return new_aggregations

    def _intensive_calc(self, name):
        """intensive properties getter - volumetric mean
        intensive_attributes = ['t_set_heat', 't_set_cool', 'height',  'AreaPerOccupant']"""
        prop_sum = sum(getattr(tz, name) * tz.volume for tz in self.elements if getattr(tz, name) is not None
                       and tz.volume is not None)
        vol_total = sum(tz.volume for tz in self.elements if tz.volume is not None)
        return prop_sum / vol_total

    def _extensive_calc(self, name):
        """extensive properties getter
        intensive_attributes = ['area', 'volume']"""
        prop_sum = sum(getattr(tz, name) for tz in self.elements if getattr(tz, name) is not None)
        return prop_sum

    def _bool_calc(self, name) -> bool:
        """bool properties getter
        bool_attributes = ['with_cooling', 'with_heating', 'with_ahu']"""
        # todo: log
        prop_bool = False
        for tz in self.elements:
            prop = getattr(tz, name)
            if prop is not None:
                if prop:
                    prop_bool = True
                    break
        return prop_bool

    def _get_tz_usage(self, name) -> str:
        """usage properties getter"""
        return self.elements[0].usage

    def _aggregate_use_conditions(self, name) -> dict:
        aggregated_use_condition = {}
        list_attrs = {'heating_profile': 25, 'cooling_profile': 25, 'persons_profile': 24,
                      'machines_profile': 24, 'lighting_profile': 24, 'max_overheating_infiltration': 2,
                      'max_summer_infiltration': 3,
                      'winter_reduction_infiltration': 3}
        intensive_attrs = ['typical_length', 'typical_width', 'T_threshold_heating', 'activity_degree_persons',
                           'fixed_heat_flow_rate_persons', 'internal_gains_moisture_no_people', 'T_threshold_cooling',
                           'ratio_conv_rad_persons', 'machines', 'ratio_conv_rad_machines', 'lighting_power',
                           'ratio_conv_rad_lighting', 'infiltration_rate', 'max_user_infiltration', 'min_ahu',
                           'max_ahu']
        bool_attrs = ['with_heating', 'with_cooling', 'with_ahu', 'use_constant_infiltration', 'with_ideal_thresholds']
        special_attrs = ['persons']
        total_vol = sum(tz.volume for tz in self.elements if tz.volume is not None).m

        # intensive attributes mean
        for attr in intensive_attrs:
            aggregated_use_condition[attr] = \
                sum(tz.use_condition[attr] * tz.volume.m for tz in self.elements if attr in tz.use_condition
                    and tz.volume is not None) / total_vol
        # bool attributes
        for attr in bool_attrs:
            prop_bool = False
            for tz in self.elements:
                if attr in tz.use_condition:
                    if tz.use_condition[attr]:
                        prop_bool = True
                        break
            aggregated_use_condition[attr] = prop_bool
        # list attributes
        for attr, length in list_attrs.items():
            aux = []
            for x in range(0, length):
                aux.append(sum(tz.use_condition[attr][x] * tz.volume.m for tz in self.elements if attr in
                               tz.use_condition and tz.volume is not None) / total_vol)
            aggregated_use_condition[attr] = aux

        # special attributes
        for attr in special_attrs:
            attr_val = 0
            for tz in self.elements:
                # check if dict, because it can be division dict like
                # {"/":[1,15]}, or float value
                # todo remove this mess
                if isinstance(tz.use_condition[attr], dict):
                    division_res = list(tz.use_condition[attr].values())[0][0] \
                                   / list(tz.use_condition[attr].values())[0][1]
                    attr_val += division_res * tz.volume.m
                else:
                    attr_val += tz.use_condition[attr] * tz.volume.m
                attr_val = attr_val / total_vol
            aggregated_use_condition[attr] = attr_val

        return aggregated_use_condition

<<<<<<< HEAD
class Generator_One_Fluid(Aggregation):
    """Aggregates generator modules with only one fluid cycle (CHPs, Boilers,
    ...) Not for Chillers or Heatpumps!"""
    aggregatable_elements = ['IfcPump', 'PipeStrand', 'IfcPipeSegment',
                             'IfcPipeFitting', 'IfcBoiler', 'ParallelPumps',
                             'IfcTank', 'IfcDistributionChamberElement']
    wanted_elements = ['IfcBoiler', 'IfcElectricGenerator']
    boarder_elements = ['IfcTank', 'IfcDistributionChamberElement']
    multi = ('rated_power', 'has_bypass', 'rated_height', 'volume',
             'rated_volume_flow', 'rated_pump_power', 'has_pump')

    def __init__(self, name, element_graph, *args, **kwargs):
        self.non_relevant = kwargs.pop('non_relevant', set())  # todo workaround
        self.has_parallel = kwargs.pop('has_parallel', False)
        self.bypass_elements = kwargs.pop('bypass_elements', set())
        super().__init__(name, element_graph, *args, **kwargs)
        edge_ports, element_graph = self.get_edge_ports(element_graph)
        self.elements = set(element_graph.nodes) | self.non_relevant
        if len(edge_ports) > 2:
            raise NotImplementedError
        else:
            for port in edge_ports:
                self.ports.append(AggregationPort(port, parent=self))

    @classmethod
    def get_edge_ports(cls, graph):
        # make graph unfrozen
        _graph = graph.copy()
        edge_ports = []
        # find and remove boarder elements from graph if existing
        # (not the case if parallel generators where found)

        boarder_elements = [node for node in _graph.nodes if
                  node.ifc_type in cls.boarder_elements]
        if len(boarder_elements) > 1:
            raise NotImplementedError
        if boarder_elements:
            boarder_element = boarder_elements[0]
            for port in boarder_element.ports:
                if port.connection:
                    if port.connection.parent in _graph.nodes:
                        edge_ports.append(port.connection)
            _graph.remove_node(boarder_element)

        # find edge ports
        outer_elements = [v for v, d in _graph.degree() if d == 1]
        for outer_element in outer_elements:
            for port in outer_element.ports:
                if port.connection:
                    if port.connection.parent not in _graph.nodes \
                            and port not in edge_ports:
                        edge_ports.append(port)

        return edge_ports, _graph

    @classmethod
    def find_bypasses(cls, graph):
        wanted = set(cls.wanted_elements)
        boarders = set(cls.boarder_elements)
        inerts = set(cls.aggregatable_elements) - wanted
        bypass_nodes = HvacGraph.detect_bypasses_to_wanted(
            graph, wanted, inerts, boarders)
        return bypass_nodes

    def get_replacement_mapping(self):
        """Returns dict with original ports as values and their aggregated
        replacement as keys."""
        mapping = {port: None for element in self.elements
                   for port in element.ports}
        for port in self.ports:
            for original in port.originals:
                mapping[original] = port
        return mapping

    @classmethod
    def find_matches(cls, graph: {HvacGraph.element_graph}) -> \
            [HvacGraph.element_graph, list]:
        """
        Finds matches of generators with one fluid.

        Non relevant elements like bypasses are added to metas information to
        delete later.

        Args:
            graph: element_graph that should be checked for one fluid generators

        Returns:
            generator_cycles:
                List of element_graphs that hold a generator cycle including the
                distributor.
            metas:
                List of dict with metas information. One element for each
                element_graph. In this case it holds non_relevant nodes, which
                have to be deleted later but are not contained in the **resulting graph?** #todo
                element_graph. Because we are currently not able to distinguish
                to which graph these non_relevant nodes belong, we just output
                the complete list of non relevant nodes for every element_graph.

        Raises:
            None
        """
        element_graph = graph.element_graph
        wanted = set(cls.wanted_elements)
        boarders = set(cls.boarder_elements)
        inerts = set(cls.aggregatable_elements) - wanted
        _graph = HvacGraph.remove_not_wanted_nodes(element_graph, wanted, inerts)
        dict_all_cycles_wanted = HvacGraph.get_all_cycles_with_wanted(_graph, wanted)
        list_all_cycles_wanted = [*dict_all_cycles_wanted.values()]

        # create flat lists to substract for non relevant
        generator_flat = set()
        wanted_flat = set()

        # check for generation cycles
        generator_cycles = []
        for cycles_list in list_all_cycles_wanted:
            generators = list(nx.subgraph(_graph, cycle) for cycle in cycles_list
                              if any(node.ifc_type == block for block in
                                     boarders for node in cycle))
            generator_cycles.extend(generators)
            generator_flat.update(generators[0].nodes)
            wanted_flat.update([item for sublist in cycles_list for item in sublist])

        non_relevant = wanted_flat - generator_flat

        # Remove overlapping Elements in GeneratorCycles
        cleaned_generator_cycles = []
        for gen_cycle in generator_cycles:
            pseudo_lst = gen_cycle.copy()
            for gen_cycle_two in generator_cycles:
                if gen_cycle == gen_cycle_two:
                    continue
                pseudo_lst.remove_nodes_from(gen_cycle_two)
            cleaned_generator_cycles.append(pseudo_lst)

        metas = []

        # match bypass elements from non relevant elements
        for i in range(len(cleaned_generator_cycles)):
            metas.append(dict())
            metas[i]['bypass_elements'] = []
            for cycle in list_all_cycles_wanted[i]:
                if len(cycle - cleaned_generator_cycles[i].nodes - non_relevant) > 0:
                    continue
                bypass_elements = cycle - cleaned_generator_cycles[i].nodes
                cleaned_generator_cycles[i].add_nodes_from(bypass_elements)
                non_relevant.difference_update(bypass_elements)
                metas[i]['bypass_elements'].append(bypass_elements)


        #metas = [{}] * (len(cleaned_generator_cycles)-1)
        if len(metas) > 0:
            metas[0]['non_relevant'] = non_relevant
        return cleaned_generator_cycles, metas

    @attribute.multi_calc
    def _calc_avg(self):
        """Calculates the parameters of all the below listed elements."""
        max_rated_height = 0
        total_rated_volume_flow = 0
        total_diameter = 0
        avg_diameter_strand = 0
        total_length = 0
        diameter_times_length = 0
        total_rated_power = 0

        for item in self.elements:
            if "Boiler" in item.ifc_type:

                total_rated_volume_flow += item.rated_volume_flow
                total_rated_power += item.rated_power

                if max_rated_height != 0:
                    if item.rated_height < max_rated_height:
                        max_rated_height = item.rated_height
                else:
                    max_rated_height = item.rated_height

                total_diameter += item.diameter ** 2
            else:
                if hasattr(item, "diameter") and hasattr(item, "length"):
                    length = item.length
                    diameter = item.diameter
                    if not (length and diameter):
                        self.logger.info("Ignored '%s' in aggregation", item)
                        continue

                    diameter_times_length += diameter * length
                    total_length += length

                else:
                    self.logger.info("Ignored '%s' in aggregation", item)

        if total_length != 0:
            avg_diameter_strand = diameter_times_length / total_length

        total_diameter = total_diameter ** .5

        result = dict(
            rated_power=total_rated_power,
            rated_height=max_rated_height,
            rated_volume_flow=total_rated_volume_flow,
            diameter=total_diameter,
            length=total_length,
            diameter_strand=avg_diameter_strand
        )
        return result

    @attribute.multi_calc
    def _calc_has_bypass(self):
        decision = BoolDecision(
            "Does the generator %s has a bypass?" % self.name,
            global_key=self.guid+'.bypass',
            allow_save=True,
            allow_load=True,
            related=[element.guid for element in self.elements],)
        has_bypass = decision.decide()
        print(has_bypass)
        return dict(has_bypass=has_bypass)

    @attribute.multi_calc
    def _calc_generator_attributes(self):
        """Calculates all directly generator related attributes"""
        total_rated_power = 0
        for ele in self.elements:
            if ele.ifc_type in self.wanted_elements:
                total_rated_power += getattr(ele, "rated_power")
        result = dict(
            rated_power=total_rated_power
        )
        return result

    # todo move to base class? But method is not completed yet?
    @attribute.multi_calc
    def _calc_avg_pump(self):
        """Calculates the parameters of all pump-like elements."""
        avg_rated_height = 0
        total_rated_volume_flow = 0
        total_length = 0

        total_rated_pump_power = None

        volume = None

        # Spaceheater und andere Consumer
        # Leistung zusammenzählen - Unnötig da zb. für fußbodenheizung da nichts gegeben
        # Aus Medium das Temperaturniveau ziehen! Wo steht das Medium? IFCDestributionSystems!?!?!?!

        for ele in self.elements:
            # Pumps
            if elements.Pump is ele.__class__:
                # Pumpenleistung herausziehen
                total_rated_pump_power = getattr(ele, "rated_power")
                # Pumpenhöhe herausziehen
                rated_height = getattr(ele, "rated_height")
                # Volumenstrom
                rated_volume_flow = getattr(ele, "rated_volume_flow")

                # Volumen
                # volume_ = getattr(ele, "volume")
                # if volume_:
                #    volume += volume_ #ToDo: Sobald ein Volumen nicht vorhanden, Angabe: Nicht vorhanden???

                # this is not avg but max
                if avg_rated_height != 0:
                    if rated_height < avg_rated_height:
                        avg_rated_height = rated_height
                else:
                    avg_rated_height = rated_height

                if not rated_volume_flow:  # Falls eine Pumpe kein volumenstrom hat unvollständig
                    total_rated_volume_flow = None
                    continue
                else:
                    total_rated_volume_flow += rated_volume_flow
            else:
                if hasattr(ele, "length"):  # ToDO: Parallel?
                    length = ele.length
                    if not (length):
                        self.logger.warning("Ignored '%s' in aggregation", ele)
                        continue

                    total_length += length

                else:
                    self.logger.warning("Ignored '%s' in aggregation", ele)

        if not total_rated_pump_power and total_rated_volume_flow and avg_rated_height:
            g = 9.81 * ureg.meter / (ureg.second ** 2)
            rho = 1000 * ureg.kilogram / (ureg.meter ** 3)
            total_rated_pump_power = total_rated_volume_flow * avg_rated_height * g * rho

        #  Volumen zusammenrechnen
        volume = 1

        result = dict(
            rated_pump_power=total_rated_pump_power,
            rated_height=avg_rated_height,
            rated_volume_flow=total_rated_volume_flow,
            volume=volume
        )
        return result

    # generator related attributes
    rated_power = attribute.Attribute(
        unit=ureg.kilowatt, description="rated power",
        functions=[_calc_generator_attributes],
    )
    # Not implemented
    # diameter = attribute.Attribute(
    #     description='diameter',
    #     functions=[_calc_avg],
    #     unit=ureg.millimeter,
    # )
    #
    # length = attribute.Attribute(
    #     description='length of aggregated pipe elements',
    #     functions=[_calc_avg],
    #     unit=ureg.meter,
    # )
    #
    # diameter_strand = attribute.Attribute(
    #     description='average diameter of aggregated pipe elements',
    #     functions=[_calc_avg],
    #     unit=ureg.millimeter,
    # )
    # pump related attributes
    has_pump = attribute.Attribute(
        description="Cycle has a pumpsystem",
        functions=[Aggregation.calc_has_pump]
    )
    rated_pump_power = attribute.Attribute(
        description="rated pump power",
        functions=[_calc_avg_pump]
    )

    rated_volume_flow = attribute.Attribute(
        description="rated volume flow",
        functions=[_calc_avg_pump]
    )

    volume = attribute.Attribute(
        description="volume",
        functions=[_calc_avg_pump]
    )

    rated_height = attribute.Attribute(
        description="rated volume flow",
        functions=[_calc_avg_pump]
    )
    # bypass
    has_bypass = attribute.Attribute(
        description="Cycle has bypass",
        functions=[_calc_has_bypass]
=======
    usage = attribute.Attribute(
        functions=[_get_tz_usage]
    )
    use_condition = attribute.Attribute(
        functions=[_aggregate_use_conditions]
    )
    t_set_heat = attribute.Attribute(
        functions=[_intensive_calc],
        unit=ureg.degC
    )
    t_set_cool = attribute.Attribute(
        functions=[_intensive_calc],
        unit=ureg.degC
    )
    area = attribute.Attribute(
        functions=[_extensive_calc],
        unit=ureg.meter ** 2
    )
    net_volume = attribute.Attribute(
        functions=[_extensive_calc],
        unit=ureg.meter ** 3
    )
    volume = attribute.Attribute(
        functions=[_extensive_calc],
        unit=ureg.meter ** 3
    )
    height = attribute.Attribute(
        functions=[_intensive_calc],
        unit=ureg.meter
    )
    with_cooling = attribute.Attribute(
        functions=[_bool_calc]
    )
    with_heating = attribute.Attribute(
        functions=[_bool_calc]
    )
    with_ahu = attribute.Attribute(
        functions=[_bool_calc]
    )
    AreaPerOccupant = attribute.Attribute(
        functions=[_intensive_calc],
        unit=ureg.meter ** 2
>>>>>>> 2770ae2c
    )<|MERGE_RESOLUTION|>--- conflicted
+++ resolved
@@ -13,15 +13,10 @@
 from bim2sim.kernel import elements, attribute
 from bim2sim.kernel.hvac.hvac_graph import HvacGraph
 from bim2sim.kernel.units import ureg, ifcunits
-<<<<<<< HEAD
-from bim2sim.decision import BoolDecision
-import networkx as nx
-=======
-from bim2sim.decision import ListDecision
+from bim2sim.decision import ListDecision, BoolDecision
 from bim2sim.kernel.disaggregation import Disaggregation
 from bim2sim.kernel.elements import HeatPump
 from bim2sim.task.common.common_functions import get_usage_dict
->>>>>>> 2770ae2c
 
 
 def verify_edge_ports(func):
@@ -1609,7 +1604,50 @@
 
         return aggregated_use_condition
 
-<<<<<<< HEAD
+    usage = attribute.Attribute(
+        functions=[_get_tz_usage]
+    )
+    use_condition = attribute.Attribute(
+        functions=[_aggregate_use_conditions]
+    )
+    t_set_heat = attribute.Attribute(
+        functions=[_intensive_calc],
+        unit=ureg.degC
+    )
+    t_set_cool = attribute.Attribute(
+        functions=[_intensive_calc],
+        unit=ureg.degC
+    )
+    area = attribute.Attribute(
+        functions=[_extensive_calc],
+        unit=ureg.meter ** 2
+    )
+    net_volume = attribute.Attribute(
+        functions=[_extensive_calc],
+        unit=ureg.meter ** 3
+    )
+    volume = attribute.Attribute(
+        functions=[_extensive_calc],
+        unit=ureg.meter ** 3
+    )
+    height = attribute.Attribute(
+        functions=[_intensive_calc],
+        unit=ureg.meter
+    )
+    with_cooling = attribute.Attribute(
+        functions=[_bool_calc]
+    )
+    with_heating = attribute.Attribute(
+        functions=[_bool_calc]
+    )
+    with_ahu = attribute.Attribute(
+        functions=[_bool_calc]
+    )
+    AreaPerOccupant = attribute.Attribute(
+        functions=[_intensive_calc],
+        unit=ureg.meter ** 2
+    )
+
 class Generator_One_Fluid(Aggregation):
     """Aggregates generator modules with only one fluid cycle (CHPs, Boilers,
     ...) Not for Chillers or Heatpumps!"""
@@ -1964,48 +2002,4 @@
     has_bypass = attribute.Attribute(
         description="Cycle has bypass",
         functions=[_calc_has_bypass]
-=======
-    usage = attribute.Attribute(
-        functions=[_get_tz_usage]
-    )
-    use_condition = attribute.Attribute(
-        functions=[_aggregate_use_conditions]
-    )
-    t_set_heat = attribute.Attribute(
-        functions=[_intensive_calc],
-        unit=ureg.degC
-    )
-    t_set_cool = attribute.Attribute(
-        functions=[_intensive_calc],
-        unit=ureg.degC
-    )
-    area = attribute.Attribute(
-        functions=[_extensive_calc],
-        unit=ureg.meter ** 2
-    )
-    net_volume = attribute.Attribute(
-        functions=[_extensive_calc],
-        unit=ureg.meter ** 3
-    )
-    volume = attribute.Attribute(
-        functions=[_extensive_calc],
-        unit=ureg.meter ** 3
-    )
-    height = attribute.Attribute(
-        functions=[_intensive_calc],
-        unit=ureg.meter
-    )
-    with_cooling = attribute.Attribute(
-        functions=[_bool_calc]
-    )
-    with_heating = attribute.Attribute(
-        functions=[_bool_calc]
-    )
-    with_ahu = attribute.Attribute(
-        functions=[_bool_calc]
-    )
-    AreaPerOccupant = attribute.Attribute(
-        functions=[_intensive_calc],
-        unit=ureg.meter ** 2
->>>>>>> 2770ae2c
     )