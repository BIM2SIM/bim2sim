﻿"""Module for aggregation and simplifying elements"""

import math
import networkx as nx
import numpy as np
from bim2sim.kernel.element import BaseElement, BasePort
from bim2sim.kernel import elements, attribute
from bim2sim.kernel.hvac.hvac_graph import HvacGraph
from bim2sim.kernel.units import ureg, ifcunits


def verify_edge_ports(func):
    """Decorator to verify edge ports"""

    def wrapper(agg_instance, *args, **kwargs):
        ports = func(agg_instance, *args, **kwargs)
        # inner_ports = [port for ele in agg_instance.elements for port in ele.ports]
        for port in ports:
            if not port.connection:
                continue
            if port.connection.parent in agg_instance.elements:
                raise AssertionError("%s (%s) is not an edge port of %s" % (port, port.guid, agg_instance))
        return ports

    return wrapper


class AggregationPort(BasePort):
    """Port for Aggregation"""

    def __init__(self, originals, *args, **kwargs):
        if 'guid' not in kwargs:
            kwargs['guid'] = self.get_id("AggPort")
        super().__init__(*args, **kwargs)
        if not type(originals) == list:
            self.originals = [originals]
        else:
            self.originals = originals

    # def determine_flow_side(self):
        # return self.original.determine_flow_side()

    def calc_position(self):
        """Position of original port"""
        return self.originals.position


class Aggregation(BaseElement):
    """Base aggregation of models"""
    ifc_type = None
    multi = ()

    def __init__(self, name, element_graph, *args, **kwargs):
        if 'guid' not in kwargs:
            # TODO: make guid reproducable unique for same aggregation elements
            # e.g. hash of all (ordered?) element guids?
            # Needed for save/load decisions on aggregations
            kwargs['guid'] = self.get_id("Agg")
        super().__init__(*args, **kwargs)
        self.name = name
        self.elements = element_graph.nodes
        for model in self.elements:
            model.aggregation = self

    def calc_position(self):
        """Position based on first and last element"""
        try:
            return (self.elements[0].position + self.elements[-1].position) / 2
        except:
            return None

    def request(self, name):
        super().__doc__

        # broadcast request to all nested elements
        # if one attribute included in multi_calc is requested, all multi_calc attributes are needed

        if name in self.multi:
            names = self.multi
        else:
            names = (name,)

        for ele in self.elements:
            for n in names:
                ele.request(n)

    @classmethod
    def get_empty_mapping(cls, elements: list):
        """Get information to remove elements
        :returns tuple of
            mapping dict with original ports as values and None as keys
            connection list of outer connections"""
        ports = [port for element in elements for port in element.ports]
        mapping = {port: None for port in ports}
        # TODO: len > 1, optimize
        external_ports = []
        for port in ports:
            if port.connection and port.connection.parent not in elements:
                external_ports.append(port.connection)

        mapping[external_ports[0].connection] = external_ports[1]
        mapping[external_ports[1].connection] = external_ports[0]
        connections = []  # (external_ports[0], external_ports[1])

        return mapping, connections

    @classmethod
    def get_edge_ports(cls, graph):
        """
        Finds and returns the edge ports of element graph.

        :return list of ports:
        """
        raise NotImplementedError()

    @classmethod
    def get_edge_ports_of_strait(cls, graph):
        """
        Finds and returns the edge ports of element graph
        with exactly one strait chain of connected elements.

        :return list of ports:
        """

        edge_elements = [v for v, d in graph.degree() if d == 1]
        if len(edge_elements) != 2:
            raise AttributeError("Graph elements are not connected strait")

        edge_ports = []
        for port in (p for e in edge_elements for p in e.ports):
            if not port.connection:
                continue  # end node
            if port.connection.parent not in graph.nodes:
                edge_ports.append(port)

        if len(edge_ports) > 2:
            raise AttributeError("Graph elements are not only (2 port) pipes")

        return edge_ports

    @classmethod
    def find_matches(cls, graph):
        """Find all matches for Aggregation in element graph
        :returns: matches, meta"""
        raise NotImplementedError("Method %s.find_matches not implemented" % cls.__name__)  # TODO

    def __repr__(self):
        return "<%s '%s' (aggregation of %d elements)>" % (
            self.__class__.__name__, self.name, len(self.elements))


class PipeStrand(Aggregation):
    """Aggregates pipe strands"""
    aggregatable_elements = ['IfcPipeSegment', 'IfcPipeFitting']
    multi = ('length', 'diameter')

    def __init__(self, name, element_graph, *args, **kwargs):
        length = kwargs.pop('length', None)
        diameter = kwargs.pop('diameter', None)
        super().__init__(name, element_graph, *args, **kwargs)
        if length:
            self.length = length
        if diameter:
            self.diameter = diameter
        edge_ports = self.get_edge_ports(element_graph)
        for port in edge_ports:
            self.ports.append(AggregationPort(port, parent=self))

    @classmethod
    def get_edge_ports(cls, graph):
        return cls.get_edge_ports_of_strait(graph)

    @attribute.multi_calc
    def _calc_avg(self):
        """Calculates the total length and average diameter of all pipe-like
         elements."""
        total_length = 0
        avg_diameter = 0
        diameter_times_length = 0

        for pipe in self.elements:
            length = getattr(pipe, "length")
            diameter = getattr(pipe, "diameter")
            if not (length and diameter):
                self.logger.warning("Ignored '%s' in aggregation", pipe)
                continue

            diameter_times_length += diameter * length
            total_length += length

        if total_length != 0:
            avg_diameter = diameter_times_length / total_length

        result = dict(
            length=total_length,
            diameter=avg_diameter
        )
        return result

    def get_replacement_mapping(self):
        """Returns dict with original ports as values and their aggregated replacement as keys."""
        mapping = {port: None for element in self.elements
                   for port in element.ports}
        for port in self.ports:
            for original in port.originals:
                mapping[original] = port
        return mapping

    @classmethod
    def find_matches(cls, graph):
        chains = HvacGraph.get_type_chains(graph, cls.aggregatable_elements, include_singles=True)
        graphs = [graph.subgraph(chain) for chain in chains if len(chain) > 1]
        metas = [{} for x in graphs]  # no metadata calculated
        return graphs, metas

    diameter = attribute.Attribute(
        description="Average diameter of aggregated pipe",
        functions=[_calc_avg],
        unit=ureg.millimeter,
    )

    length = attribute.Attribute(
        description="Length of aggregated pipe",
        functions=[_calc_avg],
        unit=ureg.meter,
    )


class UnderfloorHeating(PipeStrand):
    """Aggregates UnderfloorHeating, normal pitch (spacing) between
    pipes is between 0.1m and 0.2m"""

    def __init__(self, name, element_graph, *args, **kwargs):
        x_spacing = kwargs.pop('x_spacing', None)
        y_spacing = kwargs.pop('y_spacing', None)
        heating_area = kwargs.pop('heating_area', None)
        super().__init__(name, element_graph, *args, **kwargs)
        edge_ports = self.get_edge_ports(element_graph)
        for port in edge_ports:
            self.ports.append(AggregationPort(port, parent=self))

        if x_spacing:
            self.x_spacing = x_spacing

        if y_spacing:
            self.y_spacing = x_spacing

        if heating_area:
            self.heating_area = heating_area

    @classmethod
    def find_matches(cls, graph):
        chains = HvacGraph.get_type_chains(graph, cls.aggregatable_elements, include_singles=True)
        graphs = [graph.subgraph(chain) for chain in chains]
        metas = []
        for g in graphs.copy():
            meta = cls.check_conditions(g.nodes)
            if meta:
                metas.append(meta)
            else:
                # remove failed checks
                graphs.remove(g)
        return graphs, metas

    @classmethod
    def check_conditions(cls, uh_elements):
        """checks ps_elements and returns instance of UnderfloorHeating if all following criteria are fulfilled:
            0. minimum of 20 elements
            1. the pipe strand is located horizontally -- parallel to the floor
            2. the pipe strand has most of the elements located in an specific z-coordinate (> 80%)
            3. the spacing between adjacent elements with the same orientation is between 90mm and 210 mm
            4. the total area of the underfloor heating is more than 1m² - just as safety factor
            5. the quotient between the cross sectional area of the pipe strand (x-y plane) and the total heating area
                is between 0.09 and 0.01 - area density for underfloor heating

            :returns None if check failed else
            :returns meta dict with calculated values"""
        # TODO: use only floor heating pipes and not connecting pipes

        if len(uh_elements) < 20:
            return  # number criteria failed

        # z_coordinates = defaultdict(list)
        # for element in uh_elements:
        #     z_coordinates[element.position[2]].append(element)
        # z_coordinate = []
        # for coordinate in z_coordinates:
        #     n_pipe = 0
        #     for element in z_coordinates[coordinate]:
        #         if isinstance(element, elements.PipeFitting):
        #             n_pipe += 1
        #     if n_pipe == 0 and (len(z_coordinates[coordinate]) > len(z_coordinate)):
        #         z_coordinate = z_coordinates[coordinate]
        # z_coordinate = z_coordinate[0].position[2]

        ports_coors = np.array([p.position for e in uh_elements for p in e.ports])
        counts = np.unique(ports_coors[:, 2], return_counts=True)
        # TODO: cluster z coordinates
        idx_max = np.argmax(counts[1])
        if counts[1][idx_max] / ports_coors.shape[0] < 0.8:
            return  # most elements in same z plane criteria failed

        z_coordinate2 = counts[0][idx_max]

        min_x = float("inf")
        max_x = -float("inf")
        min_y = float("inf")
        max_y = -float("inf")
        x_orientation = []
        y_orientation = []
        for element in uh_elements:
            if np.abs(element.ports[0].position[2] - z_coordinate2) < 1 \
                    and np.abs(element.ports[1].position[2] - z_coordinate2) < 1:
                if element.position[0] < min_x:
                    min_x = element.position[0]
                if element.position[0] > max_x:
                    max_x = element.position[0]
                if element.position[1] < min_y:
                    min_y = element.position[1]
                if element.position[1] > max_y:
                    max_y = element.position[1]

                # TODO: what if e.g. 45° orientation??
                if abs(element.ports[0].position[0] - element.ports[1].position[0]) < 1:
                    y_orientation.append(element)
                if abs(element.ports[0].position[1] - element.ports[1].position[1]) < 1:
                    x_orientation.append(element)

        length_unit = ifcunits.get('IfcLengthMeasure')
        heating_area = (max_x - min_x) * (max_y - min_y) * length_unit ** 2
        if heating_area < 1e6 * ifcunits.get('IfcLengthMeasure') ** 2:
            return  # heating area criteria failed

        # TODO: this is not correct for some layouts
        if len(y_orientation) - 1 != 0:
            x_spacing = (max_x - min_x) / (len(y_orientation) - 1) * length_unit
        if len(x_orientation) - 1 != 0:
            y_spacing = (max_y - min_y) / (len(x_orientation) - 1) * length_unit
        if not ((90 * length_unit < x_spacing < 210 * length_unit) or
                (90 * length_unit < y_spacing < 210 * length_unit)):
            return  # spacing criteria failed

        # check final kpi criteria
        total_length = sum(segment.length for segment in uh_elements)
        avg_diameter = (sum(segment.diameter ** 2 * segment.length for segment in uh_elements) / total_length)**0.5

        kpi_criteria = (total_length * avg_diameter) / heating_area

        if 0.09 > kpi_criteria > 0.01:
            # check passed
            meta = dict(
                length=total_length,
                diameter=avg_diameter,
                heating_area=heating_area,
                x_spacing=x_spacing,
                y_spacing=y_spacing
            )
            return meta
        else:
            # else kpi criteria failed
            return None

    def is_consumer(self):
        return True

    @attribute.multi_calc
    def _calc_avg(self):
        pass

    heating_area = attribute.Attribute(
        unit=ureg.meter ** 2,
        description='Heating area',
        functions=[_calc_avg]
    )
    x_spacing = attribute.Attribute(
        unit=ureg.meter,
        description='Spacing in x',
        functions=[_calc_avg]
    )
    y_spacing = attribute.Attribute(
        unit=ureg.meter,
        description='Spacing in y',
        functions=[_calc_avg]
    )

    @classmethod
    def create_on_match(cls, name, uh_elements):
        """checks ps_elements and returns instance of UnderfloorHeating if all following criteria are fulfilled:
            0. minimum of 20 elements
            1. the pipe strand is located horizontally -- parallel to the floor
            2. the pipe strand has most of the elements located in an specific z-coordinate (> 80%)
            3. the spacing between adjacent elements with the same orientation is between 90mm and 210 mm
            4. the total area of the underfloor heating is more than 1m² - just as safety factor
            5. the quotient between the cross sectional area of the pipe strand (x-y plane) and the total heating area
                is between 0.09 and 0.01 - area density for underfloor heating"""
        # TODO: use only floor heating pipes and not connecting pipes

        if len(uh_elements) < 20:
            return  # number criteria failed

        # z_coordinates = defaultdict(list)
        # for element in uh_elements:
        #     z_coordinates[element.position[2]].append(element)
        # z_coordinate = []
        # for coordinate in z_coordinates:
        #     n_pipe = 0
        #     for element in z_coordinates[coordinate]:
        #         if isinstance(element, elements.PipeFitting):
        #             n_pipe += 1
        #     if n_pipe == 0 and (len(z_coordinates[coordinate]) > len(z_coordinate)):
        #         z_coordinate = z_coordinates[coordinate]
        # z_coordinate = z_coordinate[0].position[2]

        ports_coors = np.array([p.position for e in uh_elements for p in e.ports])
        counts = np.unique(ports_coors[:, 2], return_counts=True)
        # TODO: cluster z coordinates
        idx_max = np.argmax(counts[1])
        if counts[1][idx_max] / ports_coors.shape[0] < 0.8:
            return  # most elements in same z plane criteria failed

        z_coordinate2 = counts[0][idx_max]

        min_x = float("inf")
        max_x = -float("inf")
        min_y = float("inf")
        max_y = -float("inf")
        x_orientation = []
        y_orientation = []
        for element in uh_elements:
            if np.abs(element.ports[0].position[2] - z_coordinate2) < 1 \
                    and np.abs(element.ports[1].position[2] - z_coordinate2) < 1:
                if element.position[0] < min_x:
                    min_x = element.position[0]
                if element.position[0] > max_x:
                    max_x = element.position[0]
                if element.position[1] < min_y:
                    min_y = element.position[1]
                if element.position[1] > max_y:
                    max_y = element.position[1]

                # TODO: what if e.g. 45° orientation??
                if abs(element.ports[0].position[0] - element.ports[1].position[0]) < 1:
                    y_orientation.append(element)
                if abs(element.ports[0].position[1] - element.ports[1].position[1]) < 1:
                    x_orientation.append(element)
        heating_area = (max_x - min_x) * (max_y - min_y) * ureg.meter**2
        if heating_area < 1e6 * ureg.meter**2:
            return  # heating area criteria failed

        # TODO: this is not correct for some layouts
        if len(y_orientation) - 1 != 0:
            x_spacing = (max_x - min_x) / (len(y_orientation) - 1)
        if len(x_orientation) - 1 != 0:
            y_spacing = (max_y - min_y) / (len(x_orientation) - 1)
        if not ((90 < x_spacing < 210) or (90 < y_spacing < 210)):
            return  # spacing criteria failed

        # create instance to check final kpi criteria
        underfloor_heating = cls(name, uh_elements)
        # pre set _calc_avg results
        underfloor_heating._heating_area = heating_area
        underfloor_heating._x_spacing = x_spacing
        underfloor_heating._y_spacing = y_spacing

        kpi_criteria = (underfloor_heating.length * underfloor_heating.diameter) / heating_area

        if 0.09*ureg.dimensionless > kpi_criteria > 0.01*ureg.dimensionless:
            return underfloor_heating
        # else kpi criteria failed


class ParallelPump(Aggregation):
    """Aggregates pumps in parallel"""
    aggregatable_elements = ['IfcPump', 'PipeStrand', 'IfcPipeSegment',
                             'IfcPipeFitting']
    multi = ('rated_power', 'rated_height', 'rated_volume_flow', 'diameter', 'diameter_strand', 'length')

    def __init__(self, name, element_graph, *args, **kwargs):
        super().__init__(name, element_graph, *args, **kwargs)
        edge_ports = self.get_edge_ports(element_graph)
        # simple case with two edge ports
        if len(edge_ports) == 2:
            for port in edge_ports:
                self.ports.append(AggregationPort(port, parent=self))
        # more than two edge ports
        else:
            # get list of ports to be merged to one aggregation port
            parents = set((parent for parent in (port.connection.parent for
                                                 port in edge_ports)))
            originals_dict = {}
            for parent in parents:
                originals_dict[parent] = [port for port in edge_ports if
                                port.connection.parent == parent]
            for originals in originals_dict.values():
                self.ports.append(AggregationPort(originals, parent=self))

    def get_edge_ports(self, graph):
        """
        Finds and returns all edge ports of element graph.

        :return list of ports:
        """
        # detect elements with at least 3 ports
        # todo detection via number of ports is not safe, because pumps and
        #  other elements can  have additional signal ports and count as
        #  edge_elements. current workaround: check for pumps seperatly
        edge_elements = [
            node for node in graph.nodes if (len(node.ports) > 2 and
                    node.__class__.__name__ != 'Pump')]

        if len(edge_elements) > 2:
            graph = self.merge_additional_junctions(graph)

        edge_outer_ports = []
        edge_inner_ports = []

        # get all elements in graph, also if in aggregation
        elements_in_graph = []
        for node in graph.nodes:
            elements_in_graph.append(node)
            if hasattr(node, 'elements'):
                for element in node.elements:
                    elements_in_graph.append(element)

        # get all ports that are connected to outer elements
        for port in (p for e in edge_elements for p in e.ports):
            if not port.connection:
                continue  # end node
            if port.connection.parent not in elements_in_graph:
                edge_outer_ports.append(port)
            elif port.connection.parent in elements_in_graph:
                edge_inner_ports.append(port)

        if len(edge_outer_ports) < 2:
            raise AttributeError("Found less than two edge ports")
        # simple case: no other elements connected to junction nodes
        elif len(edge_outer_ports) == 2:
            edge_ports = edge_outer_ports
        # other elements, not in aggregation, connected to junction nodes
        else:
            edge_ports = [port.connection for port in edge_inner_ports]
            parents = set(parent for parent in (port.connection.parent for
                                                port in edge_ports))
            for parent in parents:
                aggr_ports = [port for port in edge_inner_ports if
                                port.parent == parent]
                if not isinstance(parent.aggregation, AggregatedPipeFitting):
                    AggregatedPipeFitting('aggr_'+parent.name, nx.subgraph(
                        graph, parent), aggr_ports)
                else:
                    for port in aggr_ports:
                        AggregationPort(
                            originals=port, parent=parent.aggregation)
        return edge_ports

    @attribute.multi_calc
    def _calc_avg(self):
        """Calculates the parameters of all pump-like elements."""
        max_rated_height = 0
        total_rated_volume_flow = 0
        total_diameter = 0
        avg_diameter_strand = 0
        total_length = 0
        diameter_times_length = 0
        total_rated_power = 0

        for item in self.elements:
            if "Pump" in item.ifc_type:

                total_rated_volume_flow += item.rated_volume_flow
                total_rated_power += item.rated_power

                if max_rated_height != 0:
                    if item.rated_height < max_rated_height:
                        max_rated_height = item.rated_height
                else:
                    max_rated_height = item.rated_height

                total_diameter += item.diameter ** 2
            else:
                if hasattr(item, "diameter") and hasattr(item, "length"):
                    length = item.length
                    diameter = item.diameter
                    if not (length and diameter):
                        self.logger.info("Ignored '%s' in aggregation", item)
                        continue

                    diameter_times_length += diameter * length
                    total_length += length

                else:
                    self.logger.info("Ignored '%s' in aggregation", item)

        if total_length != 0:
            avg_diameter_strand = diameter_times_length / total_length

        total_diameter = math.sqrt(total_diameter)

        result = dict(
            rated_power=total_rated_power,
            rated_height=max_rated_height,
            rated_volume_flow=total_rated_volume_flow,
            diameter=total_diameter,
            length=total_length,
            diameter_strand=avg_diameter_strand
        )
        return result

    def get_replacement_mapping(self):
        """Returns dict with original ports as values and their aggregated
        replacement as keys."""
        mapping = {port: None for element in self.elements
                   for port in element.ports}
        for port in self.ports:
            for original in port.originals:
                mapping[original] = port

        # search for aggregations made during the parallel pump construction
        new_aggregations = [element.aggregation for element in self.elements if
                            element.aggregation is not self]
        for port in (p for a in new_aggregations for p in a.ports):
            for original in port.originals:
                mapping[original] = port
        return mapping

    @classmethod
    def merge_additional_junctions(cls, graph):
        """ Find additional junctions inside the parallel pump network and
        merge them into each other to create a simplified network."""

        # check if additional junctions exist
        add_junctions, metas = AggregatedPipeFitting.find_matches(graph)
        name_builder = '{} {}'
        i = 0
        for junction, meta in zip(add_junctions, metas):
            # todo maybe add except clause
            aggrPipeFitting = AggregatedPipeFitting(
                name_builder.format(AggregatedPipeFitting.__name__, i + 1),  junction, **meta)
            i += 1
        return graph

    rated_power = attribute.Attribute(
        description="rated power",
        functions=[_calc_avg],
        unit=ureg.kilowatt,
    )

    rated_height = attribute.Attribute(
        description='rated height',
        functions=[_calc_avg],
        unit=ureg.meter,
    )

    rated_volume_flow = attribute.Attribute(
        description='rated volume flow',
        functions=[_calc_avg],
        unit=ureg.meter**3 / ureg.hour,
    )

    diameter = attribute.Attribute(
        description='diameter',
        functions=[_calc_avg],
        unit=ureg.millimeter,
    )

    length = attribute.Attribute(
        description='length of aggregated pipe elements',
        functions=[_calc_avg],
        unit=ureg.meter,
    )

    diameter_strand = attribute.Attribute(
        description='average diameter of aggregated pipe elements',
        functions=[_calc_avg],
        unit=ureg.millimeter,
    )

    @classmethod
    def find_matches(cls, graph):
        """Find all matches for Aggregation in element graph
        :returns: matches, meta"""
        # TODO: only same size pumps
        wanted = {'IfcPump'}
        innerts = set(cls.aggregatable_elements) - wanted
        parallels = HvacGraph.get_parallels(
            graph, wanted, innerts, grouping={'rated_power': 'equal'},
            grp_threshold=1)
        metas = [{} for x in parallels]  # no metadata calculated
        return parallels, metas


class AggregatedPipeFitting(Aggregation):
    """Aggregates PipeFittings. Used in two cases:
        - Merge multiple PipeFittings into one aggregates
        - Use a single PipeFitting and create a aggregated PipeFitting where
        some ports are aggregated (aggr_ports argument)
    """
    aggregatable_elements = ['PipeStand', 'IfcPipeSegment', 'IfcPipeFitting']
    threshold = None

    def __init__(self, name, element_graph, aggr_ports=None, *args, **kwargs):
        super().__init__(name, element_graph, *args, **kwargs)
        edge_ports = self.get_edge_ports(element_graph)
        # create aggregation ports for all edge ports
        for edge_port in edge_ports:
            if aggr_ports:
                if edge_port not in aggr_ports:
                    self.ports.append(AggregationPort(edge_port, parent=self))
            else:
                self.ports.append(AggregationPort(edge_port, parent=self))

        # create combined aggregation port for all ports in aggr_ports
        if aggr_ports:
            self.ports.append(AggregationPort(aggr_ports, parent=self))

    @classmethod
    def get_edge_ports(cls, graph):
        edge_elements = [
            node for node in graph.nodes if len(node.ports) > 2]

        edge_ports = []
        # get all ports that are connected to outer elements
        for port in (p for e in edge_elements for p in e.ports):
            if not port.connection:
                continue  # end node
            if port.connection.parent not in graph.nodes:
                edge_ports.append(port)

        if len(edge_ports) < 2:
            raise AttributeError("Found less than two edge ports")

        return edge_ports

    @classmethod
    def find_matches(cls, graph):
        """Find all matches for Aggregation in element graph
        :returns: matches, meta"""
        wanted = {'IfcPipeFitting'}
        innerts = set(cls.aggregatable_elements) - wanted
        connected_fittings = HvacGraph.get_connections_between(
            graph, wanted, innerts)
        metas = [{} for x in connected_fittings]  # no metadata calculated
        return connected_fittings, metas

    def get_replacement_mapping(self):
        """Returns dict with original ports as values and their aggregated
        replacement as keys."""
        mapping = {port: None for element in self.elements
                   for port in element.ports}
        for port in self.ports:
            for original in port.originals:
                mapping[original] = port
        return mapping


class ParallelSpaceHeater(Aggregation):
    """Aggregates Space heater in parallel"""
    aggregatable_elements = ['IfcSpaceHeater', 'PipeStand', 'IfcPipeSegment', 'IfcPipeFitting']

    def __init__(self, name, element_graph, *args, **kwargs):
        super().__init__(name, element_graph, *args, **kwargs)
        edge_ports = self._get_start_and_end_ports()
        self.ports.append(AggregationPort(edge_ports[0], parent=self))
        self.ports.append(AggregationPort(edge_ports[1], parent=self))
        self._total_rated_power = None
        self._avg_rated_height = None
        self._total_rated_volume_flow = None
        self._total_diameter = None
        self._total_length = None
        self._avg_diameter_strand = None
        self._elements = None

    @verify_edge_ports
    def _get_start_and_end_ports(self):
        """
        Finds external ports of aggregated group
        :return ports:
        """
        total_ports = {}
        # all possible beginning and end of the cycle (always pipe fittings), pumps counting
        for port in self.elements:
            if isinstance(port.parent, elements.PipeFitting):
                if port.parent.guid in total_ports:
                    total_ports[port.parent.guid].append(port)
                else:
                    total_ports[port.parent.guid] = []
                    total_ports[port.parent.guid].append(port)
        # 2nd filter, beginning and end of the cycle (parallel check)
        final_ports = []
        for k, ele in total_ports.items():
            if ele[0].flow_direction == ele[1].flow_direction:
                # final_ports.append(ele[0].parent)
                final_ports.append(ele[0])
                final_ports.append(ele[1])

        agg_ports = []
        # first port
        for ele in final_ports[0].parent.ports:
            if ele not in final_ports:
                port = ele
                port.aggregated_parent = self
                agg_ports.append(port)
        # last port
        for ele in final_ports[-1].parent.ports:
            if ele not in final_ports:
                port = ele
                port.aggregated_parent = self
                agg_ports.append(port)
        return agg_ports

    @attribute.multi_calc
    def _calc_avg(self):
        """Calculates the parameters of all pump-like elements."""
        avg_rated_height = 0
        total_rated_volume_flow = 0
        total_diameter = 0
        avg_diameter_strand = 0
        total_length = 0
        diameter_times_length = 0

        for pump in self.elements:
            if "Pump" in pump.ifc_type:
                rated_power = getattr(pump, "rated_power")
                rated_height = getattr(pump, "rated_height")
                rated_volume_flow = getattr(pump, "rated_volume_flow")
                diameter = getattr(pump, "diameter")
                if not (rated_power and rated_height and rated_volume_flow and diameter):
                    self.logger.warning("Ignored '%s' in aggregation", pump)
                    continue

                total_rated_volume_flow += rated_volume_flow
                # this is not avg but max
                if avg_rated_height != 0:
                    if rated_height < avg_rated_height:
                        avg_rated_height = rated_height
                else:
                    avg_rated_height = rated_height

                total_diameter += diameter ** 2
            else:
                if hasattr(pump, "diameter") and hasattr(pump, "length"):
                    length = pump.length
                    diameter = pump.diameter
                    if not (length and diameter):
                        self.logger.warning("Ignored '%s' in aggregation", pump)
                        continue

                    diameter_times_length += diameter * length
                    total_length += length

                else:
                    self.logger.warning("Ignored '%s' in aggregation", pump)

        if total_length != 0:
            avg_diameter_strand = diameter_times_length / total_length

        total_diameter = math.sqrt(total_diameter)
        g = 9.81
        rho = 1000
        # TODO: two pumps with rated power of 3 each give a total rated power of 674928
        total_rated_power = total_rated_volume_flow * avg_rated_height * g * rho

        result = dict(
            rated_power=total_rated_power,
            rated_height=avg_rated_height,
            rated_volume_flow=total_rated_volume_flow,
            diameter=total_diameter,
            diameter_strand=avg_diameter_strand,
            length=total_length,
        )
        return result

    def get_replacement_mapping(self):
        """Returns dict with original ports as values and their aggregated replacement as keys."""
        mapping = {port: None for element in self.elements
                   for port in element.ports}
        for port in self.ports:
            for original in port.originals:
                mapping[original] = port
        return mapping

    rated_power = attribute.Attribute(
        description="rated power",
        functions=[_calc_avg]
    )
    rated_height = attribute.Attribute(
        description="rated height",
        functions=[_calc_avg]
    )
    rated_volume_flow = attribute.Attribute(
        description="rated volume flow",
        functions=[_calc_avg]
    )
    diameter = attribute.Attribute(
        description="diameter",
        functions=[_calc_avg]
    )
    length = attribute.Attribute(
        description="length of aggregated pipe elements",
        functions=[_calc_avg]
    )
    diameter_strand = attribute.Attribute(
        description="average diameter of aggregated pipe elements",
        functions=[_calc_avg]
    )

    @classmethod
    def create_on_match(cls, name, cycle):
        """reduce the found cycles, to just the cycles that fulfill the next criteria:
            1. it's a parallel cycle (the two strands have the same flow direction)
            2. it has one or more pumps in each strand
            finally it creates a list with the founded cycles with the next lists:
            'elements', 'up_strand', 'low_strand', 'ports'
            """
        p_instance = "SpaceHeater"
        n_element = 0
        total_ports = {}
        new_cycle = {}
        # all possible beginning and end of the cycle (always pipe fittings), pumps counting
        for port in cycle:
            if isinstance(port.parent, getattr(elements, p_instance)):
                n_element += 1
            if isinstance(port.parent, elements.PipeFitting):
                if port.parent.guid in total_ports:
                    total_ports[port.parent.guid].append(port)
                else:
                    total_ports[port.parent.guid] = []
                    total_ports[port.parent.guid].append(port)
        # 1st filter, cycle has more than 2 pump-ports, 1 pump
        if n_element >= 4:
            new_cycle["elements"] = list(dict.fromkeys([v.parent for v in cycle]))
        else:
            return
        # 2nd filter, beginning and end of the cycle (parallel check)
        final_ports = []
        for k, ele in total_ports.items():
            if ele[0].flow_direction == ele[1].flow_direction:
                final_ports.append(ele[0])
                final_ports.append(ele[1])
        if len(final_ports) < 4:
            return
        # Strand separation - upper & lower
        upper = []
        lower = []
        for elem in new_cycle["elements"]:
            if new_cycle["elements"].index(final_ports[1].parent) \
                    < new_cycle["elements"].index(elem) < new_cycle["elements"].index(final_ports[2].parent):
                upper.append(elem)
            else:
                lower.append(elem)
        # 3rd Filter, each strand has one or more pumps
        check_up = str(dict.fromkeys(upper))
        check_low = str(dict.fromkeys(lower))

        instance = cls(name, cycle)
        instance._elements = new_cycle["elements"]
        instance._up_strand = upper
        instance._low_strand = lower

        if (p_instance in check_up) and (p_instance in check_low):
<<<<<<< HEAD
            return instance
=======
            return instance

# def cycles_reduction(cycles, p_instance):
#     """reduce the found cycles, to just the cycles that fulfill the next criteria:
#     1. it's a parallel cycle (the two strands have the same flow direction)
#     2. it has one or more pumps in each strand
#     finally it creates a list with the founded cycles with the next lists:
#     'elements', 'up_strand', 'low_strand', 'ports'
#     """
#     new_cycles = []
#     for cycle in cycles:
#         n_pumps = 0
#         total_ports = {}
#         new_cycle = {}
#         # all possible beginning and end of the cycle (always pipe fittings), pumps counting
#         for port in cycle:
#             if isinstance(port.parent, getattr(elements, p_instance)):
#                 n_pumps += 1
#             if isinstance(port.parent, elements.PipeFitting):
#                 if port.parent.guid in total_ports:
#                     total_ports[port.parent.guid].append(port)
#                 else:
#                     total_ports[port.parent.guid] = []
#                     total_ports[port.parent.guid].append(port)
#         # 1st filter, cycle has more than 2 pump-ports, 1 pump
#         if n_pumps >= 4:
#             new_cycle["elements"] = list(dict.fromkeys([v.parent for v in cycle]))
#         else:
#             continue
#         # 2nd filter, beginning and end of the cycle (parallel check)
#         final_ports = []
#         for k, ele in total_ports.items():
#             if ele[0].flow_direction == ele[1].flow_direction:
#                 final_ports.append(ele[0])
#                 final_ports.append(ele[1])
#         if len(final_ports) < 4:
#             continue
#         # Strand separation - upper & lower
#         upper = []
#         lower = []
#         for elem in new_cycle["elements"]:
#             if new_cycle["elements"].index(final_ports[1].parent) \
#                     < new_cycle["elements"].index(elem) < new_cycle["elements"].index(final_ports[2].parent):
#                 upper.append(elem)
#             else:
#                 lower.append(elem)
#         new_cycle['up_strand'] = upper
#         new_cycle['low_strand'] = lower
#         new_cycle["ports"] = final_ports
#         # 3rd Filter, each strand has one or more pumps
#         check_up = str(dict.fromkeys(new_cycle['up_strand']))
#         check_low = str(dict.fromkeys(new_cycle['low_strand']))
#         if (p_instance in check_up) and (p_instance in check_low):
#             new_cycles.append(new_cycle)
#     return new_cycles

>>>>>>> 43bccbf4
<|MERGE_RESOLUTION|>--- conflicted
+++ resolved
@@ -958,63 +958,4 @@
         instance._low_strand = lower
 
         if (p_instance in check_up) and (p_instance in check_low):
-<<<<<<< HEAD
-            return instance
-=======
-            return instance
-
-# def cycles_reduction(cycles, p_instance):
-#     """reduce the found cycles, to just the cycles that fulfill the next criteria:
-#     1. it's a parallel cycle (the two strands have the same flow direction)
-#     2. it has one or more pumps in each strand
-#     finally it creates a list with the founded cycles with the next lists:
-#     'elements', 'up_strand', 'low_strand', 'ports'
-#     """
-#     new_cycles = []
-#     for cycle in cycles:
-#         n_pumps = 0
-#         total_ports = {}
-#         new_cycle = {}
-#         # all possible beginning and end of the cycle (always pipe fittings), pumps counting
-#         for port in cycle:
-#             if isinstance(port.parent, getattr(elements, p_instance)):
-#                 n_pumps += 1
-#             if isinstance(port.parent, elements.PipeFitting):
-#                 if port.parent.guid in total_ports:
-#                     total_ports[port.parent.guid].append(port)
-#                 else:
-#                     total_ports[port.parent.guid] = []
-#                     total_ports[port.parent.guid].append(port)
-#         # 1st filter, cycle has more than 2 pump-ports, 1 pump
-#         if n_pumps >= 4:
-#             new_cycle["elements"] = list(dict.fromkeys([v.parent for v in cycle]))
-#         else:
-#             continue
-#         # 2nd filter, beginning and end of the cycle (parallel check)
-#         final_ports = []
-#         for k, ele in total_ports.items():
-#             if ele[0].flow_direction == ele[1].flow_direction:
-#                 final_ports.append(ele[0])
-#                 final_ports.append(ele[1])
-#         if len(final_ports) < 4:
-#             continue
-#         # Strand separation - upper & lower
-#         upper = []
-#         lower = []
-#         for elem in new_cycle["elements"]:
-#             if new_cycle["elements"].index(final_ports[1].parent) \
-#                     < new_cycle["elements"].index(elem) < new_cycle["elements"].index(final_ports[2].parent):
-#                 upper.append(elem)
-#             else:
-#                 lower.append(elem)
-#         new_cycle['up_strand'] = upper
-#         new_cycle['low_strand'] = lower
-#         new_cycle["ports"] = final_ports
-#         # 3rd Filter, each strand has one or more pumps
-#         check_up = str(dict.fromkeys(new_cycle['up_strand']))
-#         check_low = str(dict.fromkeys(new_cycle['low_strand']))
-#         if (p_instance in check_up) and (p_instance in check_low):
-#             new_cycles.append(new_cycle)
-#     return new_cycles
-
->>>>>>> 43bccbf4
+            return instance