﻿"""Module for aggregation and simplifying elements"""

import math
import networkx as nx
import numpy as np
from bim2sim.kernel.element import BaseElement, BasePort
from bim2sim.kernel import elements, attribute
from bim2sim.kernel.hvac.hvac_graph import HvacGraph
from bim2sim.kernel.units import ureg, ifcunits
import networkx as nx

def verify_edge_ports(func):
    """Decorator to verify edge ports"""

    def wrapper(agg_instance, *args, **kwargs):
        ports = func(agg_instance, *args, **kwargs)
        # inner_ports = [port for ele in agg_instance.elements for port in ele.ports]
        for port in ports:
            if not port.connection:
                continue
            if port.connection.parent in agg_instance.elements:
                raise AssertionError("%s (%s) is not an edge port of %s" % (port, port.guid, agg_instance))
        return ports

    return wrapper


class AggregationPort(BasePort):
    """Port for Aggregation"""

    def __init__(self, originals, *args, **kwargs):
        if 'guid' not in kwargs:
            kwargs['guid'] = self.get_id("AggPort")
        super().__init__(*args, **kwargs)
        if not type(originals) == list:
            self.originals = [originals]
        else:
            self.originals = originals

    # def determine_flow_side(self):
        # return self.original.determine_flow_side()

    def calc_position(self):
        """Position of original port"""
        return self.originals.position


class Aggregation(BaseElement):
    """Base aggregation of models"""
    ifc_type = None
    multi = ()

    def __init__(self, name, element_graph, *args, **kwargs):
        if 'guid' not in kwargs:
            # TODO: make guid reproducable unique for same aggregation elements
            # e.g. hash of all (ordered?) element guids?
            # Needed for save/load decisions on aggregations
            kwargs['guid'] = self.get_id("Agg")
        # TODO: handle outer_connections from meta
        self.outer_connections = kwargs.pop('outer_connections', None)  # WORKAROUND
        super().__init__(*args, **kwargs)
        self.name = name
        self.elements = element_graph.nodes
        for model in self.elements:
            model.aggregation = self

    def calc_position(self):
        """Position based on first and last element"""
        try:
            return (self.elements[0].position + self.elements[-1].position) / 2
        except:
            return None

    def request(self, name):
        super().__doc__

        # broadcast request to all nested elements
        # if one attribute included in multi_calc is requested, all multi_calc attributes are needed

        if name in self.multi:
            names = self.multi
        else:
            names = (name,)

        for ele in self.elements:
            for n in names:
                ele.request(n)

    @classmethod
    def get_empty_mapping(cls, elements: list):
        """Get information to remove elements
        :returns tuple of
            mapping dict with original ports as values and None as keys
            connection list of outer connections"""
        ports = [port for element in elements for port in element.ports]
        mapping = {port: None for port in ports}
        # TODO: len > 1, optimize
        external_ports = []
        for port in ports:
            if port.connection and port.connection.parent not in elements:
                external_ports.append(port.connection)

        mapping[external_ports[0].connection] = external_ports[1]
        mapping[external_ports[1].connection] = external_ports[0]
        connections = []  # (external_ports[0], external_ports[1])

        return mapping, connections

    @classmethod
    def get_edge_ports(cls, graph):
        """
        Finds and returns the edge ports of element graph.

        :return list of ports:
        """
        raise NotImplementedError()

    @classmethod
    def get_edge_ports_of_strait(cls, graph):
        """
        Finds and returns the edge ports of element graph
        with exactly one strait chain of connected elements.

        :return list of ports:
        """

        edge_elements = [v for v, d in graph.degree() if d == 1]
        if len(edge_elements) != 2:
            raise AttributeError("Graph elements are not connected strait")

        edge_ports = []
        for port in (p for e in edge_elements for p in e.ports):
            if not port.connection:
                continue  # end node
            if port.connection.parent not in graph.nodes:
                edge_ports.append(port)

        if len(edge_ports) > 2:
            raise AttributeError("Graph elements are not only (2 port) pipes")

        return edge_ports

    @classmethod
    def find_matches(cls, graph):
        """Find all matches for Aggregation in element graph
        :returns: matches, meta"""
        element_graph = graph.element_graph
        raise NotImplementedError("Method %s.find_matches not implemented" % cls.__name__)  # TODO

    def __repr__(self):
        return "<%s '%s' (aggregation of %d elements)>" % (
            self.__class__.__name__, self.name, len(self.elements))


class PipeStrand(Aggregation):
    """Aggregates pipe strands"""
    aggregatable_elements = ['IfcPipeSegment', 'IfcPipeFitting']
    multi = ('length', 'diameter')

    def __init__(self, name, element_graph, *args, **kwargs):
        received = {node.ifc_type for node in element_graph.nodes}
        if received - set(self.aggregatable_elements):
            raise AssertionError("Can't aggregate elements to %s: %s" %
                                 (self.__class__.__name__, received - set(self.aggregatable_elements)))
        length = kwargs.pop('length', None)
        diameter = kwargs.pop('diameter', None)
        super().__init__(name, element_graph, *args, **kwargs)
        if length:
            self.length = length
        if diameter:
            self.diameter = diameter
        edge_ports = self.get_edge_ports(element_graph)
        for port in edge_ports:
            self.ports.append(AggregationPort(port, parent=self))

    @classmethod
    def get_edge_ports(cls, graph):
        return cls.get_edge_ports_of_strait(graph)

    @attribute.multi_calc
    def _calc_avg(self):
        """Calculates the total length and average diameter of all pipe-like
         elements."""
        total_length = 0
        avg_diameter = 0
        diameter_times_length = 0

        for pipe in self.elements:
            length = getattr(pipe, "length")
            diameter = getattr(pipe, "diameter")
            if not (length and diameter):
                self.logger.warning("Ignored '%s' in aggregation", pipe)
                continue

            diameter_times_length += diameter * length
            total_length += length

        if total_length != 0:
            avg_diameter = diameter_times_length / total_length

        result = dict(
            length=total_length,
            diameter=avg_diameter
        )
        return result

    def get_replacement_mapping(self):
        """Returns dict with original ports as values and their aggregated replacement as keys."""
        mapping = {port: None for element in self.elements
                   for port in element.ports}
        for port in self.ports:
            for original in port.originals:
                mapping[original] = port
        return mapping

    @classmethod
    def find_matches(cls, graph):
        element_graph = graph.element_graph
        chains = HvacGraph.get_type_chains(element_graph, cls.aggregatable_elements, include_singles=True)
        element_graphs = [element_graph.subgraph(chain) for chain in chains if len(chain) > 1]
        metas = [{} for x in element_graphs]  # no metadata calculated
        return element_graphs, metas

    diameter = attribute.Attribute(
        description="Average diameter of aggregated pipe",
        functions=[_calc_avg],
        unit=ureg.millimeter,
    )

    length = attribute.Attribute(
        description="Length of aggregated pipe",
        functions=[_calc_avg],
        unit=ureg.meter,
    )


class UnderfloorHeating(PipeStrand):
    """Aggregates UnderfloorHeating, normal pitch (spacing) between
    pipes is between 0.1m and 0.2m"""

    def __init__(self, name, element_graph, *args, **kwargs):
        x_spacing = kwargs.pop('x_spacing', None)
        y_spacing = kwargs.pop('y_spacing', None)
        heating_area = kwargs.pop('heating_area', None)
        super().__init__(name, element_graph, *args, **kwargs)
        # edge_ports = self.get_edge_ports(element_graph)
        # for port in edge_ports:
        #     self.ports.append(AggregationPort(port, parent=self))

        if x_spacing:
            self.x_spacing = x_spacing

        if y_spacing:
            self.y_spacing = x_spacing

        if heating_area:
            self.heating_area = heating_area

    @classmethod
    def find_matches(cls, graph):
        element_graph = graph.element_graph
        chains = HvacGraph.get_type_chains(element_graph, cls.aggregatable_elements, include_singles=True)
        element_graphs = [element_graph.subgraph(chain) for chain in chains]
        metas = []
        for g in element_graphs.copy():
            meta = cls.check_conditions(g.nodes)
            if meta:
                metas.append(meta)
            else:
                # remove failed checks
                element_graphs.remove(g)
        return element_graphs, metas

    @classmethod
    def check_conditions(cls, uh_elements):
        """checks ps_elements and returns instance of UnderfloorHeating if all following criteria are fulfilled:
            0. minimum of 20 elements
            1. the pipe strand is located horizontally -- parallel to the floor
            2. the pipe strand has most of the elements located in an specific z-coordinate (> 80%)
            3. the spacing between adjacent elements with the same orientation is between 90mm and 210 mm
            4. the total area of the underfloor heating is more than 1m² - just as safety factor
            5. the quotient between the cross sectional area of the pipe strand (x-y plane) and the total heating area
                is between 0.09 and 0.01 - area density for underfloor heating

            :returns None if check failed else
            :returns meta dict with calculated values"""
        # TODO: use only floor heating pipes and not connecting pipes

        if len(uh_elements) < 20:
            return  # number criteria failed

        # z_coordinates = defaultdict(list)
        # for element in uh_elements:
        #     z_coordinates[element.position[2]].append(element)
        # z_coordinate = []
        # for coordinate in z_coordinates:
        #     n_pipe = 0
        #     for element in z_coordinates[coordinate]:
        #         if isinstance(element, elements.PipeFitting):
        #             n_pipe += 1
        #     if n_pipe == 0 and (len(z_coordinates[coordinate]) > len(z_coordinate)):
        #         z_coordinate = z_coordinates[coordinate]
        # z_coordinate = z_coordinate[0].position[2]

        ports_coors = np.array([p.position for e in uh_elements for p in e.ports])
        counts = np.unique(ports_coors[:, 2], return_counts=True)
        # TODO: cluster z coordinates
        idx_max = np.argmax(counts[1])
        if counts[1][idx_max] / ports_coors.shape[0] < 0.8:
            return  # most elements in same z plane criteria failed

        z_coordinate2 = counts[0][idx_max]

        min_x = float("inf")
        max_x = -float("inf")
        min_y = float("inf")
        max_y = -float("inf")
        x_orientation = []
        y_orientation = []
        for element in uh_elements:
            if np.abs(element.ports[0].position[2] - z_coordinate2) < 1 \
                    and np.abs(element.ports[1].position[2] - z_coordinate2) < 1:
                if element.position[0] < min_x:
                    min_x = element.position[0]
                if element.position[0] > max_x:
                    max_x = element.position[0]
                if element.position[1] < min_y:
                    min_y = element.position[1]
                if element.position[1] > max_y:
                    max_y = element.position[1]

                # TODO: what if e.g. 45° orientation??
                if abs(element.ports[0].position[0] - element.ports[1].position[0]) < 1:
                    y_orientation.append(element)
                if abs(element.ports[0].position[1] - element.ports[1].position[1]) < 1:
                    x_orientation.append(element)

        length_unit = ifcunits.get('IfcLengthMeasure')
        heating_area = (max_x - min_x) * (max_y - min_y) * length_unit ** 2
        if heating_area < 1e6 * ifcunits.get('IfcLengthMeasure') ** 2:
            return  # heating area criteria failed

        # TODO: this is not correct for some layouts
        if len(y_orientation) - 1 != 0:
            x_spacing = (max_x - min_x) / (len(y_orientation) - 1) * length_unit
        if len(x_orientation) - 1 != 0:
            y_spacing = (max_y - min_y) / (len(x_orientation) - 1) * length_unit
        if not ((90 * length_unit < x_spacing < 210 * length_unit) or
                (90 * length_unit < y_spacing < 210 * length_unit)):
            return  # spacing criteria failed

        # check final kpi criteria
        total_length = sum(segment.length for segment in uh_elements)
        avg_diameter = (sum(segment.diameter ** 2 * segment.length for segment in uh_elements) / total_length)**0.5

        kpi_criteria = (total_length * avg_diameter) / heating_area

        if 0.09 > kpi_criteria > 0.01:
            # check passed
            meta = dict(
                length=total_length,
                diameter=avg_diameter,
                heating_area=heating_area,
                x_spacing=x_spacing,
                y_spacing=y_spacing
            )
            return meta
        else:
            # else kpi criteria failed
            return None

    def is_consumer(self):
        return True

    @attribute.multi_calc
    def _calc_avg(self):
        pass

    heating_area = attribute.Attribute(
        unit=ureg.meter ** 2,
        description='Heating area',
        functions=[_calc_avg]
    )
    x_spacing = attribute.Attribute(
        unit=ureg.meter,
        description='Spacing in x',
        functions=[_calc_avg]
    )
    y_spacing = attribute.Attribute(
        unit=ureg.meter,
        description='Spacing in y',
        functions=[_calc_avg]
    )

    @classmethod
    def create_on_match(cls, name, uh_elements):
        """checks ps_elements and returns instance of UnderfloorHeating if all following criteria are fulfilled:
            0. minimum of 20 elements
            1. the pipe strand is located horizontally -- parallel to the floor
            2. the pipe strand has most of the elements located in an specific z-coordinate (> 80%)
            3. the spacing between adjacent elements with the same orientation is between 90mm and 210 mm
            4. the total area of the underfloor heating is more than 1m² - just as safety factor
            5. the quotient between the cross sectional area of the pipe strand (x-y plane) and the total heating area
                is between 0.09 and 0.01 - area density for underfloor heating"""
        # TODO: use only floor heating pipes and not connecting pipes

        if len(uh_elements) < 20:
            return  # number criteria failed

        # z_coordinates = defaultdict(list)
        # for element in uh_elements:
        #     z_coordinates[element.position[2]].append(element)
        # z_coordinate = []
        # for coordinate in z_coordinates:
        #     n_pipe = 0
        #     for element in z_coordinates[coordinate]:
        #         if isinstance(element, elements.PipeFitting):
        #             n_pipe += 1
        #     if n_pipe == 0 and (len(z_coordinates[coordinate]) > len(z_coordinate)):
        #         z_coordinate = z_coordinates[coordinate]
        # z_coordinate = z_coordinate[0].position[2]

        ports_coors = np.array([p.position for e in uh_elements for p in e.ports])
        counts = np.unique(ports_coors[:, 2], return_counts=True)
        # TODO: cluster z coordinates
        idx_max = np.argmax(counts[1])
        if counts[1][idx_max] / ports_coors.shape[0] < 0.8:
            return  # most elements in same z plane criteria failed

        z_coordinate2 = counts[0][idx_max]

        min_x = float("inf")
        max_x = -float("inf")
        min_y = float("inf")
        max_y = -float("inf")
        x_orientation = []
        y_orientation = []
        for element in uh_elements:
            if np.abs(element.ports[0].position[2] - z_coordinate2) < 1 \
                    and np.abs(element.ports[1].position[2] - z_coordinate2) < 1:
                if element.position[0] < min_x:
                    min_x = element.position[0]
                if element.position[0] > max_x:
                    max_x = element.position[0]
                if element.position[1] < min_y:
                    min_y = element.position[1]
                if element.position[1] > max_y:
                    max_y = element.position[1]

                # TODO: what if e.g. 45° orientation??
                if abs(element.ports[0].position[0] - element.ports[1].position[0]) < 1:
                    y_orientation.append(element)
                if abs(element.ports[0].position[1] - element.ports[1].position[1]) < 1:
                    x_orientation.append(element)
        heating_area = (max_x - min_x) * (max_y - min_y) * ureg.meter**2
        if heating_area < 1e6 * ureg.meter**2:
            return  # heating area criteria failed

        # TODO: this is not correct for some layouts
        if len(y_orientation) - 1 != 0:
            x_spacing = (max_x - min_x) / (len(y_orientation) - 1)
        if len(x_orientation) - 1 != 0:
            y_spacing = (max_y - min_y) / (len(x_orientation) - 1)
        if not ((90 < x_spacing < 210) or (90 < y_spacing < 210)):
            return  # spacing criteria failed

        # create instance to check final kpi criteria
        underfloor_heating = cls(name, uh_elements)
        # pre set _calc_avg results
        underfloor_heating._heating_area = heating_area
        underfloor_heating._x_spacing = x_spacing
        underfloor_heating._y_spacing = y_spacing

        kpi_criteria = (underfloor_heating.length * underfloor_heating.diameter) / heating_area

        if 0.09*ureg.dimensionless > kpi_criteria > 0.01*ureg.dimensionless:
            return underfloor_heating
        # else kpi criteria failed


class ParallelPump(Aggregation):
    """Aggregates pumps in parallel"""
    aggregatable_elements = ['IfcPump', 'PipeStrand', 'IfcPipeSegment',
                             'IfcPipeFitting']
    multi = ('rated_power', 'rated_height', 'rated_volume_flow', 'diameter', 'diameter_strand', 'length')

    def __init__(self, name, element_graph, *args, **kwargs):
        super().__init__(name, element_graph, *args, **kwargs)
        edge_ports = self.get_edge_ports(element_graph)
        # simple case with two edge ports
        if len(edge_ports) == 2:
            for port in edge_ports:
                self.ports.append(AggregationPort(port, parent=self))
        # more than two edge ports
        else:
            # get list of ports to be merged to one aggregation port
            parents = set((parent for parent in (port.connection.parent for
                                                 port in edge_ports)))
            originals_dict = {}
            for parent in parents:
                originals_dict[parent] = [port for port in edge_ports if
                                port.connection.parent == parent]
            for originals in originals_dict.values():
                self.ports.append(AggregationPort(originals, parent=self))

    def get_edge_ports(self, graph):
        """
        Finds and returns all edge ports of element graph.

        :return list of ports:
        """
        # detect elements with at least 3 ports
        # todo detection via number of ports is not safe, because pumps and
        #  other elements can  have additional signal ports and count as
        #  edge_elements. current workaround: check for pumps seperatly
        edge_elements = [
            node for node in graph.nodes if (len(node.ports) > 2 and
                    node.__class__.__name__ != 'Pump')]

        if len(edge_elements) > 2:
            graph = self.merge_additional_junctions(graph)

        edge_outer_ports = []
        edge_inner_ports = []

        # get all elements in graph, also if in aggregation
        elements_in_graph = []
        for node in graph.nodes:
            elements_in_graph.append(node)
            if hasattr(node, 'elements'):
                for element in node.elements:
                    elements_in_graph.append(element)

        # get all ports that are connected to outer elements
        for port in (p for e in edge_elements for p in e.ports):
            if not port.connection:
                continue  # end node
            if port.connection.parent not in elements_in_graph:
                edge_outer_ports.append(port)
            elif port.connection.parent in elements_in_graph:
                edge_inner_ports.append(port)

        if len(edge_outer_ports) < 2:
            raise AttributeError("Found less than two edge ports")
        # simple case: no other elements connected to junction nodes
        elif len(edge_outer_ports) == 2:
            edge_ports = edge_outer_ports
        # other elements, not in aggregation, connected to junction nodes
        else:
            edge_ports = [port.connection for port in edge_inner_ports]
            parents = set(parent for parent in (port.connection.parent for
                                                port in edge_ports))
            for parent in parents:
                aggr_ports = [port for port in edge_inner_ports if
                                port.parent == parent]
                if not isinstance(parent.aggregation, AggregatedPipeFitting):
                    AggregatedPipeFitting('aggr_'+parent.name, nx.subgraph(
                        graph, parent), aggr_ports)
                else:
                    for port in aggr_ports:
                        AggregationPort(
                            originals=port, parent=parent.aggregation)
        return edge_ports

    @attribute.multi_calc
    def _calc_avg(self):
        """Calculates the parameters of all pump-like elements."""
        max_rated_height = 0
        total_rated_volume_flow = 0
        total_diameter = 0
        avg_diameter_strand = 0
        total_length = 0
        diameter_times_length = 0
        total_rated_power = 0

        for item in self.elements:
            if "Pump" in item.ifc_type:

                total_rated_volume_flow += item.rated_volume_flow
                total_rated_power += item.rated_power

                if max_rated_height != 0:
                    if item.rated_height < max_rated_height:
                        max_rated_height = item.rated_height
                else:
                    max_rated_height = item.rated_height

                total_diameter += item.diameter ** 2
            else:
                if hasattr(item, "diameter") and hasattr(item, "length"):
                    length = item.length
                    diameter = item.diameter
                    if not (length and diameter):
                        self.logger.info("Ignored '%s' in aggregation", item)
                        continue

                    diameter_times_length += diameter * length
                    total_length += length

                else:
                    self.logger.info("Ignored '%s' in aggregation", item)

        if total_length != 0:
            avg_diameter_strand = diameter_times_length / total_length

<<<<<<< HEAD
        total_diameter = total_diameter**0.5
=======
        total_diameter = total_diameter ** .5
>>>>>>> 054beea2

        result = dict(
            rated_power=total_rated_power,
            rated_height=max_rated_height,
            rated_volume_flow=total_rated_volume_flow,
            diameter=total_diameter,
            length=total_length,
            diameter_strand=avg_diameter_strand
        )
        return result

    def get_replacement_mapping(self):
        """Returns dict with original ports as values and their aggregated
        replacement as keys."""
        mapping = {port: None for element in self.elements
                   for port in element.ports}
        for port in self.ports:
            for original in port.originals:
                mapping[original] = port

        # search for aggregations made during the parallel pump construction
        new_aggregations = [element.aggregation for element in self.elements if
                            element.aggregation is not self]
        for port in (p for a in new_aggregations for p in a.ports):
            for original in port.originals:
                mapping[original] = port
        return mapping

    @classmethod
    def merge_additional_junctions(cls, graph):
        """ Find additional junctions inside the parallel pump network and
        merge them into each other to create a simplified network."""

        # check if additional junctions exist
        add_junctions, metas = AggregatedPipeFitting.find_matches(graph)
        name_builder = '{} {}'
        i = 0
        for junction, meta in zip(add_junctions, metas):
            # todo maybe add except clause
            aggrPipeFitting = AggregatedPipeFitting(
                name_builder.format(AggregatedPipeFitting.__name__, i + 1),  junction, **meta)
            i += 1
        return graph

    rated_power = attribute.Attribute(
        unit=ureg.kilowatt,        description="rated power",
        functions=[_calc_avg],
    )

    rated_height = attribute.Attribute(
        description='rated height',
        functions=[_calc_avg],
        unit=ureg.meter,
    )

    rated_volume_flow = attribute.Attribute(
        description='rated volume flow',
        functions=[_calc_avg],
        unit=ureg.meter**3 / ureg.hour,
    )

    diameter = attribute.Attribute(
        description='diameter',
        functions=[_calc_avg],
        unit=ureg.millimeter,
    )

    length = attribute.Attribute(
        description='length of aggregated pipe elements',
        functions=[_calc_avg],
        unit=ureg.meter,
    )

    diameter_strand = attribute.Attribute(
        description='average diameter of aggregated pipe elements',
        functions=[_calc_avg],
        unit=ureg.millimeter,
    )

    @classmethod
    def find_matches(cls, graph):
        """Find all matches for Aggregation in element graph
        :returns: matches, meta"""
        # TODO: only same size pumps
        element_graph = graph.element_graph
        wantetd = {'IfcPump'}
        innerts = set(cls.aggregatable_elements) - wantetd
        parallels = HvacGraph.get_parallels(element_graph, wantetd, innerts)
        metas = [{} for x in parallels]  # no metadata calculated
        return parallels, metas


class AggregatedPipeFitting(Aggregation):
    """Aggregates PipeFittings. Used in two cases:
        - Merge multiple PipeFittings into one aggregates
        - Use a single PipeFitting and create a aggregated PipeFitting where
        some ports are aggregated (aggr_ports argument)
    """
    aggregatable_elements = ['PipeStand', 'IfcPipeSegment', 'IfcPipeFitting']
    threshold = None

    def __init__(self, name, element_graph, aggr_ports=None, *args, **kwargs):
        super().__init__(name, element_graph, *args, **kwargs)
        edge_ports = self.get_edge_ports(element_graph)
        # create aggregation ports for all edge ports
        for edge_port in edge_ports:
            if aggr_ports:
                if edge_port not in aggr_ports:
                    self.ports.append(AggregationPort(edge_port, parent=self))
            else:
                self.ports.append(AggregationPort(edge_port, parent=self))

        # create combined aggregation port for all ports in aggr_ports
        if aggr_ports:
            self.ports.append(AggregationPort(aggr_ports, parent=self))

    @classmethod
    def get_edge_ports(cls, graph):
        edge_elements = [
            node for node in graph.nodes if len(node.ports) > 2]

        edge_ports = []
        # get all ports that are connected to outer elements
        for port in (p for e in edge_elements for p in e.ports):
            if not port.connection:
                continue  # end node
            if port.connection.parent not in graph.nodes:
                edge_ports.append(port)

        if len(edge_ports) < 2:
            raise AttributeError("Found less than two edge ports")

        return edge_ports

    @classmethod
    def find_matches(cls, graph):
        """Find all matches for Aggregation in element graph
        :returns: matches, meta"""
        wanted = {'IfcPipeFitting'}
        innerts = set(cls.aggregatable_elements) - wanted
        connected_fittings = HvacGraph.get_connections_between(
            graph, wanted, innerts)
        metas = [{} for x in connected_fittings]  # no metadata calculated
        return connected_fittings, metas

    def get_replacement_mapping(self):
        """Returns dict with original ports as values and their aggregated
        replacement as keys."""
        mapping = {port: None for element in self.elements
                   for port in element.ports}
        for port in self.ports:
            for original in port.originals:
                mapping[original] = port
        return mapping


class ParallelSpaceHeater(Aggregation):
    """Aggregates Space heater in parallel"""
    aggregatable_elements = ['IfcSpaceHeater', 'PipeStand', 'IfcPipeSegment', 'IfcPipeFitting']

    def __init__(self, name, element_graph, *args, **kwargs):
        super().__init__(name, element_graph, *args, **kwargs)
        edge_ports = self._get_start_and_end_ports()
        self.ports.append(AggregationPort(edge_ports[0], parent=self))
        self.ports.append(AggregationPort(edge_ports[1], parent=self))
        self._total_rated_power = None
        self._avg_rated_height = None
        self._total_rated_volume_flow = None
        self._total_diameter = None
        self._total_length = None
        self._avg_diameter_strand = None
        self._elements = None

    @verify_edge_ports
    def _get_start_and_end_ports(self):
        """
        Finds external ports of aggregated group
        :return ports:
        """
        total_ports = {}
        # all possible beginning and end of the cycle (always pipe fittings), pumps counting
        for port in self.elements:
            if isinstance(port.parent, elements.PipeFitting):
                if port.parent.guid in total_ports:
                    total_ports[port.parent.guid].append(port)
                else:
                    total_ports[port.parent.guid] = []
                    total_ports[port.parent.guid].append(port)
        # 2nd filter, beginning and end of the cycle (parallel check)
        final_ports = []
        for k, ele in total_ports.items():
            if ele[0].flow_direction == ele[1].flow_direction:
                # final_ports.append(ele[0].parent)
                final_ports.append(ele[0])
                final_ports.append(ele[1])

        agg_ports = []
        # first port
        for ele in final_ports[0].parent.ports:
            if ele not in final_ports:
                port = ele
                port.aggregated_parent = self
                agg_ports.append(port)
        # last port
        for ele in final_ports[-1].parent.ports:
            if ele not in final_ports:
                port = ele
                port.aggregated_parent = self
                agg_ports.append(port)
        return agg_ports

    @attribute.multi_calc
    def _calc_avg(self):
        """Calculates the parameters of all pump-like elements."""
        avg_rated_height = 0
        total_rated_volume_flow = 0
        total_diameter = 0
        avg_diameter_strand = 0
        total_length = 0
        diameter_times_length = 0

        for pump in self.elements:
            if "Pump" in pump.ifc_type:
                rated_power = getattr(pump, "rated_power")
                rated_height = getattr(pump, "rated_height")
                rated_volume_flow = getattr(pump, "rated_volume_flow")
                diameter = getattr(pump, "diameter")
                if not (rated_power and rated_height and rated_volume_flow and diameter):
                    self.logger.warning("Ignored '%s' in aggregation", pump)
                    continue

                total_rated_volume_flow += rated_volume_flow
                # this is not avg but max
                if avg_rated_height != 0:
                    if rated_height < avg_rated_height:
                        avg_rated_height = rated_height
                else:
                    avg_rated_height = rated_height

                total_diameter += diameter ** 2
            else:
                if hasattr(pump, "diameter") and hasattr(pump, "length"):
                    length = pump.length
                    diameter = pump.diameter
                    if not (length and diameter):
                        self.logger.warning("Ignored '%s' in aggregation", pump)
                        continue

                    diameter_times_length += diameter * length
                    total_length += length

                else:
                    self.logger.warning("Ignored '%s' in aggregation", pump)

        if total_length != 0:
            avg_diameter_strand = diameter_times_length / total_length

        total_diameter = math.sqrt(total_diameter)
        g = 9.81
        rho = 1000
        # TODO: two pumps with rated power of 3 each give a total rated power of 674928
        total_rated_power = total_rated_volume_flow * avg_rated_height * g * rho

        result = dict(
            rated_power=total_rated_power,
            rated_height=avg_rated_height,
            rated_volume_flow=total_rated_volume_flow,
            diameter=total_diameter,
            diameter_strand=avg_diameter_strand,
            length=total_length,
        )
        return result

    def get_replacement_mapping(self):
        """Returns dict with original ports as values and their aggregated replacement as keys."""
        mapping = {port: None for element in self.elements
                   for port in element.ports}
        for port in self.ports:
            for original in port.originals:
                mapping[original] = port
        return mapping

    rated_power = attribute.Attribute(
        description="rated power",
        functions=[_calc_avg]
    )
    rated_height = attribute.Attribute(
        description="rated height",
        functions=[_calc_avg]
    )
    rated_volume_flow = attribute.Attribute(
        description="rated volume flow",
        functions=[_calc_avg]
    )
    diameter = attribute.Attribute(
        description="diameter",
        functions=[_calc_avg]
    )
    length = attribute.Attribute(
        description="length of aggregated pipe elements",
        functions=[_calc_avg]
    )
    diameter_strand = attribute.Attribute(
        description="average diameter of aggregated pipe elements",
        functions=[_calc_avg]
    )

    @classmethod
    def create_on_match(cls, name, cycle):
        """reduce the found cycles, to just the cycles that fulfill the next criteria:
            1. it's a parallel cycle (the two strands have the same flow direction)
            2. it has one or more pumps in each strand
            finally it creates a list with the founded cycles with the next lists:
            'elements', 'up_strand', 'low_strand', 'ports'
            """
        p_instance = "SpaceHeater"
        n_element = 0
        total_ports = {}
        new_cycle = {}
        # all possible beginning and end of the cycle (always pipe fittings), pumps counting
        for port in cycle:
            if isinstance(port.parent, getattr(elements, p_instance)):
                n_element += 1
            if isinstance(port.parent, elements.PipeFitting):
                if port.parent.guid in total_ports:
                    total_ports[port.parent.guid].append(port)
                else:
                    total_ports[port.parent.guid] = []
                    total_ports[port.parent.guid].append(port)
        # 1st filter, cycle has more than 2 pump-ports, 1 pump
        if n_element >= 4:
            new_cycle["elements"] = list(dict.fromkeys([v.parent for v in cycle]))
        else:
            return
        # 2nd filter, beginning and end of the cycle (parallel check)
        final_ports = []
        for k, ele in total_ports.items():
            if ele[0].flow_direction == ele[1].flow_direction:
                final_ports.append(ele[0])
                final_ports.append(ele[1])
        if len(final_ports) < 4:
            return
        # Strand separation - upper & lower
        upper = []
        lower = []
        for elem in new_cycle["elements"]:
            if new_cycle["elements"].index(final_ports[1].parent) \
                    < new_cycle["elements"].index(elem) < new_cycle["elements"].index(final_ports[2].parent):
                upper.append(elem)
            else:
                lower.append(elem)
        # 3rd Filter, each strand has one or more pumps
        check_up = str(dict.fromkeys(upper))
        check_low = str(dict.fromkeys(lower))

        instance = cls(name, cycle)
        instance._elements = new_cycle["elements"]
        instance._up_strand = upper
        instance._low_strand = lower

        if (p_instance in check_up) and (p_instance in check_low):
            return instance
class Consumer(Aggregation):
    """Aggregates Consumer system boarder"""
    multi = ('has_pump', 'rated_power', 'rated_pump_power', 'rated_height', 'rated_volume_flow', 'temperature_inlet',
             'temperature_outlet', 'volume', 'description')

    aggregatable_elements = ['IfcSpaceHeater', 'PipeStand', 'IfcPipeSegment', 'IfcPipeFitting', 'ParallelSpaceHeater']
    whitelist = [elements.SpaceHeater.ifc_type, ParallelSpaceHeater.ifc_type, UnderfloorHeating.ifc_type]
    blacklist = [elements.Chiller.ifc_type, elements.Boiler.ifc_type, elements.CoolingTower.ifc_type]

    def __init__(self, name, element_graph, *args, **kwargs):
        super().__init__(name, element_graph, *args, **kwargs)
        edge_ports = self._get_start_and_end_ports()
        self.ports.append(AggregationPort(edge_ports[0], parent=self))
        self.ports.append(AggregationPort(edge_ports[1], parent=self))
        self._total_rated_power = None
        self._avg_rated_height = None
        self._total_rated_volume_flow = None
        self._total_diameter = None
        self._total_length = None
        self._avg_diameter_strand = None
        self._elements = None

    @verify_edge_ports
    def _get_start_and_end_ports(self):
        """
        Finds external ports of aggregated group
        :return ports:
        """
        agg_ports = []

        for ports in self.outer_connections:
                agg_ports.append(ports[1])

        return agg_ports

    @classmethod
    def find_matches(cls, graph):
        """Find all matches for Aggregation in element graph
        :returns: matches, meta"""
        boarder_class = {elements.Distributor.ifc_type}
        # innerts = set(cls.aggregatable_elements) - wanted

        boarder_class = set(boarder_class)

        element_graph = graph.element_graph
        _element_graph = element_graph.copy()

        # remove blocking nodes
        remove = {node for node in _element_graph.nodes if node.ifc_type in boarder_class}
        _element_graph.remove_nodes_from(remove)

        # identify outer connections
        remove_ports = [port for ele in remove for port in ele.ports]
        outer_connections = {}
        for port in remove_ports:
            outer_connections.update({neighbor.parent: (port, neighbor) for neighbor in graph.neighbors(port) if neighbor not in remove_ports})

        sub_graphs = nx.connected_components(_element_graph)  # get_parallels(graph, wanted, innerts)

        consumer_cycles = []
        metas = []
        generator_cycles = []

        for sub in sub_graphs:
            # check for generator in sub_graphs
            generator = {node for node in sub if node.ifc_type in cls.blacklist}
            if generator:
                # check for consumer in generator subgraph
                gen_con = {node for node in sub if node.ifc_type in cls.whitelist}
                if gen_con:
                    #ToDO: Consumer separieren
                    a = 1
                    pass
                else:
                    pass
                    # pure generator subgraph
                    # subgraph = graph.subgraph(sub)
                    # generator_cycles.append(subgraph)
            else:
                consumer_cycle = {node for node in sub if node.ifc_type in cls.whitelist}
                if consumer_cycle:
                    subgraph = _element_graph.subgraph(sub)
                    outer_con = [outer_connections[ele] for ele in sub if ele in outer_connections]
                    consumer_cycles.append(subgraph)
                    metas.append({'outer_connections': outer_con})

        return consumer_cycles, metas

    def request(self, name):
        super().__doc__

        # broadcast request to all nested elements
        # if one attribute included in multi_calc is requested, all multi_calc attributes are needed

        # 'temperature_inlet'
        # 'temperature_outlet'

        lst_pump = ['rated_pump_power', 'rated_height', 'rated_volume_flow']

        if name == 'rated_power':
            for ele in self.elements:
                if ele.ifc_type in Consumer.whitelist:
                    ele.request(name)
        if name in lst_pump:
            for ele in self.elements:
                if ele.ifc_type == elements.Pump.ifc_type:
                    for n in lst_pump:
                        ele.request(n)
        if name == 'volume':
            for ele in self.elements:
                ele.request(name)

    @attribute.multi_calc
    def _calc_avg_pump(self):
        """Calculates the parameters of all pump-like elements."""
        avg_rated_height = 0
        total_rated_volume_flow = 0
        total_length = 0

        total_rated_pump_power = None

        has_pump = False
        volume = None

        # Spaceheater und andere Consumer
        # Leistung zusammenzählen - Unnötig da zb. für fußbodenheizung da nichts gegeben
        # Aus Medium das Temperaturniveau ziehen! Wo steht das Medium? IFCDestributionSystems!?!?!?!

        for ele in self.elements:
            # Pumps
            if elements.Pump.ifc_type in ele.ifc_type:
                has_pump = True
                # Pumpenleistung herausziehen
                total_rated_pump_power = getattr(ele, "rated_power")
                # Pumpenhöhe herausziehen
                rated_height = getattr(ele, "rated_height")
                # Volumenstrom
                rated_volume_flow = getattr(ele, "rated_volume_flow")

                #Volumen
                #volume_ = getattr(ele, "volume")
                #if volume_:
                #    volume += volume_ #ToDo: Sobald ein Volumen nicht vorhanden, Angabe: Nicht vorhanden???

                # this is not avg but max
                if avg_rated_height != 0:
                    if rated_height < avg_rated_height:
                        avg_rated_height = rated_height
                else:
                    avg_rated_height = rated_height

                if not rated_volume_flow:    #Falls eine Pumpe kein volumenstrom hat unvollständig
                    total_rated_volume_flow = None
                    continue
                else:
                    total_rated_volume_flow += rated_volume_flow
            else:
                if hasattr(ele, "length"):  # ToDO: Parallel?
                    length = ele.length
                    if not (length):
                        self.logger.warning("Ignored '%s' in aggregation", ele)
                        continue

                    total_length += length

                else:
                    self.logger.warning("Ignored '%s' in aggregation", ele)

        if not total_rated_pump_power and total_rated_volume_flow and avg_rated_height:
            g = 9.81 * ureg.meter / (ureg.second ** 2)
            rho = 1000 * ureg.kilogram / (ureg.meter ** 3)
            total_rated_pump_power = total_rated_volume_flow * avg_rated_height * g * rho

        #  Volumen zusammenrechnen
        volume = 1

        result = dict(
            rated_pump_power=total_rated_pump_power,
            rated_height=avg_rated_height,
            rated_volume_flow=total_rated_volume_flow,
            volume=volume
        )
        return result

    @attribute.multi_calc
    def _calc_avg_consumer(self):
        total_rated_consumer_power = 0
        con_types = {}
        for ele in self.elements:
            if elements.Pump.ifc_type in ele.ifc_type:
                has_pump = True
            elif ele.ifc_type in Consumer.whitelist:
                # Dict for description consumer
                con_types[ele.ifc_type] = con_types.get(ele.ifc_type, 0) + 1
            elif ele.ifc_type in elements.SpaceHeater.ifc_type:
                rated_consumer_power = getattr(ele, "rated_power")
                total_rated_consumer_power += rated_consumer_power

        # Aus Medium ziehen
        temperaure_inlet = None
        temperature_outlet = None

        result = dict(
            has_pump=has_pump,
            rated_power=total_rated_consumer_power,
            temperature_inlet=temperaure_inlet,
            temperature_outlet=temperature_outlet,
            description=', '.join(['{1} x {0}'.format(k, v) for k, v in con_types.items()])
        )
        return result

    def get_replacement_mapping(self):
        """Returns dict with original ports as values and their aggregated replacement as keys."""
        mapping = {port: None for element in self.elements
                   for port in element.ports}
        for port in self.ports:
            for original in port.originals:
                mapping[original] = port
        return mapping

    rated_power = attribute.Attribute(
        description="rated power",
        functions=[_calc_avg_consumer]
    )

    has_pump = attribute.Attribute(
        description="Circle has a pumpsystem",
        functions=[_calc_avg_consumer]
    )

    rated_pump_power = attribute.Attribute(
        description="rated pump power",
        functions=[_calc_avg_pump]
    )

    rated_volume_flow = attribute.Attribute(
        description="rated volume flow",
        functions=[_calc_avg_pump]
    )

    temperature_inlet = attribute.Attribute(
        description="temperature inlet",
        functions=[_calc_avg_consumer]
    )

    temperature_outlet = attribute.Attribute(
        description="temperature outlet",
        functions=[_calc_avg_consumer]
    )

    volume = attribute.Attribute(
        description="volume",
        functions=[_calc_avg_pump]
    )

    rated_height = attribute.Attribute(
        description="rated volume flow",
        functions=[_calc_avg_pump]
    )

    description = attribute.Attribute(
        description="String with number of Consumers",
        functions=[_calc_avg_consumer]
    )

class ConsumerHeatingDistributorModule(Aggregation): #ToDo: Export Aggregation HKESim
    """Aggregates Consumer system boarder"""
    aggregatable_elements = ['IfcSpaceHeater', 'PipeStand', 'IfcPipeSegment', 'IfcPipeFitting', 'ParallelSpaceHeater']
    whitelist = [elements.SpaceHeater, ParallelSpaceHeater, UnderfloorHeating,
                 Consumer]
    blacklist = [elements.Chiller, elements.Boiler, elements.CoolingTower]

    def __init__(self, name, element_graph, *args, **kwargs):
        self.undefined_consumer_ports = kwargs.pop('undefined_consumer_ports', None)  # TODO: Richtig sO? WORKAROUND
        super().__init__(name, element_graph, *args, **kwargs)
        edge_ports = self._get_start_and_end_ports()
        for port in edge_ports:
            self.ports.append(AggregationPort(port, parent=self))
        self._total_rated_power = None
        self._avg_rated_height = None
        self._total_rated_volume_flow = None
        self._total_diameter = None
        self._total_length = None
        self._avg_diameter_strand = None
        self._elements = None

    @verify_edge_ports
    def _get_start_and_end_ports(self):
        """
        Finds external ports of aggregated group
        :return ports:
        """
        agg_ports = []

        for ports in self.outer_connections:
                agg_ports.append(ports[0])

        for ports in self.undefined_consumer_ports:
                agg_ports.append(ports[0])

        return agg_ports

    @classmethod
    def find_matches(cls, graph):
        """Find all matches for Aggregation in element graph
        :returns: matches, meta"""
        boarder_class = {elements.Distributor.ifc_type}
        boarder_class = set(boarder_class)

        element_graph = graph.element_graph

        #  New Code
        results = []

        remove = {node for node in element_graph.nodes if node.ifc_type in boarder_class}

        metas = []

        for dist in remove:

            _element_graph = element_graph.copy()

            consumer_cycles = []

            # remove blocking nodes
            _element_graph.remove_nodes_from({dist})

            # identify outer connections
            remove_ports = dist.ports
            outer_connections = {}
            metas.append({'outer_connections': [],
                          'undefined_consumer_ports': []})

            for port in remove_ports:
                outer_connections.update({neighbor.parent: (port, neighbor) for neighbor in graph.neighbors(port) if
                                          neighbor not in remove_ports})

            sub_graphs = nx.connected_components(_element_graph)  # get_parallels(graph, wanted, innerts)

            for sub in sub_graphs:
                # check for generator in sub_graphs
                generator = {node for node in sub if node.__class__ in cls.blacklist}
                if generator:
                    # check for consumer in generator subgraph
                    gen_con = {node for node in sub if node.__class__ in cls.whitelist}
                    if gen_con:
                        # ToDO: Consumer separieren
                        a = 1
                        pass
                    else:
                        outer_con = [outer_connections[ele] for ele in sub if ele in outer_connections]
                        if outer_con:
                            metas[-1]['outer_connections'].extend(outer_con)
                        # pure generator subgraph
                        # subgraph = graph.subgraph(sub)
                        # generator_cycles.append(subgraph)
                else:
                    consumer_cycle = {node for node in sub if node.__class__ in cls.whitelist}
                    if consumer_cycle:
                        subgraph = _element_graph.subgraph(sub)
                        consumer_cycles.extend(subgraph.nodes)
                    else:
                        outer_con = [outer_connections[ele] for ele in sub if ele in outer_connections]
                        if outer_con:
                            metas[-1]['undefined_consumer_ports'].extend(outer_con)

            subnodes = [dist, *consumer_cycles]

            result = element_graph.subgraph(subnodes)
            results.append(result)

        return results, metas

    def get_replacement_mapping(self):
        """Returns dict with original ports as values and their aggregated replacement as keys."""
        mapping = {port: None for element in self.elements
                   for port in element.ports}
        for port in self.ports:
            for original in port.originals:
                mapping[original] = port
        return mapping

    @attribute.multi_calc
    def _calc_avg(self):
        pass

    medium = attribute.Attribute(
        description="Medium of the DestributerCicle",
        functions=[_calc_avg]
    )

    Tconsumer = attribute.Attribute(
        description="temperature niveau of the destribution cycle",
        functions=[_calc_avg]
    )

    useHydraulicSeperator = attribute.Attribute(
        description="boolean if there is a hdydraulic seperator",
        functions=[_calc_avg]
    )

    c1Qflow_nom = attribute.Attribute(
        description="Qflow_nom of the first consumer",
        functions=[_calc_avg]
    )

    c1Name = attribute.Attribute(
        description="name of the first consumer",
        functions=[_calc_avg]
    )

    c1OpenEnd = attribute.Attribute(
        description="boolean if its an open ende consumer",
        functions=[_calc_avg]
    )

    c1TControl = attribute.Attribute(
        description="boolean if the consumer cycle got a temperature controll",
        functions=[_calc_avg]
    )<|MERGE_RESOLUTION|>--- conflicted
+++ resolved
@@ -603,11 +603,7 @@
         if total_length != 0:
             avg_diameter_strand = diameter_times_length / total_length
 
-<<<<<<< HEAD
-        total_diameter = total_diameter**0.5
-=======
         total_diameter = total_diameter ** .5
->>>>>>> 054beea2
 
         result = dict(
             rated_power=total_rated_power,
