--- conflicted
+++ resolved
@@ -106,11 +106,7 @@
                 value = value * self.unit
 
         # check unit
-<<<<<<< HEAD
-        if value is not None and not isinstance(value, pint.Quantity) and self.unit is not None:
-=======
         if self.unit is not None and value is not None and not isinstance(value, pint.Quantity):
->>>>>>> 5611543b
             logger.warning("Unit not set!")
             value = value * self.unit
 
