--- conflicted
+++ resolved
@@ -1,15 +1,9 @@
 import logging
 from contextlib import contextmanager
 
-<<<<<<< HEAD
-from bim2sim.decision import RealDecision, BoolDecision, ListDecision
-from bim2sim.enrichment_data.data_class import DataClass
-# from bim2sim.kernel.elements import Wall
-=======
 import pint
 
 from bim2sim.decision import RealDecision
->>>>>>> 92888ccf
 
 from bim2sim.kernel.units import ureg
 
@@ -70,22 +64,10 @@
 
         # TODO argument for validation function
 
-<<<<<<< HEAD
-        # # default property set and quantity set
-        # if value is None and (self.default_ps):
-        #     raw_value = self.get_from_default_propertyset(bind, self.default_ps)
-        #     value = self.ifc_post_processing(raw_value)
-        #     if value is None:
-        #         quality_logger.warning("Attribute '%s' of %s %s was not found in default PropertySet",
-        #                                self.name, bind.ifc_type, bind.guid)
-
-        # default property set and quantity set
-=======
     def _get_value(self, bind):
 
         value = None
         # default property set
->>>>>>> 92888ccf
         if value is None and self.default_ps:
             raw_value = self.get_from_default_propertyset(bind, self.name)
             value = self.ifc_post_processing(raw_value)
