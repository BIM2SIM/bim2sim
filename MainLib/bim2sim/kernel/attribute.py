--- conflicted
+++ resolved
@@ -152,14 +152,9 @@
             new_status = Attribute.STATUS_AVAILABLE
         return value, self.unit, new_status
 
-<<<<<<< HEAD
-    def set(self, bind, status, value):
-        bind.attributes.set(self.name, value, self.unit, status)
-=======
     def set(self, bind, value, status=None):
         # TODO: validation
-        bind.attributes.set(self.name, value, status)
->>>>>>> e7652da2
+        bind.attributes.set(self.name, value, self.unit, status)
 
     @staticmethod
     @contextmanager
@@ -180,11 +175,7 @@
             return self
         _value, _unit, _status = instance.attributes.get(self.name, (None, self.unit, Attribute.STATUS_UNKNOWN))
 
-<<<<<<< HEAD
         value, unit, status = self.get(instance, _status, _value)
-=======
-        value, status = self.get(instance, _value, _status)
->>>>>>> e7652da2
 
         if self._force and value is None:
             value = self.get_from_decision(instance, self.name)
@@ -209,13 +200,9 @@
     def set(self, name, value, unit, status=None):
         self.__setitem__(name, value, unit,  status)
 
-<<<<<<< HEAD
     def __setitem__(self, name, value, unit, status=None):
-=======
-    def __setitem__(self, name, value, status=None):
         if name not in self.names:
             raise AttributeError("Invalid Attribute '%s'. Choices are %s" % (name, list(self.names)))
->>>>>>> e7652da2
         if status is None:
             if value is None:
                 status = Attribute.STATUS_NOT_AVAILABLE
