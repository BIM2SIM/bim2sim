import logging
from contextlib import contextmanager

import pint
import re

from bim2sim.decision import RealDecision, BoolDecision, ListDecision
from bim2sim.task.bps_f.bps_functions import get_matches_list

from bim2sim.kernel.units import ureg

logger = logging.getLogger(__name__)
quality_logger = logging.getLogger('bim2sim.QualityReport')


class AutoAttributeNameMeta(type):
    """Detect setting on Attributes on class level and set name as given"""
    def __init__(cls, name, bases, namespace):
        super(AutoAttributeNameMeta, cls).__init__(name, bases, namespace)
        for name, obj in namespace.items():
            if isinstance(obj, Attribute):
                obj.name = name

    # def __setattr__(cls, name, value):
    #     if isinstance(value, Attribute):
    #         value.name = name
    #         print(name)
    #     return super().__setattr__(name, value)


class Attribute:
    """Descriptor of element attribute

    value and status of attribute are stored in __dict__ of bound instance"""
    # https://rszalski.github.io/magicmethods/
    STATUS_UNKNOWN = 'UNKNOWN'
    STATUS_REQUESTED = 'REQUESTED'
    STATUS_AVAILABLE = 'AVAILABLE'
    STATUS_NOT_AVAILABLE = 'NOT_AVAILABLE'
    _force = False

    def __init__(self, name=None,
                 description="",
                 unit=None,
                 default_ps=None,
                 default_association=None,
                 patterns=None,
                 ifc_postprocessing=None,
                 functions=None,
                 default=None):
        if name:
            logger.warning("'name' is obsolete. Remove name '%s'" % name)
        self.name = None  # auto set by AutoAttributeNameMeta
        self.description = description
        self.unit = unit

        self.default_ps = default_ps
        self.default_association = default_association
        self.patterns = patterns
        self.functions = functions
        self.default_value = default

        if ifc_postprocessing:
            self.ifc_post_processing = ifc_postprocessing

        # TODO argument for validation function

    def _get_value(self, bind):
        value = None
        # default property set
        if value is None and self.default_ps:
            raw_value = self.get_from_default_propertyset(bind, self.name)
            value = self.ifc_post_processing(raw_value)
            if value is None:
                quality_logger.warning("Attribute '%s' of %s %s was not found in default PropertySet",
                                       self.name, bind.ifc_type, bind.guid)

        if value is None and (self.default_association):
            raw_value = self.get_from_default_assocation(bind, self.default_association)
            value = self.ifc_post_processing(raw_value)
            if value is None:
                quality_logger.warning("Attribute '%s' of %s %s was not found in default Association",
                                       self.name, bind.ifc_type, bind.guid)
        # tool specific properties (finder)
        if value is None:
            raw_value = self.get_from_finder(bind, self.name)
            value = self.ifc_post_processing(raw_value)

        # custom properties by patterns
        if value is None and self.patterns:
            raw_value = self.get_from_patterns(bind, self.patterns, self.name)
            value = self.ifc_post_processing(raw_value)

        # custom functions
        if value is None and self.functions:
            value = self.get_from_functions(bind, self.functions, self.name)

        # enrichment
        if value is None:
            value = self.get_from_enrichment(bind, self.name)

        # default value
        if value is None and self.default_value:
            value = self.default_value
            if value and self.unit:
                value = value * self.unit

        # check unit
        if self.unit is not None and value is not None and not isinstance(value, pint.Quantity):
            logger.warning("Unit not set!")
            value = value * self.unit

        return value

<<<<<<< HEAD
    @staticmethod
    def get_from_default_propertyset(bind, name):
        source_tools = bind.finder.templates
        if bind.source_tool in source_tools:
            source_tool = bind.source_tool
        else:
            possible_source_tools = get_matches_list(bind.source_tool, source_tools.keys(), False)
            decision_source_tool = ListDecision("Multiple templates found for source tool %s" % bind.source_tool,
                                                choices=list(possible_source_tools),
                                                allow_skip=True, allow_load=True, allow_save=True,
                                                collect=False, quick_decide=not True)
            decision_source_tool.decide()
            source_tool = decision_source_tool.value
            bind._tool = source_tool
            bind.get_project().OwnerHistory.OwningApplication.ApplicationFullName = source_tool
        try:
            default = source_tools[source_tool][bind.__class__.__name__]['default_ps'][name]
        except KeyError:
            return None
=======
    def get_from_default_propertyset(self, bind, name):
>>>>>>> f2d05294
        try:
            value = bind.get_exact_property(*self.default_ps)
        except Exception:
            value = None
        return value

    @staticmethod
    def get_from_default_assocation(bind, default):
        try:
            value = bind.get_exact_association(default[0], default[1])
        except Exception:
            value = None
        return value

    @staticmethod
    def get_from_finder(bind, name):
        finder = getattr(bind, 'finder', None)
        if finder:  # Aggregations have no finder
            try:
                return bind.finder.find(bind, name)
            except (AttributeError, TypeError):
                pass
        return None

    @staticmethod
    def get_from_patterns(bind, patterns, name):
        # TODO: prevent decision on call by get()
        value = bind.select_from_potential_properties(patterns, name, False)
        return value

    @staticmethod
    def get_from_functions(bind, functions, name):
        value = None
        for i, func in enumerate(functions):
            try:
                value = func(bind, name)
            except Exception as ex:
                logger.error("Function %d of %s.%s raised %s", i, bind, name, ex)
                pass
            else:
                break
        return value

    @staticmethod
    def get_from_enrichment(bind, name):
        value = None
        if hasattr(bind, 'enrichment') and bind.enrichment:
            attrs_enrich = bind.enrichment["enrichment_data"]
            if "enrich_decision" not in bind.enrichment:
                # check if want to enrich instance
                enrichment_decision = BoolDecision(
                    question="Do you want for %s_%s to be enriched" % (bind.ifc_type, bind.guid),
                    collect=False)
                enrichment_decision.decide()
                enrichment_decision.stored_decisions.clear()
                bind.enrichment["enrich_decision"] = enrichment_decision.value

            if bind.enrichment["enrich_decision"]:
                # enrichment via incomplete data (has enrich parameter value)
                if name in attrs_enrich:
                    value = attrs_enrich[name]
                    if value is not None:
                        return value
                if "selected_enrichment_data" not in bind.enrichment:
                    options_enrich_parameter = list(attrs_enrich.keys())
                    decision1 = ListDecision("Multiple possibilities found",
                                             choices=options_enrich_parameter,
                                             global_key="%s_%s.Enrich_Parameter" % (bind.ifc_type, bind.guid),
                                             allow_skip=True, allow_load=True, allow_save=True,
                                             collect=False, quick_decide=not True)
                    decision1.decide()
                    decision1.stored_decisions.clear()

                    if decision1.value == 'statistical_year':
                        # 3. check if general enrichment - construction year
                        bind.enrichment["selected_enrichment_data"] = bind.enrichment["year_enrichment"]
                    else:
                        # specific enrichment (enrichment parameter and values)
                        decision2 = RealDecision("Enter value for the parameter %s" % decision1.value,
                                                 validate_func=lambda x: isinstance(x, float),  # TODO
                                                 global_key="%s" % decision1.value,
                                                 allow_skip=False, allow_load=True, allow_save=True,
                                                 collect=False, quick_decide=False)
                        decision2.decide()
                        delta = float("inf")
                        decision2_selected = None
                        for ele in attrs_enrich[decision1.value]:
                            if abs(int(ele) - decision2.value) < delta:
                                delta = abs(int(ele) - decision2.value)
                                decision2_selected = int(ele)

                        bind.enrichment["selected_enrichment_data"] = attrs_enrich[str(decision1.value)][
                            str(decision2_selected)]
                value = bind.enrichment["selected_enrichment_data"][name]
        return value

    @staticmethod
    def get_from_decision(bind, name):
        # TODO: decision
        decision = RealDecision(
            "Enter value for %s of %s" % (name, bind.name),
            # output=self,
            # output_key=name,
            global_key="%s_%s.%s" % (bind.ifc_type, bind.guid, name),
            allow_skip=False, allow_load=True, allow_save=True,
            validate_func=lambda x: True,  # TODO meaningful validation
            collect=False,
            quick_decide=True
        )
        value = decision.value
        return value

    def create_decision(self, bind, collect=True):
        """Created Decision for this Attribute"""
        # TODO: set state in output dict -> attributemanager
        decision = RealDecision(
            "Enter value for %s of %s" % (self.name, bind.name),
            # validate_func=lambda x: isinstance(x, float),
            output=bind.attributes,
            output_key=self.name,
            global_key="%s_%s.%s" % (bind.ifc_type, bind.guid, self.name),
            allow_skip=False, allow_load=True, allow_save=True,
            validate_func=lambda x: True,  # TODO meaningful validation
            collect=collect,
            unit=self.unit,
        )
        return decision

    @staticmethod
    @contextmanager
    def force_get():
        """Contextmanager to get missing attributes immediately"""
        Attribute._force = True
        yield
        Attribute._force = False

    @staticmethod
    def ifc_post_processing(value):
        """Function for post processing of ifc property values (e.g. diameter list -> diameter)
        by default this function does nothing"""
        return value

    def request(self, bind):
        """Request attribute"""

        # read current value and status
        value, status = self._inner_get(bind)

        if value is None:
            if status == Attribute.STATUS_NOT_AVAILABLE:
                # actual request
                decision = self.create_decision(bind)
                bind.related_decisions.append(decision)
                status = Attribute.STATUS_REQUESTED
                self._inner_set(bind, value, status)
                return decision
        else:
            # already requested or available
            return

    def initialize(self, manager):
        if not self.name:
            print(self)
            raise AttributeError("Attribute.name not set!")

        manager[self.name] = (None, self.STATUS_UNKNOWN)

    def _inner_get(self, bind):
        return bind.attributes[self.name]

    def _inner_set(self, bind, value, status):
        # TODO: validate
        bind.attributes[self.name] = (value, status)

    def __get__(self, bind, owner):
        if bind is None:
            return self

        # read current value and status
        value, status = self._inner_get(bind)
        changed = False

        if value is None and status == self.STATUS_UNKNOWN:
            value = self._get_value(bind)
            status = self.STATUS_AVAILABLE if value else self.STATUS_NOT_AVAILABLE
            changed = True

        if self._force and value is None:
            value = self.get_from_decision(bind, self.name)
            status = Attribute.STATUS_AVAILABLE
            changed = True

        if changed:
            # write back new value and status
            self._inner_set(bind, value, status)

        return value

    def __set__(self, bind, value):
        if self.unit:
            if isinstance(value, ureg.Quantity):
                _value = value.to(self.unit)
            else:
                _value = value * self.unit
        else:
            _value = value
        self._inner_set(bind, _value, self.STATUS_AVAILABLE)

    def __str__(self):
        return "Attribute %s" % self.name


class AttributeManager(dict):
    """Attribute Manager class"""

    def __init__(self, bind):
        super().__init__()
        self.bind = bind

        for name in self.names:
            attr = self.get_attribute(name)
            attr.initialize(self)

    def __setitem__(self, name, value):
        if name not in self.names:
            raise AttributeError("Invalid Attribute '%s'. Choices are %s" % (name, list(self.names)))

        if isinstance(value, tuple) and len(value) == 2:
            super().__setitem__(name, value)
        else:
            super().__setitem__(name, (value, Attribute.STATUS_AVAILABLE))

    def update(self, other):
        # dict.update does not invoke __setitem__
        for k, v in other.items():
            self.__setitem__(k, v)

    def request(self, name=None):
        """Request attribute by name. (name=None -> all)"""
        if name:
            names = [name]
        else:
            names = self.names

        for n in names:
            try:
                attr = self.get_attribute(n)
            except KeyError:
                raise KeyError("%s has no Attribute '%s'" % (self.bind, n))

            value, status = self[n]
            if value is None:
                if status == Attribute.STATUS_NOT_AVAILABLE:
                    decision = attr.request(self.bind)
                    # self.bind.related_decisions.append(decision)
        else:
            # already requested or available
            return

    def get_attribute(self, name):
        return getattr(type(self.bind), name)

    def get_unit(self, name):
        attr = self.get_attribute(name)
        return attr.unit

    @property
    def names(self):
        return (name for name in dir(type(self.bind)) if isinstance(getattr(type(self.bind), name), Attribute))


def multi_calc(func):
    """Decorator for calculation of multiple Attribute values"""

    def wrapper(bind, name):
        # inner function call
        result = func(bind)
        value = result.pop(name)
        # send all other result values to AttributeManager instance
        bind.attributes.update(result)
        return value

    return wrapper<|MERGE_RESOLUTION|>--- conflicted
+++ resolved
@@ -112,7 +112,6 @@
 
         return value
 
-<<<<<<< HEAD
     @staticmethod
     def get_from_default_propertyset(bind, name):
         source_tools = bind.finder.templates
@@ -128,13 +127,6 @@
             source_tool = decision_source_tool.value
             bind._tool = source_tool
             bind.get_project().OwnerHistory.OwningApplication.ApplicationFullName = source_tool
-        try:
-            default = source_tools[source_tool][bind.__class__.__name__]['default_ps'][name]
-        except KeyError:
-            return None
-=======
-    def get_from_default_propertyset(self, bind, name):
->>>>>>> f2d05294
         try:
             value = bind.get_exact_property(*self.default_ps)
         except Exception:
