﻿"""Module contains the different classes for all HVAC elements"""
import inspect
import itertools
import sys
from functools import lru_cache
import logging
import math
import re
<<<<<<< HEAD
from typing import Set, List, Tuple, Generator

import numpy as np

from bim2sim.kernel import condition, attribute
from bim2sim.decision import BoolDecision, ListDecision, DecisionBunch
from bim2sim.kernel.element import HVACPort, ProductBased
=======
from typing import Set, Tuple

import numpy as np

from bim2sim.kernel import element, condition, attribute
from bim2sim.decision import BoolDecision
from bim2sim.kernel.element import Port
>>>>>>> 89a13271
from bim2sim.kernel.units import ureg


logger = logging.getLogger(__name__)


def diameter_post_processing(value):
    if isinstance(value, (list, set)):
        return sum(value) / len(value)
    return value


def length_post_processing(value):
    if isinstance(value, (list, set)):
        return max(value)
    return value


<<<<<<< HEAD
class HVACProduct(ProductBased):
=======
class HVACPort(Port):
    """Port of HVACProduct."""
    vl_pattern = re.compile('.*vorlauf.*', re.IGNORECASE)  # TODO: extend pattern
    rl_pattern = re.compile('.*rücklauf.*', re.IGNORECASE)

    def __init__(
            self, *args, groups: Set = None,
            flow_direction: int = 0, **kwargs):
        super().__init__(*args, **kwargs)

        self._flow_master = False
        self._flow_direction = None
        self._flow_side = None

        self.groups = groups or set()
        self.flow_direction = flow_direction

    @classmethod
    def ifc2args(cls, ifc) -> Tuple[tuple, dict]:
        args, kwargs = super().ifc2args(ifc)
        groups = {assg.RelatingGroup.ObjectType
                  for assg in ifc.HasAssignments}
        flow_direction = None
        if ifc.FlowDirection == 'SOURCE':
            flow_direction = 1
        elif ifc.FlowDirection == 'SINK':
            flow_direction = -1
        elif ifc.FlowDirection == 'SINKANDSOURCE':
            flow_direction = 0

        kwargs['groups'] = groups
        kwargs['flow_direction'] = flow_direction
        return args, kwargs

    def calc_position(self):
        """returns absolute position as np.array"""
        try:
            relative_placement = \
                self.parent.ifc.ObjectPlacement.RelativePlacement
            x_direction = np.array(relative_placement.RefDirection.DirectionRatios)
            z_direction = np.array(relative_placement.Axis.DirectionRatios)
        except AttributeError:
            x_direction = np.array([1, 0, 0])
            z_direction = np.array([0, 0, 1])
        y_direction = np.cross(z_direction, x_direction)
        directions = np.array((x_direction, y_direction, z_direction)).T
        port_coordinates_relative = \
            np.array(self.ifc.ObjectPlacement.RelativePlacement.Location.Coordinates)
        coordinates = self.parent.position + np.matmul(directions, port_coordinates_relative)

        if all(coordinates == np.array([0, 0, 0])):
            logger = logging.getLogger('IFCQualityReport')
            logger.info("Suspect position [0, 0, 0] for %s", self)
        return coordinates

    @classmethod
    def pre_validate(cls, ifc) -> bool:
        return True

    def validate(self) -> bool:
        return True

    @property
    def flow_master(self):
        """Lock flow direction for port"""
        return self._flow_master

    @flow_master.setter
    def flow_master(self, value: bool):
        self._flow_master = value

    @property
    def flow_direction(self):
        """Flow direction of port

        -1 = medium flows into port
        1 = medium flows out of port
        0 = medium flow undirected
        None = flow direction unknown"""
        return self._flow_direction

    @flow_direction.setter
    def flow_direction(self, value):
        if self._flow_master:
            raise AttributeError("Can't set flow direction for flow master.")
        if value not in (-1, 0, 1, None):
            raise AttributeError("Invalid value. Use one of (-1, 0, 1, None).")
        self._flow_direction = value

    @property
    def verbose_flow_direction(self):
        """Flow direction of port"""
        if self.flow_direction == -1:
            return 'SINK'
        if self.flow_direction == 0:
            return 'SINKANDSOURCE'
        if self.flow_direction == 1:
            return 'SOURCE'
        return 'UNKNOWN'

    @property
    def flow_side(self):
        """VL(1), RL(-1), UNKNOWN(0)"""
        if self._flow_side is None:
            self._flow_side = self.determine_flow_side()
        return self._flow_side

    @flow_side.setter
    def flow_side(self, value):
        if value not in (-1, 0, 1):
            raise ValueError("allowed values for flow_side are 1, 0, -1")
        previous = self._flow_side
        self._flow_side = value
        if previous:
            if previous != value:
                logger.info("Overwriting flow_side for %r with %s" % (self, self.verbose_flow_side))
        else:
            logger.debug("Set flow_side for %r to %s" % (self, self.verbose_flow_side))

    @property
    def verbose_flow_side(self):
        if self.flow_side == 1:
            return "VL"
        if self.flow_side == -1:
            return "RL"
        return "UNKNOWN"

    def determine_flow_side(self):
        """Check groups for hints of flow_side and returns flow_side if hints are definitely"""
        vl = None
        rl = None
        if self.parent.is_generator():
            if self.flow_direction == 1:
                vl = True
            elif self.flow_direction == -1:
                rl = True
        elif self.parent.is_consumer():
            if self.flow_direction == 1:
                rl = True
            elif self.flow_direction == -1:
                vl = True
        if not vl:
            vl = any(filter(self.vl_pattern.match, self.groups))
        if not rl:
            rl = any(filter(self.rl_pattern.match, self.groups))

        if vl and not rl:
            return 1
        if rl and not vl:
            return -1
        return 0


class HVACProduct(element.ProductBased):
>>>>>>> 89a13271
    domain = 'HVAC'

    def __init__(self, *args, **kwargs):
        super().__init__(*args, **kwargs)

        self.inner_connections: List[Tuple[HVACPort, HVACPort]] \
            = self.get_inner_connections()

    def get_ports(self):
        ports = []
        try:
            for nested in self.ifc.IsNestedBy:
                # valid for IFC for Revit v19.2.0.0
                for element_port_connection in nested.RelatedObjects:
                    if element_port_connection.is_a() == 'IfcDistributionPort':
                        ports.append(HVACPort.from_ifc(
                            ifc=element_port_connection, parent=self))
                    else:
                        logger.warning(
                            "Not included %s as Port in %s",
                            element_port_connection.is_a(), self)
        except AttributeError as ae:
            logger.warning("Failed to create Port")
            pass
        # valid for IFC for Revit v19.1.0.0
        element_port_connections = getattr(self.ifc, 'HasPorts', [])
        for element_port_connection in element_port_connections:
            ports.append(HVACPort.from_ifc(
                ifc=element_port_connection.RelatingPort, parent=self))
        return ports

    def get_inner_connections(self) -> List[Tuple[HVACPort, HVACPort]]:
        """Returns inner connections of Element

        by default each port is connected to each other port.
        Overwrite for other connections"""

        connections = []
        for port0, port1 in itertools.combinations(self.ports, 2):
            connections.append((port0, port1))
        return connections

    def decide_inner_connections(self) -> Generator[DecisionBunch, None, None]:
        """Generator method yielding decisions to set inner connections."""
        if len(self.ports) < 2:
            # no chance to connect anything
            return

        # TODO: extend pattern
        vl_pattern = re.compile('.*vorlauf.*', re.IGNORECASE)
        rl_pattern = re.compile('.*rücklauf.*', re.IGNORECASE)

        # use score for ports to help user find best match
        score_vl = {}
        score_rl = {}
        for port in self.ports:
            bonus_vl = 0
            bonus_rl = 0
            # connected to pipe
            if port.connection and type(port.connection.parent) \
                    in [Pipe, PipeFitting]:
                bonus_vl += 1
                bonus_rl += 1
            # string hints
            if any(filter(vl_pattern.match, port.groups)):
                bonus_vl += 1
            if any(filter(rl_pattern.match, port.groups)):
                bonus_rl += 1
            # flow direction
            if port.flow_direction == 1:
                bonus_vl += .5
            if port.flow_direction == -1:
                bonus_rl += .5
            score_vl[port] = bonus_vl
            score_rl[port] = bonus_rl

        # created sorted choices
        choices_vl = [port.guid for port, score in
                      sorted(score_vl.items(), key=lambda item: item[1],
                             reverse=True)]
        choices_rl = [port.guid for port, score in
                      sorted(score_rl.items(), key=lambda item: item[1],
                             reverse=True)]
        decision_vl = ListDecision(f"Please select VL Port for {self}.",
                                   choices=choices_vl,
                                   default=choices_vl[0],  # best guess
                                   key='VL',
                                   global_key='VL_port_of_' + self.guid)
        decision_rl = ListDecision(f"Please select RL Port for {self}.",
                                   choices=choices_rl,
                                   default=choices_rl[0],  # best guess
                                   key='RL',
                                   global_key='RL_port_of_' + self.guid)
        decisions = DecisionBunch((decision_vl, decision_rl))
        yield decisions

        port_dict = {port.guid: port for port in self.ports}
        vl = port_dict[decision_vl.value]
        rl = port_dict[decision_rl.value]
        # set flow correct side
        vl.flow_side = 1
        rl.flow_side = -1
        self.inner_connections.append((vl, rl))


class HeatPump(HVACProduct):
    """"HeatPump"""

    ifc_types = {}  # IFC Schema does not support Heatpumps

    pattern_ifc_type = [
        re.compile('Heat.?pump', flags=re.IGNORECASE),
        re.compile('W(ä|ae)rme.?pumpe', flags=re.IGNORECASE),
    ]

    min_power = attribute.Attribute(
        description='Minimum power that HeatPump operates at.',
        unit=ureg.kilowatt,
    )
    rated_power = attribute.Attribute(
        description='Rated power of HeatPump.',
        unit=ureg.kilowatt,
    )
    efficiency = attribute.Attribute(
        description='Efficiency of HeatPump provided as list with pairs of [percentage_of_rated_power,efficiency]',
        unit=ureg.dimensionless,
    )


class Chiller(HVACProduct):
    """"Chiller"""

    ifc_types = {'IfcChiller': ['*', 'AIRCOOLED', 'WATERCOOLED', 'HEATRECOVERY']}

    pattern_ifc_type = [
        re.compile('Chiller', flags=re.IGNORECASE),
        re.compile('K(ä|ae)lte.?maschine', flags=re.IGNORECASE),
    ]

    min_power = attribute.Attribute(
        description='Minimum power that Chiller operates at.',
        unit=ureg.kilowatt,
    )
    rated_power = attribute.Attribute(
        description='Rated power of Chiller.',
        unit=ureg.kilowatt,
    )
    efficiency = attribute.Attribute(
        description='Efficiency of Chiller provided as list with pairs of [percentage_of_rated_power,efficiency]',
        unit=ureg.dimensionless,
    )


class CoolingTower(HVACProduct):
    """"CoolingTower"""

    ifc_types = {
        'IfcCoolingTower':
            ['*', 'NATURALDRAFT', 'MECHANICALINDUCEDDRAFT',
             'MECHANICALFORCEDDRAFT']
    }

    pattern_ifc_type = [
        re.compile('Cooling.?Tower', flags=re.IGNORECASE),
        re.compile('Recooling.?Plant', flags=re.IGNORECASE),
        re.compile('K(ü|ue)hl.?turm', flags=re.IGNORECASE),
        re.compile('R(ü|ue)ck.?K(ü|ue)hl.?(werk|turm|er)', flags=re.IGNORECASE),
        re.compile('RKA', flags=re.IGNORECASE),
    ]

    min_power = attribute.Attribute(
        description='Minimum power that CoolingTower operates at.',
        unit=ureg.kilowatt,
    )
    rated_power = attribute.Attribute(
        description='Rated power of CoolingTower.',
        unit=ureg.kilowatt,
    )
    efficiency = attribute.Attribute(
        description='Efficiency of CoolingTower provided as list with pairs of [percentage_of_rated_power,efficiency]',
        unit=ureg.dimensionless,
    )


class HeatExchanger(HVACProduct):
    """"Heatexchanger"""

    ifc_types = {'IfcHeatExchanger': ['*', 'PLATE', 'SHELLANDTUBE']}

    pattern_ifc_type = [
        re.compile('Heat.?Exchanger', flags=re.IGNORECASE),
        re.compile('W(ä|ae)rme.?(ü|e)bertrager', flags=re.IGNORECASE),
        re.compile('W(ä|ae)rme.?tauscher', flags=re.IGNORECASE),
    ]

    min_power = attribute.Attribute(
        description='Minimum power that HeatExchange operates at.',
        unit=ureg.kilowatt,
    )
    rated_power = attribute.Attribute(
        description='Rated power of HeatExchange.',
        unit=ureg.kilowatt,
    )
    efficiency = attribute.Attribute(
        description='Efficiency of HeatExchange provided as list with pairs of [percentage_of_rated_power,efficiency]',
        unit=ureg.dimensionless,
    )


class Boiler(HVACProduct):
    """Boiler"""
    ifc_types = {'IfcBoiler': ['*', 'WATER', 'STEAM']}

    pattern_ifc_type = [
        # re.compile('Heat.?pump', flags=re.IGNORECASE),
        re.compile('Kessel', flags=re.IGNORECASE),
        re.compile('Boiler', flags=re.IGNORECASE),
    ]

    # def _add_ports(self):
    #    super()._add_ports()
    #    for port in self.ports:
    #        if port.flow_direction == 1:
    #            port.flow_master = True
    #        elif port.flow_direction == -1:
    #            port.flow_master = True

    def is_generator(self):
        """boiler is generator function"""
        return True

    # @lru_cache()
    def get_inner_connections(self):
        return []  #
        # connections = []
        # vl_pattern = re.compile('.*vorlauf.*', re.IGNORECASE)  # TODO: extend pattern
        # rl_pattern = re.compile('.*rücklauf.*', re.IGNORECASE)
        # VL = []
        # RL = []
        # for port in self.ports:
        #     if any(filter(vl_pattern.match, port.groups)):
        #         if port.flow_direction == 1:
        #             VL.append(port)
        #         else:
        #             logger.warning("Flow direction (%s) of %s does not match %s",
        #                                 port.verbose_flow_direction, port, port.groups)
        #             decision = BoolDecision(
        #                 "Use %s as VL?" % (port),
        #                 global_key=port.guid)
        #             use = decision.decide()
        #             if use:
        #                 VL.append(port)
        #     elif any(filter(rl_pattern.match, port.groups)):
        #         if port.flow_direction == -1:
        #             RL.append(port)
        #         else:
        #             logger.warning("Flow direction (%s) of %s does not match %s",
        #                                 port.verbose_flow_direction, port, port.groups)
        #             decision = BoolDecision(
        #                 "Use %s as RL?" % (port),
        #                 global_key=port.guid)
        #             use = decision.decide()
        #             if use:
        #                 RL.append(port)
        # if len(VL) == 1 and len(RL) == 1:
        #     VL[0].flow_side = 1
        #     RL[0].flow_side = -1
        #     connections.append((RL[0], VL[0]))
        # else:
        #     logger.warning("Unable to solve inner connections for %s", self)
        # return connections

    water_volume = attribute.Attribute(
        description="Water volume of boiler",
        unit=ureg.meter ** 3,
    )

    min_power = attribute.Attribute(
        description="Minimum power that boiler operates at",
        unit=ureg.kilowatt,
    )

    rated_power = attribute.Attribute(
        description="Rated power of boiler",
        unit=ureg.kilowatt,
    )

    efficiency = attribute.Attribute(
        description="Efficiency of boiler provided as list with pairs of [percentage_of_rated_power,efficiency]",
        unit=ureg.dimensionless,
    )


class Pipe(HVACProduct):
    ifc_types = {
        "IfcPipeSegment":
            ['*', 'CULVERT', 'FLEXIBLESEGMENT', 'RIGIDSEGMENT', 'GUTTER',
             'SPOOL']
    }

    conditions = [
        condition.RangeCondition("diameter", 5.0 * ureg.millimeter, 300.00 * ureg.millimeter)  # ToDo: unit?!
    ]

    diameter = attribute.Attribute(
        default_ps=('Pset_PipeSegmentTypeCommon', 'NominalDiameter'),
        unit=ureg.millimeter,
        patterns=[
            re.compile('.*Durchmesser.*', flags=re.IGNORECASE),
            re.compile('.*Diameter.*', flags=re.IGNORECASE),
        ],
        ifc_postprocessing=diameter_post_processing,
    )

    @staticmethod
    def _length_from_geometry(bind, name):
        try:
            return Pipe.get_lenght_from_shape(bind.ifc.Representation)
        except AttributeError:
            return None

    length = attribute.Attribute(
        default_ps=('Qto_PipeSegmentBaseQuantities', 'Length'),
        unit=ureg.meter,
        patterns=[
            re.compile('.*Länge.*', flags=re.IGNORECASE),
            re.compile('.*Length.*', flags=re.IGNORECASE),
        ],
        ifc_postprocessing=length_post_processing,
        functions=[_length_from_geometry],
    )

    @staticmethod
    def get_lenght_from_shape(ifc_representation):
        """Serach for extruded depth in representations

        Warning: Found extrusion may net be the required length!
        :raises: AttributeError if not exactly one extrusion is found"""
        candidates = []
        try:
            for representation in ifc_representation.Representations:
                for item in representation.Items:
                    if item.is_a() == 'IfcExtrudedAreaSolid':
                        candidates.append(item.Depth)
        except:
            raise AttributeError("Failed to determine length.")
        if not candidates:
            raise AttributeError("No representation to determine length.")
        if len(candidates) > 1:
            raise AttributeError("Too many representations to dertermine length %s." % candidates)

        return candidates[0]


class PipeFitting(HVACProduct):
    ifc_types = {
        "IfcPipeFitting":
            ['*', 'BEND', 'CONNECTOR', 'ENTRY', 'EXIT', 'JUNCTION', 'OBSTRUCTION',
             'TRANSITION']
    }

    conditions = [
        condition.RangeCondition("diameter", 5.0 * ureg.millimeter, 300.00 * ureg.millimeter)
    ]

    diameter = attribute.Attribute(
        default_ps=('Pset_PipeFittingTypeCommon', 'NominalDiameter'),
        unit=ureg.millimeter,
        patterns=[
            re.compile('.*Durchmesser.*', flags=re.IGNORECASE),
            re.compile('.*Diameter.*', flags=re.IGNORECASE),
        ],
        ifc_postprocessing=diameter_post_processing,
    )

    length = attribute.Attribute(
        default_ps=("Qto_PipeSegmentBaseQuantities", "Length"),
        unit=ureg.meter,
        patterns=[
            re.compile('.*Länge.*', flags=re.IGNORECASE),
            re.compile('.*Length.*', flags=re.IGNORECASE),
        ],
        default=0,
        ifc_postprocessing=length_post_processing
    )

    pressure_class = attribute.Attribute(
        unit=ureg.pascal,
        default_ps=('Pset_PipeFittingTypeCommon', 'PressureClass')
    )

    @staticmethod
    def _diameter_post_processing(value):
        if isinstance(value, list):
            return np.average(value).item()
        return value


class SpaceHeater(HVACProduct):
    ifc_types = {'IfcSpaceHeater': ['*', 'CONVECTOR', 'RADIATOR']}

    pattern_ifc_type = [
        re.compile('Space.?heater', flags=re.IGNORECASE)
    ]

    def is_consumer(self):
        return True

    rated_power = attribute.Attribute(
        description="Rated power of SpaceHeater",
        unit=ureg.kilowatt,
        default=42,
    )


# class ExpansionTank(HVACProduct):
#     ifc_type = "IfcTank"   #ToDo: IfcTank, IfcTankType=Expansion
#     predefined_types = ['BASIN', 'BREAKPRESSURE', 'EXPANSION', 'FEEDANDEXPANSION', 'STORAGE', 'VESSEL']
#     pattern_ifc_type = [
#         re.compile('Expansion.?Tank', flags=re.IGNORECASE),
#         re.compile('Ausdehnungs.?gef(ä|ae)(ss|ß)', flags=re.IGNORECASE),
#     ]


# class StorageDevice(HVACProduct):
#     """IFC4 CHANGE  This entity has been deprecated for instantiation and will become ABSTRACT in a future release;
#     new subtypes should now be used instead."""
#     ifc_type = "IfcStorageDevice"
#     pattern_ifc_type = [
#         re.compile('Storage.?device', flags=re.IGNORECASE)
#     ]


class Storage(HVACProduct):
    ifc_types = {
        "IfcTank":
            ['BASIN', 'STORAGE', 'VESSEL']
        # 'BREAKPRESSURE', 'EXPANSION', 'FEEDANDEXPANSION',
    }

    conditions = [
        condition.RangeCondition('volume', 50 * ureg.liter, math.inf * ureg.liter)
    ]

    pattern_ifc_type = [
        re.compile('Tank', flags=re.IGNORECASE),
        re.compile('Speicher', flags=re.IGNORECASE),
        # re.compile('Expansion.?Tank', flags=re.IGNORECASE),
        re.compile('Ausdehnungs.?gef(ä|ae)(ss|ß)', flags=re.IGNORECASE),
    ]

    @property
    def storage_type(self):
        return None

    height = attribute.Attribute(
        unit=ureg.meter,
    )

    diameter = attribute.Attribute(
        unit=ureg.millimeter,
    )

    @property
    def port_positions(self):
        return (0, 0.5, 1)

    def _calc_volume(self):
        return self.height * self.diameter ** 2 / 4 * math.pi

    volume = attribute.Attribute(
        unit=ureg.meter ** 3,
    )


class Distributor(HVACProduct):
    ifc_types = {
        "IfcDistributionChamberElement":
            ['FORMEDDUCT', 'INSPECTIONCHAMBER', 'INSPECTIONPIT',
             'MANHOLE', 'METERCHAMBER', 'SUMP', 'TRENCH', 'VALVECHAMBER']
    }

    pattern_ifc_type = [
        re.compile('Distribution.?chamber', flags=re.IGNORECASE),
        re.compile('Distributor', flags=re.IGNORECASE),
        re.compile('Verteiler', flags=re.IGNORECASE)
    ]

    volume = attribute.Attribute(
        description="Volume of the Distributor",
        unit=ureg.meter ** 3
    )

    nominal_power = attribute.Attribute(
        description="Nominal power of Distributor",
        unit=ureg.kilowatt
    )


class Pump(HVACProduct):
    ifc_types = {
        "IfcPump":
            ['*', 'CIRCULATOR', 'ENDSUCTION', 'SPLITCASE',
             'SUBMERSIBLEPUMP', 'SUMPPUMP', 'VERTICALINLINE',
             'VERTICALTURBINE']
    }

    pattern_ifc_type = [
        re.compile('Pumpe', flags=re.IGNORECASE),
        re.compile('Pump', flags=re.IGNORECASE)
    ]

    rated_power = attribute.Attribute(
        unit=ureg.kilowatt,
    )

    rated_height = attribute.Attribute(
        unit=ureg.meter,
    )

    rated_volume_flow = attribute.Attribute(
        unit=ureg.meter ** 3 / ureg.hour,
    )

    diameter = attribute.Attribute(
        unit=ureg.meter,
    )


class Valve(HVACProduct):
    ifc_types = {
        "IfcValve":
            ['*', 'AIRRELEASE', 'ANTIVACUUM', 'CHANGEOVER', 'CHECK',
             'COMMISSIONING', 'DIVERTING', 'DRAWOFFCOCK', 'DOUBLECHECK',
             'DOUBLEREGULATING', 'FAUCET', 'FLUSHING', 'GASCOCK',
             'GASTAP', 'ISOLATING', 'MIXING', 'PRESSUREREDUCING',
             'PRESSURERELIEF', 'REGULATING', 'SAFETYCUTOFF', 'STEAMTRAP',
             'STOPCOCK']
    }

    pattern_ifc_type = [
        re.compile('Valve', flags=re.IGNORECASE),
        re.compile('Drossel', flags=re.IGNORECASE),
        re.compile('Ventil', flags=re.IGNORECASE)
    ]

    conditions = [
        condition.RangeCondition("diameter", 5.0 * ureg.millimeter, 500.00 * ureg.millimeter)  # ToDo: unit?!
    ]

    diameter = attribute.Attribute(
        description='Valve diameter',
        unit=ureg.millimeter,
        patterns=[
            re.compile('.*Durchmesser.*', flags=re.IGNORECASE),
            re.compile('.*Diameter.*', flags=re.IGNORECASE),
            re.compile('.*DN.*', flags=re.IGNORECASE),
        ],
    )
    # @cached_property
    # def diameter(self):
    #     result = self.find('diameter')
    #
    #     if isinstance(result, list):
    #         return np.average(result).item()
    #     return result

    length = attribute.Attribute(
        description='Length of Valve',
        unit=ureg.meter,
    )


class Duct(HVACProduct):
    ifc_types = {"IfcDuctSegment": ['*', 'RIGIDSEGMENT', 'FLEXIBLESEGMENT']}

    pattern_ifc_type = [
        re.compile('Duct.?segment', flags=re.IGNORECASE)
    ]

    diameter = attribute.Attribute(
        description='Duct diameter',
        unit=ureg.millimeter,
    )
    length = attribute.Attribute(
        description='Length of Duct',
        unit=ureg.meter,
    )


class DuctFitting(HVACProduct):
    ifc_types = {
        "IfcDuctFitting":
            ['*', 'BEND', 'CONNECTOR', 'ENTRY', 'EXIT', 'JUNCTION',
             'OBSTRUCTION', 'TRANSITION']
    }

    pattern_ifc_type = [
        re.compile('Duct.?fitting', flags=re.IGNORECASE)
    ]

    diameter = attribute.Attribute(
        description='Duct diameter',
        unit=ureg.millimeter,
    )
    length = attribute.Attribute(
        description='Length of Duct',
        unit=ureg.meter,
    )


class AirTerminal(HVACProduct):
    ifc_types = {
        "IfcAirTerminal":
            ['*', 'DIFFUSER', 'GRILLE', 'LOUVRE', 'REGISTER']
    }

    pattern_ifc_type = [
        re.compile('Air.?terminal', flags=re.IGNORECASE)
    ]

    diameter = attribute.Attribute(
        description='Terminal diameter',
        unit=ureg.millimeter,
    )


class Medium(HVACProduct):
    # is deprecated?
    ifc_types = {"IfcDistributionSystems": ['*']}
    pattern_ifc_type = [
        re.compile('Medium', flags=re.IGNORECASE)
    ]


class CHP(HVACProduct):
    ifc_types = {'IfcElectricGenerator': ['CHP']}

    rated_power = attribute.Attribute(
        default_ps=('Pset_ElectricGeneratorTypeCommon', 'MaximumPowerOutput'),
        description="Rated power of CHP",
        patterns=[
          re.compile('.*Nennleistung', flags=re.IGNORECASE),
          re.compile('.*capacity', flags=re.IGNORECASE),
        ],
        unit=ureg.kilowatt,
    )

    efficiency = attribute.Attribute(
        default_ps=('Pset_ElectricGeneratorTypeCommon', 'ElectricGeneratorEfficiency'),
        description="Electric efficiency of CHP",
        patterns=[
            re.compile('.*electric.*efficiency', flags=re.IGNORECASE),
            re.compile('.*el.*efficiency', flags=re.IGNORECASE),
        ],
        unit=ureg.dimensionless,
    )

    water_volume = attribute.Attribute(
        description="Water volume CHP chp",
        unit=ureg.meter ** 3,
    )


# collect all domain classes
items: Set[HVACProduct] = set()
for name, cls in inspect.getmembers(
        sys.modules[__name__],
        lambda member: inspect.isclass(member)  # class at all
                       and issubclass(member, HVACProduct)  # domain subclass
                       and member is not HVACProduct  # but not base class
                       and member.__module__ == __name__):  # declared here
    items.add(cls)<|MERGE_RESOLUTION|>--- conflicted
+++ resolved
@@ -6,7 +6,6 @@
 import logging
 import math
 import re
-<<<<<<< HEAD
 from typing import Set, List, Tuple, Generator
 
 import numpy as np
@@ -14,15 +13,7 @@
 from bim2sim.kernel import condition, attribute
 from bim2sim.decision import BoolDecision, ListDecision, DecisionBunch
 from bim2sim.kernel.element import HVACPort, ProductBased
-=======
-from typing import Set, Tuple
-
-import numpy as np
-
-from bim2sim.kernel import element, condition, attribute
-from bim2sim.decision import BoolDecision
 from bim2sim.kernel.element import Port
->>>>>>> 89a13271
 from bim2sim.kernel.units import ureg
 
 
@@ -41,9 +32,6 @@
     return value
 
 
-<<<<<<< HEAD
-class HVACProduct(ProductBased):
-=======
 class HVACPort(Port):
     """Port of HVACProduct."""
     vl_pattern = re.compile('.*vorlauf.*', re.IGNORECASE)  # TODO: extend pattern
@@ -197,8 +185,7 @@
         return 0
 
 
-class HVACProduct(element.ProductBased):
->>>>>>> 89a13271
+class HVACProduct(ProductBased):
     domain = 'HVAC'
 
     def __init__(self, *args, **kwargs):
