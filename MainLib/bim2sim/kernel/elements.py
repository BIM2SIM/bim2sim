﻿"""Module contains the different classes for all HVAC elements"""

import math
import re

import numpy as np

from bim2sim.decorators import cached_property
from bim2sim.kernel import element, condition, attribute
<<<<<<< HEAD
from bim2sim.decision import RealDecision, BoolDecision, ListDecision, TextDecision
from bim2sim.enrichment_data.data_class import DataClass
from bim2sim.kernel.ifc2python import get_layers_ifc
# from shapely.geometry.polygon import Polygon
# from shapely.geometry import Point
import ifcopenshell.geom
import matplotlib.pyplot as plt
=======
from bim2sim.decision import BoolDecision
from bim2sim.kernel.units import ureg

>>>>>>> 92888ccf

def diameter_post_processing(value):
    if isinstance(value, list):
        return sum(value) / len(value)
    return value


class HeatPump(element.Element):
    """"HeatPump"""

    ifc_type = 'IfcHeatPump'

    pattern_ifc_type = [
        re.compile('Heat.?pump', flags=re.IGNORECASE),
        re.compile('W(ä|ae)rme.?pumpe', flags=re.IGNORECASE),
    ]

    min_power = attribute.Attribute(
        description='Minimum power that HeatPump operates at.',
        unit=ureg.kilowatt,
    )
    rated_power = attribute.Attribute(
        description='Rated power of HeatPump.',
        unit=ureg.kilowatt,
    )
    efficiency = attribute.Attribute(
        description='Efficiency of HeatPump provided as list with pairs of [percentage_of_rated_power,efficiency]',
        unit=ureg.dimensionless,
    )


class Chiller(element.Element):
    """"Chiller"""

    ifc_type = 'IfcChiller'

    pattern_ifc_type = [
        re.compile('Chiller', flags=re.IGNORECASE),
        re.compile('K(ä|ae)lte.?maschine', flags=re.IGNORECASE),
    ]

    min_power = attribute.Attribute(
        description='Minimum power that Chiller operates at.',
        unit=ureg.kilowatt,
    )
    rated_power = attribute.Attribute(
        description='Rated power of Chiller.',
        unit=ureg.kilowatt,
    )
    efficiency = attribute.Attribute(
        description='Efficiency of Chiller provided as list with pairs of [percentage_of_rated_power,efficiency]',
        unit=ureg.dimensionless,
    )


class CoolingTower(element.Element):
    """"CoolingTower"""

    ifc_type = 'IfcCoolingTower'

    pattern_ifc_type = [
        re.compile('Cooling.?Tower', flags=re.IGNORECASE),
        re.compile('Recooling.?Plant', flags=re.IGNORECASE),
        re.compile('K(ü|ue)hl.?turm', flags=re.IGNORECASE),
        re.compile('R(ü|ue)ck.?K(ü|ue)hl.?(werk|turm|er)', flags=re.IGNORECASE),
        re.compile('RKA', flags=re.IGNORECASE),
    ]

    min_power = attribute.Attribute(
        description='Minimum power that CoolingTower operates at.',
        unit=ureg.kilowatt,
    )
    rated_power = attribute.Attribute(
        description='Rated power of CoolingTower.',
        unit=ureg.kilowatt,
    )
    efficiency = attribute.Attribute(
        description='Efficiency of CoolingTower provided as list with pairs of [percentage_of_rated_power,efficiency]',
        unit=ureg.dimensionless,
    )


class HeatExchanger(element.Element):
    """"Heatexchanger"""

    ifc_type = 'IfcHeatExchanger'

    pattern_ifc_type = [
        re.compile('Heat.?Exchanger', flags=re.IGNORECASE),
        re.compile('W(ä|ae)rme.?(ü|e)bertrager', flags=re.IGNORECASE),
        re.compile('W(ä|ae)rme.?tauscher', flags=re.IGNORECASE),
    ]

    min_power = attribute.Attribute(
        description='Minimum power that HeatExchange operates at.',
        unit=ureg.kilowatt,
    )
    rated_power = attribute.Attribute(
        description='Rated power of HeatExchange.',
        unit=ureg.kilowatt,
    )
    efficiency = attribute.Attribute(
        description='Efficiency of HeatExchange provided as list with pairs of [percentage_of_rated_power,efficiency]',
        unit=ureg.dimensionless,
    )


class Boiler(element.Element):
    """Boiler"""
    ifc_type = 'IfcBoiler'

    pattern_ifc_type = [
        #re.compile('Heat.?pump', flags=re.IGNORECASE),
        re.compile('Kessel', flags=re.IGNORECASE),
        re.compile('Boiler', flags=re.IGNORECASE),
    ]

    #def _add_ports(self):
    #    super()._add_ports()
    #    for port in self.ports:
    #        if port.flow_direction == 1:
    #            port.flow_master = True
    #        elif port.flow_direction == -1:
    #            port.flow_master = True

    def is_generator(self):
        return True

    def get_inner_connections(self):
        connections = []
        vl_pattern = re.compile('.*vorlauf.*', re.IGNORECASE)  # TODO: extend pattern
        rl_pattern = re.compile('.*rücklauf.*', re.IGNORECASE)
        VL = []
        RL = []
        for port in self.ports:
            if any(filter(vl_pattern.match, port.groups)):
                if port.flow_direction == 1:
                    VL.append(port)
                else:
                    self.logger.warning("Flow direction (%s) of %s does not match %s",
                                        port.verbose_flow_direction, port, port.groups)
                    decision = BoolDecision(
                        "Use %s as VL?" % (port),
                        global_key=port.guid,
                        allow_save=True,
                        allow_load=True)
                    use = decision.decide()
                    if use:
                        VL.append(port)
            elif any(filter(rl_pattern.match, port.groups)):
                if port.flow_direction == -1:
                    RL.append(port)
                else:
                    self.logger.warning("Flow direction (%s) of %s does not match %s",
                                        port.verbose_flow_direction, port, port.groups)
                    decision = BoolDecision(
                        "Use %s as RL?" % (port),
                        global_key=port.guid,
                        allow_save=True,
                        allow_load=True)
                    use = decision.decide()
                    if use:
                        RL.append(port)
        if len(VL) == 1 and len(RL) == 1:
            VL[0].flow_side = 1
            RL[0].flow_side = -1
            connections.append((RL[0], VL[0]))
        else:
            self.logger.warning("Unable to solve inner connections for %s", self)
        return connections

    water_volume = attribute.Attribute(
        description="Water volume of boiler",
        unit=ureg.meter**3,
    )

    min_power = attribute.Attribute(
        description="Minimum power that boiler operates at",
        unit=ureg.kilowatt,
    )

    rated_power = attribute.Attribute(
        description="Rated power of boiler",
        unit=ureg.kilowatt,
    )

    efficiency = attribute.Attribute(
        description="Efficiency of boiler provided as list with pairs of [percentage_of_rated_power,efficiency]",
        unit=ureg.dimensionless,
    )


class Pipe(element.Element):
    ifc_type = "IfcPipeSegment"
    conditions = [
        condition.RangeCondition("diameter", 5.0*ureg.millimeter, 300.00*ureg.millimeter)   #ToDo: unit?!
    ]

    diameter = attribute.Attribute(
        default_ps=('Pset_PipeSegmentTypeCommon', 'NominalDiameter'),
        unit=ureg.millimeter,
        patterns=[
            re.compile('.*Durchmesser.*', flags=re.IGNORECASE),
            re.compile('.*Diameter.*', flags=re.IGNORECASE),
        ],
        ifc_postprocessing=diameter_post_processing,
    )

    @staticmethod
    def _length_from_geometry(bind, name):
        try:
            return Pipe.get_lenght_from_shape(bind.ifc.Representation)
        except AttributeError:
            return None

    length = attribute.Attribute(
        default_ps=('Qto_PipeSegmentBaseQuantities', 'Length'),
        unit=ureg.meter,
        patterns=[
            re.compile('.*Länge.*', flags=re.IGNORECASE),
            re.compile('.*Length.*', flags=re.IGNORECASE),
        ],
        functions=[_length_from_geometry],
    )

    @staticmethod
    def get_lenght_from_shape(ifc_representation):
        """Serach for extruded depth in representations

        Warning: Found extrusion may net be the required length!
        :raises: AttributeError if not exactly one extrusion is found"""
        candidates = []
        try:
            for representation in ifc_representation.Representations:
                for item in representation.Items:
                    if item.is_a() == 'IfcExtrudedAreaSolid':
                        candidates.append(item.Depth)
        except:
            raise AttributeError("Failed to determine length.")
        if not candidates:
            raise AttributeError("No representation to determine length.")
        if len(candidates) > 1:
            raise AttributeError("Too many representations to dertermine length %s." % candidates)

        return candidates[0]


class PipeFitting(element.Element):
    ifc_type = "IfcPipeFitting"

    conditions = [
        condition.RangeCondition("diameter", 5.0*ureg.millimeter, 300.00*ureg.millimeter)   #ToDo: unit?!
    ]

    diameter = attribute.Attribute(
        default_ps=('Pset_PipeFittingTypeCommon', 'NominalDiameter'),
        unit=ureg.millimeter,
        patterns=[
            re.compile('.*Durchmesser.*', flags=re.IGNORECASE),
            re.compile('.*Diameter.*', flags=re.IGNORECASE),
        ],
        ifc_postprocessing=diameter_post_processing,
    )

    length = attribute.Attribute(
        unit=ureg.meter,
        default=0,
    )

    pressure_class = attribute.Attribute(
        unit=ureg.pascal,
        default_ps=('Pset_PipeFittingTypeCommon', 'PressureClass')
    )

    @staticmethod
    def _diameter_post_processing(value):
        if isinstance(value, list):
            return np.average(value).item()
        return value


class SpaceHeater(element.Element):
    ifc_type = 'IfcSpaceHeater'
    pattern_ifc_type = [
        re.compile('Space.?heater', flags=re.IGNORECASE)
    ]

    def is_consumer(self):
        return True

    nominal_power = attribute.Attribute(
        description="Nominal power of SpaceHeater",
        unit=ureg.kilowatt,
        default=42,
    )


class ExpansionTank(element.Element):
    ifc_type = "IfcExpansionTank"   #ToDo: Richtig?!
    pattern_ifc_type = [
        re.compile('Expansion.?Tank', flags=re.IGNORECASE),
        re.compile('Ausdehnungs.?gef(ä|ae)(ss|ß)', flags=re.IGNORECASE),
    ]


class StorageDevice(element.Element):
    ifc_type = "IfcStorageDevice"
    pattern_ifc_type = [
        re.compile('Storage.?device', flags=re.IGNORECASE)
    ]


class Storage(element.Element):
    ifc_type = "IfcTank"
    pattern_ifc_type = [
        re.compile('Tank', flags=re.IGNORECASE),
        re.compile('Speicher', flags=re.IGNORECASE),
    ]

    @property
    def storage_type(self):
        return None

    height = attribute.Attribute(
        unit=ureg.meter,
    )

<<<<<<< HEAD
    @property
    def diameter(self):
        return 1
=======
    diameter = attribute.Attribute(
        unit=ureg.millimeter,
    )
>>>>>>> 92888ccf

    @property
    def port_positions(self):
        return (0, 0.5, 1)

    def _calc_volume(self):
        return self.height * self.diameter ** 2 / 4 * math.pi

    volume = attribute.Attribute(
        unit=ureg.meter ** 3,
    )


class Distributor(element.Element):
    ifc_type = "IfcDistributionChamberElement"
    pattern_ifc_type = [
        re.compile('Distribution.?chamber', flags=re.IGNORECASE),
        re.compile('Distributior', flags=re.IGNORECASE),
        re.compile('Verteiler', flags=re.IGNORECASE)
    ]

    volume = attribute.Attribute(
        description="Volume of the Distributor",
        unit=ureg.meter ** 3
    )

    nominal_power = attribute.Attribute(
        description="Nominal power of Distributor",
        unit=ureg.kilowatt
    )


class Pump(element.Element):
    ifc_type = "IfcPump"
    pattern_ifc_type = [
        re.compile('Pumpe', flags=re.IGNORECASE),
        re.compile('Pump', flags=re.IGNORECASE)
        ]

    rated_power = attribute.Attribute(
        unit=ureg.kilowatt,
    )

    rated_height = attribute.Attribute(
        unit=ureg.meter,
    )

    rated_volume_flow = attribute.Attribute(
        unit=ureg.meter**3 / ureg.hour,
    )

    diameter = attribute.Attribute(
        unit=ureg.meter,
    )


class Valve(element.Element):
    ifc_type = "IfcValve"
    pattern_ifc_type = [
        re.compile('Valve', flags=re.IGNORECASE),
        re.compile('Drossel', flags=re.IGNORECASE),
        re.compile('Ventil', flags=re.IGNORECASE)
    ]

    conditions = [
        condition.RangeCondition("diameter", 5.0*ureg.millimeter, 500.00*ureg.millimeter)  # ToDo: unit?!
    ]

    diameter = attribute.Attribute(
        description='Valve diameter',
        unit=ureg.millimeter,
        patterns=[
            re.compile('.*Durchmesser.*', flags=re.IGNORECASE),
            re.compile('.*Diameter.*', flags=re.IGNORECASE),
            re.compile('.*DN.*', flags=re.IGNORECASE),
        ],
    )
    # @cached_property
    # def diameter(self):
    #     result = self.find('diameter')
    #
    #     if isinstance(result, list):
    #         return np.average(result).item()
    #     return result

    length = attribute.Attribute(
        description='Length of Valve',
        unit=ureg.meter,
    )


class Duct(element.Element):
    ifc_type = "IfcDuctSegment"
    pattern_ifc_type = [
        re.compile('Duct.?segment', flags=re.IGNORECASE)
    ]

    diameter = attribute.Attribute(
        description='Duct diameter',
        unit=ureg.millimeter,
    )
    length = attribute.Attribute(
        description='Length of Duct',
        unit=ureg.meter,
    )


class DuctFitting(element.Element):
    ifc_type = "IfcDuctFitting"
    pattern_ifc_type = [
        re.compile('Duct.?fitting', flags=re.IGNORECASE)
    ]

    diameter = attribute.Attribute(
        description='Duct diameter',
        unit=ureg.millimeter,
    )
    length = attribute.Attribute(
        description='Length of Duct',
        unit=ureg.meter,
    )


class AirTerminal(element.Element):
    ifc_type = "IfcAirTerminal"
    pattern_ifc_type = [
        re.compile('Air.?terminal', flags=re.IGNORECASE)
    ]

    diameter = attribute.Attribute(
        description='Terminal diameter',
        unit=ureg.millimeter,
    )


class ThermalZone(element.Element):
    ifc_type = "IfcSpace"

    pattern_ifc_type = [
        re.compile('Space', flags=re.IGNORECASE),
        re.compile('Zone', flags=re.IGNORECASE)
    ]

    zone_name = attribute.Attribute(
        name='zone_name',
        default_ps=('ArchiCADProperties', 'Raumname')
    )

    def _get_usage(bind, name):
        usage_decision = ListDecision("Which usage does the Space %s have?" %
                                      (str(bind.zone_name)),
                                      choices=["Living",
                                               "Traffic area",
                                               "Bed room",
                                               "Kitchen - preparations, storage"],
                                      allow_skip=False,
                                      allow_load=True,
                                      allow_save=True,
                                      quick_decide=not True)
        usage_decision.decide()
        return usage_decision.value



    usage = attribute.Attribute(
        name='usage',
        functions=[_get_usage]
    )

    t_set_heat = attribute.Attribute(
        name='t_set_heat',
        default_ps=('Pset_SpaceThermalRequirements', 'SpaceTemperatureMin')
    )
    t_set_cool = attribute.Attribute(
        name='t_set_cool',
        default_ps=('Pset_SpaceThermalRequirements', 'SpaceTemperatureMax')
    )
    # # todo remove default, when regular expression compare is implemented
    # usage = attribute.Attribute(
    #     name='usage',
    #     default='Living'
    # )
    area = attribute.Attribute(
        name='area',
        default_ps=('BaseQuantities', 'NetFloorArea'), #fkz haus
        # default_ps=('Qto_SpaceBaseQuantities', 'NetFloorArea'), #vereinhaus
        default=0
    )
    net_volume = attribute.Attribute(
        name='net_volume',
        default_ps=('BaseQuantities', 'NetVolume'), #fkz haus
        # default_ps=('Qto_SpaceBaseQuantities', 'NetFloorArea'), #vereinhaus
        default=0
    )
    height = attribute.Attribute(
        name='height',
        default_ps=('BaseQuantities', 'Height'),
        default=0
    )


    def __init__(self, *args, **kwargs):
        super().__init__(*args, **kwargs)
        self.bound_elements = []

    def get__elements_by_type(self, type):
        raise NotImplementedError


class SpaceBoundary(element.SubElement):
    ifc_type = 'IfcRelSpaceBoundary'

    def __init__(self, *args, **kwargs):
        super().__init__(*args, **kwargs)
        self.level_description = self.ifc.Description
        self.thermal_zones.append(self.get_object(self.ifc.RelatingSpace.GlobalId))
        if self.ifc.RelatedBuildingElement is not None:
            self.bound_instance = self.get_object(self.ifc.RelatedBuildingElement.GlobalId)
        else:
            self.bound_instance = None
        if self.ifc.InternalOrExternalBoundary.lower() == 'internal':
            self.internal = True
        else:
            self.internal = False
        if self.ifc.PhysicalOrVirtualBoundary.lower() == 'physical':
            self.physical = True
        else:
            self.physical = False


class Medium(element.Element):
    ifc_type = "IfcDistributionSystems"
    pattern_ifc_type = [
        re.compile('Medium', flags=re.IGNORECASE)
    ]


class Wall(element.Element):
    ifc_type = ["IfcWall", "IfcWallStandardCase"]
    pattern_ifc_type = [
        re.compile('Wall', flags=re.IGNORECASE),
        re.compile('Wand', flags=re.IGNORECASE)
    ]
    material_selected = {}

    def __init__(self, *args, **kwargs):
        super().__init__(*args, **kwargs)
        if self.is_external:
            self.__class__ = OuterWall
            self.__init__()
        elif not self.is_external:
            self.__class__ = InnerWall
            self.__init__()

    def _get_layers(bind, name):
        layers = []
        material_layers_dict = get_layers_ifc(bind)
        for layer, values in material_layers_dict.items():
            layers.append(Layer(bind, values[0], values[1]))
        return layers

    layers = attribute.Attribute(
        name='layers',
        functions=[_get_layers]
    )

    def _get_wall_properties(bind, name):
        material = bind.material
        material_ref = ''.join([i for i in material if not i.isdigit()])
        is_external = bind.is_external
        external = 'external'
        if not is_external:
            external = 'internal'

        try:
            bind.material_selected[material]['properties']
        except KeyError:
            first_decision = BoolDecision(
                question="Do you want for %s_%s_%s to use template" % (str(bind), bind.guid, external),
                collect=False)
            first_decision.decide()
            first_decision.stored_decisions.clear()
            if first_decision.value:

                Materials_DEU = bind.finder.templates[bind.source_tool][bind.__class__.__name__]['material']
                material_templates = dict(DataClass(used_param=2).element_bind)
                del material_templates['version']

                if material_ref not in str(Materials_DEU.keys()):
                    decision_ = TextDecision("Material not found, enter value for the material %s_%s_%s" % (str(bind), bind.guid, external),
                                             validate_func=lambda x: isinstance(x, str),
                                             global_key="Material",
                                             allow_skip=False, allow_load=True, allow_save=True,
                                             collect=False, quick_decide=False)
                    decision_.decide()
                    material_ref = decision_.value

                for k in Materials_DEU:
                    if material_ref in k:
                        material_ref = Materials_DEU[k]

                options = {}
                for k in material_templates:
                    if material_ref in material_templates[k]['name']:
                        options[k] = material_templates[k]
                materials_options = [[material_templates[k]['name'], k] for k in options]
                if len(materials_options) > 0:
                    decision1 = ListDecision("Multiple possibilities found",
                                             choices=list(materials_options),
                                             allow_skip=True, allow_load=True, allow_save=True,
                                             collect=False, quick_decide=not True)
                    decision1.decide()
                    bind.material_selected[material] = {}
                    bind.material_selected[material]['properties'] = material_templates[decision1.value[1]]
                    bind.material_selected[material_templates[decision1.value[1]]['name']] = {}
                    bind.material_selected[material_templates[decision1.value[1]]['name']]['properties'] = material_templates[decision1.value[1]]
                else:
                    print("No possibilities found")
                    bind.material_selected[material] = {}
                    bind.material_selected[material]['properties'] = {}
            else:
                bind.material_selected[material] = {}
                bind.material_selected[material]['properties'] = {}

        property_template = bind.finder.templates[bind.source_tool]['MaterialTemplates']
        name_template = name
        if name in property_template:
            name_template = property_template[name]

        try:
            value = bind.material_selected[material]['properties'][name_template]
        except KeyError:
            decision2 = RealDecision("Enter value for the parameter %s" % name,
                                     validate_func=lambda x: isinstance(x, float),  # TODO
                                     global_key="%s" % name,
                                     allow_skip=False, allow_load=True, allow_save=True,
                                     collect=False, quick_decide=False)
            decision2.decide()
            value = decision2.value
        try:
            bind.material = bind.material_selected[material]['properties']['name']
        except KeyError:
            bind.material = material
        return value

    area = attribute.Attribute(
        name='area',
        default_ps=('BaseQuantities', 'NetSideArea'),
        default=1
    )

    is_external = attribute.Attribute(
        name='is_external',
        default_ps=('Pset_WallCommon', 'IsExternal'),
        default=False
    )

    thermal_transmittance = attribute.Attribute(
        name='thermal_transmittance',
        default_ps=('Pset_WallCommon', 'ThermalTransmittance'),
        default=0
    )

    material = attribute.Attribute(
        name='material',
        # todo just for testing, this is file specific
        default_ps=('ArchiCADProperties', 'Baustoff/Mehrschicht/Profil'),
        default=0
    )

    thickness = attribute.Attribute(
        name='thickness',
        default_ps=('BaseQuantities', 'Width'),
        # functions=[_get_wall_properties],
        default=0
    )

    heat_capacity = attribute.Attribute(
        name='heat_capacity',
        # functions=[_get_wall_properties],
        default=0
    )

    density = attribute.Attribute(
        name='density',
        # functions=[_get_wall_properties],
        default=0
    )

    tilt = attribute.Attribute(
        name='thermal_transmittance',
        #todo just for testing, this is file specific
        default_ps=('ArchiCADProperties', 'Äußerer Neigungswinkel'),
        default=0
    )

    property_probe = attribute.Attribute(
        name='property_probe',
        default=55555
    )


class Layer(element.BaseElementNoPorts):
    ifc_type = None
    material_selected = {}

    def __init__(self, parent, thickness, material_name, *args, **kwargs):
        super().__init__(*args, **kwargs)
        self.material = material_name
        self.parent = parent
        self.thickness = thickness

    def __repr__(self):
        return "<%s (material: %s>" \
               % (self.__class__.__name__, self.material)

    # material = attribute.Attribute(
    #     name='material',
    #     # todo just for testing, this is file specific
    #     default_ps=('ArchiCADProperties', 'Baustoff/Mehrschicht/Profil'),
    #     default=0
    # )

    heat_capacity = attribute.Attribute(
        name='heat_capacity',
        default=0
    )

    density = attribute.Attribute(
        name='density',
        default=0
    )


class OuterWall(Wall):
    def __init__(self, *args, **kwargs):
        pass
        # super().__init__(*args, **kwargs)


class InnerWall(Wall):
    def __init__(self, *args, **kwargs):
        pass
        # super().__init__(*args, **kwargs)


class Window(element.Element):
    ifc_type = "IfcWindow"
    # predefined_type = {
    #     "IfcWindow": ["WINDOW",
    #                   "SKYLIGHT",
    #                   "LIGHTDOME"
    #                   ]
    # }

    pattern_ifc_type = [
        re.compile('Window', flags=re.IGNORECASE),
        re.compile('Fenster', flags=re.IGNORECASE)
    ]


    is_external = attribute.Attribute(
        name='is_external',
        default_ps=('Pset_WindowCommon', 'IsExternal'),
        default=True
    )

    area = attribute.Attribute(
        name='area',
        default_ps=('BaseQuantities', 'Area'),
        default=0
    )


# class OuterWall(Wall):
#     pattern_ifc_type = [
#         re.compile('Outer.?wall', flags=re.IGNORECASE),
#         re.compile('Au(ß|ss)en.?wand', flags=re.IGNORECASE)
#     ]
#
#     @property
#     def area(self):
#         return 1
#
#     @property
#     def u_value(self):
#         return 1
#
#     @property
#     def g_value(self):
#         return 1


class Plate(element.Element):
    ifc_type = "IfcPlate"

    # @property
    # def area(self):
    #     return 1
    #
    # @property
    # def u_value(self):
    #     return 1
    #
    # @property
    # def g_value(self):
    #     return 1


class Slab(element.Element):
    ifc_type = "IfcSlab"

    def __init__(self, *args, **kwargs):
        super().__init__(*args, **kwargs)
        # todo more generic with general function and check of existing
        # subclasses
        # todo ask for decision if not type is inserted
        if self.predefined_type == "ROOF":
            self.__class__ = Roof
            self.__init__()
        if self.predefined_type == "FLOOR":
            self.__class__ = Floor
            self.__init__()
        if self.predefined_type == "BASESLAB":
            self.__class__ = GroundFloor
            self.__init__()

    def _get_layers(bind, name):
        layers = []
        material_layers_dict = get_layers_ifc(bind)
        for layer, values in material_layers_dict.items():
            layers.append(Layer(bind, values[0], values[1]))
        return layers

    layers = attribute.Attribute(
        name='layers',
        functions=[_get_layers]
    )
    area = attribute.Attribute(
        name='area',
        default_ps=('BaseQuantities', 'GrossArea'),
        default=0
    )

    thickness = attribute.Attribute(
        name='thickness',
        default_ps=('BaseQuantities', 'Width'),
        default=0
    )

    thermal_transmittance = attribute.Attribute(
        name='thermal_transmittance',
        default_ps=('Pset_SlabCommon', 'ThermalTransmittance'),
        default=0
    )

    is_external = attribute.Attribute(
        name='thermal_transmittance',
        default_ps=('Pset_SlabCommon', 'IsExternal'),
        default=0
    )

    # def __init__(self, *args, **kwargs):
    #     super().__init__(*args, **kwargs)
    #   self.parent = []
    #   self.sub_slabs = []


class Roof(Slab):
    ifc_type = "IfcRoof"
    # ifc_type = ["IfcRoof", "IfcSlab"]
    # if self.ifc:
    def __init__(self, *args, **kwargs):
        if hasattr(self, 'ifc'):
            self.ifc_type = self.ifc.is_a()
        else:
            super().__init__(*args, **kwargs)


    # predefined_type = {
    #         "IfcSlab": "ROOF",
    #     }


class Floor(Slab):

    def __init__(self, *args, **kwargs):
        pass
    # ifc_type = 'IfcSlab'
    # predefined_type = {
    #         "IfcSlab": "FLOOR",
    #     }


class GroundFloor(Slab):
    def __init__(self, *args, **kwargs):
        pass
    # ifc_type = 'IfcSlab'
    # predefined_type = {
    #         "IfcSlab": "BASESLAB",
    #     }


class Building(element.Element):
    ifc_type = "IFcBuilding"

    year_of_construction = attribute.Attribute(
        name='year_of_construction',
        default_ps=('Pset_BuildingCommon', 'YearOfConstruction')
    )
    gross_area = attribute.Attribute(
        name='gross_area',
        default_ps=('Pset_BuildingCommon', 'GrossPlannedArea')
    )
    net_area = attribute.Attribute(
        name='net_area',
        default_ps=('Pset_BuildingCommon', 'NetAreaPlanned')
    )
    number_of_storeys = attribute.Attribute(
        name='number_of_storeys',
        default_ps=('Pset_BuildingCommon', 'NumberOfStoreys')
    )
    occupancy_type = attribute.Attribute(
        name='occupancy_type',
        default_ps=('Pset_BuildingCommon', 'OccupancyType')
    )


class Storey(element.Element):
    ifc_type = 'IfcBuildingStorey'

    gross_foor_area = attribute.Attribute(
        name='gross_foor_area',
        default_ps=('BaseQuantities', 'GrossFloorArea')
    )
    #todo make the lookup for height hierarchical
    net_height = attribute.Attribute(
        name='net_height',
        default_ps=('BaseQuantities', 'NetHeight')
    )
    gross_height = attribute.Attribute(
        name='gross_height',
        default_ps=('BaseQuantities', 'GrossHeight')
    )
    height = attribute.Attribute(
        name='height',
        default_ps=('BaseQuantities', 'Height')
    )


__all__ = [ele for ele in locals().values() if ele in element.Element.__subclasses__()]<|MERGE_RESOLUTION|>--- conflicted
+++ resolved
@@ -7,19 +7,8 @@
 
 from bim2sim.decorators import cached_property
 from bim2sim.kernel import element, condition, attribute
-<<<<<<< HEAD
-from bim2sim.decision import RealDecision, BoolDecision, ListDecision, TextDecision
-from bim2sim.enrichment_data.data_class import DataClass
-from bim2sim.kernel.ifc2python import get_layers_ifc
-# from shapely.geometry.polygon import Polygon
-# from shapely.geometry import Point
-import ifcopenshell.geom
-import matplotlib.pyplot as plt
-=======
 from bim2sim.decision import BoolDecision
 from bim2sim.kernel.units import ureg
-
->>>>>>> 92888ccf
 
 def diameter_post_processing(value):
     if isinstance(value, list):
@@ -347,15 +336,9 @@
         unit=ureg.meter,
     )
 
-<<<<<<< HEAD
-    @property
-    def diameter(self):
-        return 1
-=======
     diameter = attribute.Attribute(
         unit=ureg.millimeter,
     )
->>>>>>> 92888ccf
 
     @property
     def port_positions(self):
