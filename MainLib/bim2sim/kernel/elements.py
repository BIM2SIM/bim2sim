﻿"""Module contains the different classes for all HVAC elements"""

from functools import lru_cache

import math
import re

import numpy as np
import copy
import translators as ts
import ifcopenshell
import ifcopenshell.geom
from OCC.Core.Bnd import Bnd_Box
from OCC.Core.BRepBndLib import brepbndlib_Add
from OCC.Core.BRepLib import BRepLib_FuseEdges
from OCC.Core.BRepBuilderAPI import \
    BRepBuilderAPI_MakeFace, \
    BRepBuilderAPI_MakeEdge, \
    BRepBuilderAPI_MakeWire, BRepBuilderAPI_Transform, BRepBuilderAPI_MakeVertex
from OCC.Core.BRepPrimAPI import BRepPrimAPI_MakeBox
from OCC.Core.BRepAlgoAPI import BRepAlgoAPI_Fuse
from OCC.Core.BRepGProp import brepgprop_SurfaceProperties, brepgprop_VolumeProperties
from OCC.Core.GProp import GProp_GProps
from OCC.Core.GeomAPI import GeomAPI_ProjectPointOnCurve
from OCC.Core.ShapeAnalysis import ShapeAnalysis_ShapeContents
from OCC.Core.ShapeUpgrade import ShapeUpgrade_UnifySameDomain
from OCC.Core.BRepExtrema import BRepExtrema_DistShapeShape
from OCC.Core.gp import gp_Trsf, gp_Vec, gp_XYZ,  gp_Dir, gp_Ax1, gp_Pnt
from OCC.Core.TopoDS import topods_Wire, topods_Face, TopoDS_Iterator
from OCC.Core.TopAbs import TopAbs_FACE, TopAbs_WIRE
from OCC.Core.TopExp import TopExp_Explorer
from OCC.Core.BRep import BRep_Tool
from OCC.Core.BRepTools import BRepTools_WireExplorer
from OCC.Core._Geom import Handle_Geom_Plane_DownCast
from OCC.Core.Extrema import Extrema_ExtFlag_MIN

from bim2sim.kernel import element, condition, attribute
from bim2sim.decision import BoolDecision, RealDecision, ListDecision
from bim2sim.kernel.units import ureg
from bim2sim.kernel.ifc2python import get_layers_ifc
from bim2sim.task.common.common_functions import vector_angle, filter_instances
from bim2sim.task.common.inner_loop_remover import remove_inner_loops


def diameter_post_processing(value):
    if isinstance(value, (list, set)):
        return sum(value) / len(value)
    return value


def length_post_processing(value):
    if isinstance(value, (list, set)):
        return max(value)
    return value


class HeatPump(element.Element):
    """"HeatPump"""

    ifc_type = 'IfcUnitaryEquipment'
    predefined_type = ['NOTDEFINED']

    pattern_ifc_type = [
        re.compile('Heat.?pump', flags=re.IGNORECASE),
        re.compile('W(ä|ae)rme.?pumpe', flags=re.IGNORECASE),
    ]

    min_power = attribute.Attribute(
        description='Minimum power that HeatPump operates at.',
        unit=ureg.kilowatt,
    )
    rated_power = attribute.Attribute(
        description='Rated power of HeatPump.',
        unit=ureg.kilowatt,
    )
    efficiency = attribute.Attribute(
        description='Efficiency of HeatPump provided as list with pairs of [percentage_of_rated_power,efficiency]',
        unit=ureg.dimensionless,
    )


class Chiller(element.Element):
    """"Chiller"""

    ifc_type = 'IfcChiller'
    predefined_types = ['AIRCOOLED', 'WATERCOOLED', 'HEATRECOVERY']

    pattern_ifc_type = [
        re.compile('Chiller', flags=re.IGNORECASE),
        re.compile('K(ä|ae)lte.?maschine', flags=re.IGNORECASE),
    ]

    min_power = attribute.Attribute(
        description='Minimum power that Chiller operates at.',
        unit=ureg.kilowatt,
    )
    rated_power = attribute.Attribute(
        description='Rated power of Chiller.',
        unit=ureg.kilowatt,
    )
    efficiency = attribute.Attribute(
        description='Efficiency of Chiller provided as list with pairs of [percentage_of_rated_power,efficiency]',
        unit=ureg.dimensionless,
    )


class CoolingTower(element.Element):
    """"CoolingTower"""

    ifc_type = 'IfcCoolingTower'
    predefined_types = ['NATURALDRAFT', 'MECHANICALINDUCEDDRAFT', 'MECHANICALFORCEDDRAFT']

    pattern_ifc_type = [
        re.compile('Cooling.?Tower', flags=re.IGNORECASE),
        re.compile('Recooling.?Plant', flags=re.IGNORECASE),
        re.compile('K(ü|ue)hl.?turm', flags=re.IGNORECASE),
        re.compile('R(ü|ue)ck.?K(ü|ue)hl.?(werk|turm|er)', flags=re.IGNORECASE),
        re.compile('RKA', flags=re.IGNORECASE),
    ]

    min_power = attribute.Attribute(
        description='Minimum power that CoolingTower operates at.',
        unit=ureg.kilowatt,
    )
    rated_power = attribute.Attribute(
        description='Rated power of CoolingTower.',
        unit=ureg.kilowatt,
    )
    efficiency = attribute.Attribute(
        description='Efficiency of CoolingTower provided as list with pairs of [percentage_of_rated_power,efficiency]',
        unit=ureg.dimensionless,
    )


class HeatExchanger(element.Element):
    """"Heatexchanger"""

    ifc_type = 'IfcHeatExchanger'
    predefined_types = ['PLATE', 'SHELLANDTUBE']

    pattern_ifc_type = [
        re.compile('Heat.?Exchanger', flags=re.IGNORECASE),
        re.compile('W(ä|ae)rme.?(ü|e)bertrager', flags=re.IGNORECASE),
        re.compile('W(ä|ae)rme.?tauscher', flags=re.IGNORECASE),
    ]

    min_power = attribute.Attribute(
        description='Minimum power that HeatExchange operates at.',
        unit=ureg.kilowatt,
    )
    rated_power = attribute.Attribute(
        description='Rated power of HeatExchange.',
        unit=ureg.kilowatt,
    )
    efficiency = attribute.Attribute(
        description='Efficiency of HeatExchange provided as list with pairs of [percentage_of_rated_power,efficiency]',
        unit=ureg.dimensionless,
    )


class Boiler(element.Element):
    """Boiler"""
    ifc_type = 'IfcBoiler'
    predefined_types = ['WATER', 'STEAM']

    pattern_ifc_type = [
        # re.compile('Heat.?pump', flags=re.IGNORECASE),
        re.compile('Kessel', flags=re.IGNORECASE),
        re.compile('Boiler', flags=re.IGNORECASE),
    ]

    # def _add_ports(self):
    #    super()._add_ports()
    #    for port in self.ports:
    #        if port.flow_direction == 1:
    #            port.flow_master = True
    #        elif port.flow_direction == -1:
    #            port.flow_master = True

    def is_generator(self):
        """boiler is generator function"""
        return True

    @lru_cache()
    def get_inner_connections(self):
        connections = []
        vl_pattern = re.compile('.*vorlauf.*', re.IGNORECASE)  # TODO: extend pattern
        rl_pattern = re.compile('.*rücklauf.*', re.IGNORECASE)
        VL = []
        RL = []
        for port in self.ports:
            if any(filter(vl_pattern.match, port.groups)):
                if port.flow_direction == 1:
                    VL.append(port)
                else:
                    self.logger.warning("Flow direction (%s) of %s does not match %s",
                                        port.verbose_flow_direction, port, port.groups)
                    decision = BoolDecision(
                        "Use %s as VL?" % (port),
                        global_key=port.guid,
                        allow_save=True,
                        allow_load=True)
                    use = decision.decide()
                    if use:
                        VL.append(port)
            elif any(filter(rl_pattern.match, port.groups)):
                if port.flow_direction == -1:
                    RL.append(port)
                else:
                    self.logger.warning("Flow direction (%s) of %s does not match %s",
                                        port.verbose_flow_direction, port, port.groups)
                    decision = BoolDecision(
                        "Use %s as RL?" % (port),
                        global_key=port.guid,
                        allow_save=True,
                        allow_load=True)
                    use = decision.decide()
                    if use:
                        RL.append(port)
        if len(VL) == 1 and len(RL) == 1:
            VL[0].flow_side = 1
            RL[0].flow_side = -1
            connections.append((RL[0], VL[0]))
        else:
            self.logger.warning("Unable to solve inner connections for %s", self)
        return connections

    water_volume = attribute.Attribute(
        description="Water volume of boiler",
        unit=ureg.meter ** 3,
    )

    min_power = attribute.Attribute(
        description="Minimum power that boiler operates at",
        unit=ureg.kilowatt,
    )

    rated_power = attribute.Attribute(
        description="Rated power of boiler",
        unit=ureg.kilowatt,
    )

    efficiency = attribute.Attribute(
        description="Efficiency of boiler provided as list with pairs of [percentage_of_rated_power,efficiency]",
        unit=ureg.dimensionless,
    )


class Pipe(element.Element):
    ifc_type = "IfcPipeSegment"
    predefined_types = ['CULVERT', 'FLEXIBLESEGMENT', 'RIGIDSEGMENT', 'GUTTER', 'SPOOL']

    conditions = [
        condition.RangeCondition("diameter", 5.0 * ureg.millimeter, 300.00 * ureg.millimeter)  # ToDo: unit?!
    ]

    diameter = attribute.Attribute(
        default_ps=('Pset_PipeSegmentTypeCommon', 'NominalDiameter'),
        unit=ureg.millimeter,
        patterns=[
            re.compile('.*Durchmesser.*', flags=re.IGNORECASE),
            re.compile('.*Diameter.*', flags=re.IGNORECASE),
        ],
        ifc_postprocessing=diameter_post_processing,
    )

    @staticmethod
    def _length_from_geometry(bind, name):
        try:
            return Pipe.get_lenght_from_shape(bind.ifc.Representation)
        except AttributeError:
            return None

    length = attribute.Attribute(
        default_ps=('Qto_PipeSegmentBaseQuantities', 'Length'),
        unit=ureg.meter,
        patterns=[
            re.compile('.*Länge.*', flags=re.IGNORECASE),
            re.compile('.*Length.*', flags=re.IGNORECASE),
        ],
        ifc_postprocessing=length_post_processing,
        functions=[_length_from_geometry],
    )

    @staticmethod
    def get_lenght_from_shape(ifc_representation):
        """Serach for extruded depth in representations

        Warning: Found extrusion may net be the required length!
        :raises: AttributeError if not exactly one extrusion is found"""
        candidates = []
        try:
            for representation in ifc_representation.Representations:
                for item in representation.Items:
                    if item.is_a() == 'IfcExtrudedAreaSolid':
                        candidates.append(item.Depth)
        except:
            raise AttributeError("Failed to determine length.")
        if not candidates:
            raise AttributeError("No representation to determine length.")
        if len(candidates) > 1:
            raise AttributeError("Too many representations to dertermine length %s." % candidates)

        return candidates[0]


class PipeFitting(element.Element):
    ifc_type = "IfcPipeFitting"
    predefined_types = ['BEND', 'CONNECTOR', 'ENTRY', 'EXIT', 'JUNCTION', 'OBSTRUCTION', 'TRANSITION']

    conditions = [
        condition.RangeCondition("diameter", 5.0 * ureg.millimeter, 300.00 * ureg.millimeter)
    ]

    diameter = attribute.Attribute(
        default_ps=('Pset_PipeFittingTypeCommon', 'NominalDiameter'),
        unit=ureg.millimeter,
        patterns=[
            re.compile('.*Durchmesser.*', flags=re.IGNORECASE),
            re.compile('.*Diameter.*', flags=re.IGNORECASE),
        ],
        ifc_postprocessing=diameter_post_processing,
    )

    length = attribute.Attribute(
        default_ps=("Qto_PipeSegmentBaseQuantities", "Length"),
        unit=ureg.meter,
        patterns=[
            re.compile('.*Länge.*', flags=re.IGNORECASE),
            re.compile('.*Length.*', flags=re.IGNORECASE),
        ],
        default=0,
        ifc_postprocessing=length_post_processing
    )

    pressure_class = attribute.Attribute(
        unit=ureg.pascal,
        default_ps=('Pset_PipeFittingTypeCommon', 'PressureClass')
    )

    @staticmethod
    def _diameter_post_processing(value):
        if isinstance(value, list):
            return np.average(value).item()
        return value


class SpaceHeater(element.Element):
    ifc_type = 'IfcSpaceHeater'
    predefined_types = ['CONVECTOR', 'RADIATOR']

    pattern_ifc_type = [
        re.compile('Space.?heater', flags=re.IGNORECASE)
    ]

    def is_consumer(self):
        return True

    rated_power = attribute.Attribute(
        description="Rated power of SpaceHeater",
        unit=ureg.kilowatt,
        default=42,
    )


# class ExpansionTank(element.Element):
#     ifc_type = "IfcTank"   #ToDo: IfcTank, IfcTankType=Expansion
#     predefined_types = ['BASIN', 'BREAKPRESSURE', 'EXPANSION', 'FEEDANDEXPANSION', 'STORAGE', 'VESSEL']
#     pattern_ifc_type = [
#         re.compile('Expansion.?Tank', flags=re.IGNORECASE),
#         re.compile('Ausdehnungs.?gef(ä|ae)(ss|ß)', flags=re.IGNORECASE),
#     ]


# class StorageDevice(element.Element):
#     """IFC4 CHANGE  This entity has been deprecated for instantiation and will become ABSTRACT in a future release;
#     new subtypes should now be used instead."""
#     ifc_type = "IfcStorageDevice"
#     pattern_ifc_type = [
#         re.compile('Storage.?device', flags=re.IGNORECASE)
#     ]


class Storage(element.Element):
    ifc_type = "IfcTank"
    predefined_type = 'STORAGE'
    predefined_types = ['BASIN', 'BREAKPRESSURE', 'EXPANSION', 'FEEDANDEXPANSION', 'STORAGE', 'VESSEL']

    pattern_ifc_type = [
        re.compile('Tank', flags=re.IGNORECASE),
        re.compile('Speicher', flags=re.IGNORECASE),
        # re.compile('Expansion.?Tank', flags=re.IGNORECASE),
        re.compile('Ausdehnungs.?gef(ä|ae)(ss|ß)', flags=re.IGNORECASE),
    ]

    @property
    def storage_type(self):
        return None

    height = attribute.Attribute(
        unit=ureg.meter,
    )

    diameter = attribute.Attribute(
        unit=ureg.millimeter,
    )

    @property
    def port_positions(self):
        return (0, 0.5, 1)

    def _calc_volume(self):
        return self.height * self.diameter ** 2 / 4 * math.pi

    volume = attribute.Attribute(
        unit=ureg.meter ** 3,
    )


class Distributor(element.Element):
    ifc_type = "IfcDistributionChamberElement"
    predefined_types = ['FORMEDDUCT', 'INSPECTIONCHAMBER', 'INSPECTIONPIT', 'MANHOLE', 'METERCHAMBER',
                        'SUMP', 'TRENCH', 'VALVECHAMBER']

    pattern_ifc_type = [
        re.compile('Distribution.?chamber', flags=re.IGNORECASE),
        re.compile('Distributor', flags=re.IGNORECASE),
        re.compile('Verteiler', flags=re.IGNORECASE)
    ]

    volume = attribute.Attribute(
        description="Volume of the Distributor",
        unit=ureg.meter ** 3
    )

    nominal_power = attribute.Attribute(
        description="Nominal power of Distributor",
        unit=ureg.kilowatt
    )


class Pump(element.Element):
    ifc_type = "IfcPump"
    predefined_types = ['CIRCULATOR', 'ENDSUCTION', 'SPLITCASE', 'SUBMERSIBLEPUMP', 'SUMPPUMP', 'VERTICALINLINE',
                        'VERTICALTURBINE']

    pattern_ifc_type = [
        re.compile('Pumpe', flags=re.IGNORECASE),
        re.compile('Pump', flags=re.IGNORECASE)
    ]

    rated_power = attribute.Attribute(
        unit=ureg.kilowatt,
    )

    rated_height = attribute.Attribute(
        unit=ureg.meter,
    )

    rated_volume_flow = attribute.Attribute(
        unit=ureg.meter ** 3 / ureg.hour,
    )

    diameter = attribute.Attribute(
        unit=ureg.meter,
    )


class Valve(element.Element):
    ifc_type = "IfcValve"
    predefined_types = ['AIRRELEASE', 'ANTIVACUUM', 'CHANGEOVER', 'CHECK', 'COMMISSIONING', 'DIVERTING', 'DRAWOFFCOCK',
                        'DOUBLECHECK', 'DOUBLEREGULATING', 'FAUCET', 'FLUSHING', 'GASCOCK', 'GASTAP', 'ISOLATING',
                        'MIXING', 'PRESSUREREDUCING', 'PRESSURERELIEF', 'REGULATING', 'SAFETYCUTOFF', 'STEAMTRAP',
                        'STOPCOCK']

    pattern_ifc_type = [
        re.compile('Valve', flags=re.IGNORECASE),
        re.compile('Drossel', flags=re.IGNORECASE),
        re.compile('Ventil', flags=re.IGNORECASE)
    ]

    conditions = [
        condition.RangeCondition("diameter", 5.0 * ureg.millimeter, 500.00 * ureg.millimeter)  # ToDo: unit?!
    ]

    diameter = attribute.Attribute(
        description='Valve diameter',
        unit=ureg.millimeter,
        patterns=[
            re.compile('.*Durchmesser.*', flags=re.IGNORECASE),
            re.compile('.*Diameter.*', flags=re.IGNORECASE),
            re.compile('.*DN.*', flags=re.IGNORECASE),
        ],
    )
    # @cached_property
    # def diameter(self):
    #     result = self.find('diameter')
    #
    #     if isinstance(result, list):
    #         return np.average(result).item()
    #     return result

    length = attribute.Attribute(
        description='Length of Valve',
        unit=ureg.meter,
    )


class Duct(element.Element):
    ifc_type = "IfcDuctSegment"
    predefined_types = ['RIGIDSEGMENT', 'FLEXIBLESEGMENT']

    pattern_ifc_type = [
        re.compile('Duct.?segment', flags=re.IGNORECASE)
    ]

    diameter = attribute.Attribute(
        description='Duct diameter',
        unit=ureg.millimeter,
    )
    length = attribute.Attribute(
        description='Length of Duct',
        unit=ureg.meter,
    )


class DuctFitting(element.Element):
    ifc_type = "IfcDuctFitting"
    predefined_types = ['BEND', 'CONNECTOR', 'ENTRY', 'EXIT', 'JUNCTION', 'OBSTRUCTION', 'TRANSITION']

    pattern_ifc_type = [
        re.compile('Duct.?fitting', flags=re.IGNORECASE)
    ]

    diameter = attribute.Attribute(
        description='Duct diameter',
        unit=ureg.millimeter,
    )
    length = attribute.Attribute(
        description='Length of Duct',
        unit=ureg.meter,
    )


class AirTerminal(element.Element):
    ifc_type = "IfcAirTerminal"
    predefined_types = ['DIFFUSER', 'GRILLE', 'LOUVRE', 'REGISTER']

    pattern_ifc_type = [
        re.compile('Air.?terminal', flags=re.IGNORECASE)
    ]

    diameter = attribute.Attribute(
        description='Terminal diameter',
        unit=ureg.millimeter,
    )


class ThermalZone(element.Element):
    ifc_type = "IfcSpace"
    predefined_types = ['SPACE', 'PARKING', 'GFA', 'INTERNAL', 'EXTERNAL']

    pattern_ifc_type = [
        re.compile('Space', flags=re.IGNORECASE),
        re.compile('Zone', flags=re.IGNORECASE)
    ]

    def get_is_external(self, name):
        """determines if a thermal zone is external or internal
        based on its elements (Walls and windows analysis)"""
        outer_walls = filter_instances(self.bound_elements, 'OuterWall')
        if len(outer_walls) > 0:
            return True
        else:
            return False

    def get_external_orientation(self, name):
        """determines the orientation of the thermal zone
        based on its elements
        it can be a corner (list of 2 angles) or an edge (1 angle)"""
        if self.is_external is True:
            orientations = []
            outer_walls = filter_instances(self.bound_elements, 'OuterWall')
            for ele in outer_walls:
                if hasattr(ele, 'orientation'):
                    orientations.append(ele.orientation)
            if len(list(set(orientations))) == 1:
                return list(set(orientations))[0]
            else:
                # corner case
                calc_temp = list(set(orientations))
                sum_or = sum(calc_temp)
                if 0 in calc_temp:
                    if sum_or > 180:
                        sum_or += 360
                return sum_or / len(calc_temp)
        else:
            return 'Internal'

    def get_glass_area(self, name):
        """determines the glass area/facade area ratio for all the windows in the space in one of the 4 following ranges
        0%-30%: 15
        30%-50%: 40
        50%-70%: 60
        70%-100%: 85"""
        windows = filter_instances(self.bound_elements, 'Window')
        outer_walls = filter_instances(self.bound_elements, 'OuterWall')
        glass_area = sum(wi.area for wi in windows).m if len(windows) > 0 else 0
        facade_area = sum(wa.area for wa in outer_walls).m if len(outer_walls) > 0 else 0
        if facade_area > 0:
            return 100 * (glass_area / (facade_area + glass_area))
        else:
            return 'Internal'

    def get_neighbors(self, name):
        """determines the neighbors of the thermal zone"""
        neighbors = []
        for sb in self.space_boundaries:
            if sb.related_bound is not None:
                tz = sb.related_bound.thermal_zones[0]
                #todo: check if computation of neighbors works as expected
                #what if boundary has no related bound but still has a neighbor?
                #hint: neighbors != related bounds
                if (tz is not self) and (tz not in neighbors):
                    neighbors.append(tz)
        return neighbors

    def _get_cooling(bind, name):
        """get cooling parameters for thermal zone"""
        if bind.t_set_cool is not None:
            return True
        else:
            cooling_decision = BoolDecision(
                question="Do you want for the thermal zone %s to be cooled? - with cooling" % bind.name,
                collect=False, global_key="%s_%s.Cooling" % (type(bind).__name__, bind.guid),
                allow_skip=False, allow_load=True, allow_save=True, quick_decide=not True
            )
            cooling_decision.decide()
            if cooling_decision.value:
                return True
            else:
                return False

    def _get_heating(bind, name):
        """get heating parameters for thermal zone"""
        if bind.t_set_heat is not None:
            return True
        else:
            heating_decision = BoolDecision(
                question="Do you want for the thermal zone %s to be heated? - with heating" % bind.name,
                collect=False,
                global_key="%s_%s.Heating" % (type(bind).__name__, bind.guid),
                allow_skip=False, allow_load=True, allow_save=True, quick_decide=not True
            )
            heating_decision.decide()
            if heating_decision.value:
                return True
            else:
                return False

    def get_space_shape(bind, name):
        """returns topods shape of the IfcSpace"""
        settings = ifcopenshell.geom.main.settings()
        settings.set(settings.USE_PYTHON_OPENCASCADE, True)
        settings.set(settings.USE_WORLD_COORDS, True)
        settings.set(settings.EXCLUDE_SOLIDS_AND_SURFACES, False)
        settings.set(settings.INCLUDE_CURVES, True)
        return ifcopenshell.geom.create_shape(settings, bind.ifc).geometry

    def get_center_of_space(bind, name):
        """
        This function returns the center of the bounding box of an ifc space shape
        :return: center of space bounding box (gp_Pnt)
        """
        bbox = Bnd_Box()
        brepbndlib_Add(bind.space_shape, bbox)
        bbox_center = ifcopenshell.geom.utils.get_bounding_box_center(bbox)
        return bbox_center

    def get_space_volume(bind, name):
        props = GProp_GProps()
        brepgprop_VolumeProperties(bind.space_shape, props)
        volume = props.Mass()
        return volume

    def _get_volume(self, name):
        return self.area*self.height

    def _get_usage(self, name):
        if self.zone_name is not None:
            usage = self.zone_name
        elif self.ifc.LongName is not None:
            usage = self.ifc.LongName
        else:
            usage = self.name
        return usage

    def _get_heating_profile(self, name):
        profile = None
        if self.t_set_heat is not None:
            profile = [self.t_set_heat.to(ureg.kelvin).m] * 25
        return profile

    def _get_cooling_profile(self, name):
        profile = None
        if self.t_set_cool is not None:
            profile = [self.t_set_cool.to(ureg.kelvin).m] * 25
        return profile

    def _get_persons(self, name):
        return 1/self.AreaPerOccupant

    zone_name = attribute.Attribute(
    )
    usage = attribute.Attribute(
        default_ps=("Pset_SpaceOccupancyRequirements", "OccupancyType"),
        functions=[_get_usage]
    )
    t_set_heat = attribute.Attribute(
        default_ps=("Pset_SpaceThermalRequirements", "SpaceTemperatureMin"),
        unit=ureg.degC,
        default=21
    )
    t_set_cool = attribute.Attribute(
        default_ps=("Pset_SpaceThermalRequirements", "SpaceTemperatureMax"),
        unit=ureg.degC,
        default=25
<<<<<<< HEAD
    )
    t_ground = attribute.Attribute(
        unit=ureg.degC,
        default=13
=======
>>>>>>> 7d000c1a
    )
    area = attribute.Attribute(
        default_ps=("Qto_SpaceBaseQuantities", "GrossFloorArea"),
        default=0,
        unit=ureg.meter ** 2
    )
    net_volume = attribute.Attribute(
        default_ps=("Qto_SpaceBaseQuantities", "NetVolume"),
        default=0
    )
    volume = attribute.Attribute(
        functions=[_get_volume],
        unit=ureg.meter**3,
        default=0
    )
    height = attribute.Attribute(
        default_ps=("Qto_SpaceBaseQuantities", "Height"),
        unit=ureg.meter,
        default=0
    )
    length = attribute.Attribute(
        default_ps=("Qto_SpaceBaseQuantities", "Length"),
        default=0
    )
    width = attribute.Attribute(
        default_ps=("Qto_SpaceBaseQuantities", "Width"),
        default=0,
        unit=ureg.m
    )
    AreaPerOccupant = attribute.Attribute(
        default_ps=("Pset_SpaceOccupancyRequirements", "AreaPerOccupant"),
        unit=ureg.meter ** 2
    )
    space_center = attribute.Attribute(
        functions=[get_center_of_space]
    )
    space_shape = attribute.Attribute(
        functions=[get_space_shape]
    )
    space_volume = attribute.Attribute(
        functions=[get_space_volume]
    )
    glass_percentage = attribute.Attribute(
        functions=[get_glass_area]
    )
    is_external = attribute.Attribute(
        functions=[get_is_external]
    )
    external_orientation = attribute.Attribute(
        functions=[get_external_orientation]
    )
    space_neighbors = attribute.Attribute(
        functions=[get_neighbors]
    )
    # use conditions
    with_cooling = attribute.Attribute(
        functions=[_get_cooling]
    )
    with_heating = attribute.Attribute(
        functions=[_get_heating]
    )
    with_ahu = attribute.Attribute(
        default_ps=("Pset_SpaceThermalRequirements", "AirConditioning"),
    )
    heating_profile = attribute.Attribute(
        functions=[_get_heating_profile]
    )
    cooling_profile = attribute.Attribute(
        functions=[_get_cooling_profile]
    )
    persons = attribute.Attribute(
        functions=[_get_persons]
    )
    typical_length = attribute.Attribute(
    )
    typical_width = attribute.Attribute(
    )
    T_threshold_heating = attribute.Attribute(
    )
    activity_degree_persons = attribute.Attribute(
    )
    fixed_heat_flow_rate_persons = attribute.Attribute(
    )
    internal_gains_moisture_no_people = attribute.Attribute(
    )
    T_threshold_cooling = attribute.Attribute(
    )
    ratio_conv_rad_persons = attribute.Attribute(
    )
    machines = attribute.Attribute(
    )
    ratio_conv_rad_machines = attribute.Attribute(
    )
    lighting_power = attribute.Attribute(
    )
    ratio_conv_rad_lighting = attribute.Attribute(
    )
    use_constant_infiltration = attribute.Attribute(
    )
    infiltration_rate = attribute.Attribute(
    )
    max_user_infiltration = attribute.Attribute(
    )
    max_overheating_infiltration = attribute.Attribute(
    )
    max_summer_infiltration = attribute.Attribute(
    )
    winter_reduction_infiltration = attribute.Attribute(
    )
    min_ahu = attribute.Attribute(
    )
    max_ahu = attribute.Attribute(
    )
    with_ideal_thresholds = attribute.Attribute(
    )
    persons_profile = attribute.Attribute(
    )
    machines_profile = attribute.Attribute(
    )
    lighting_profile = attribute.Attribute(
    )

    def __init__(self, *args, **kwargs):
        """thermalzone __init__ function"""
        super().__init__(*args, **kwargs)
        self.bound_elements = []

    def get__elements_by_type(self, type):
        raise NotImplementedError


class SpaceBoundary(element.SubElement):
    ifc_type = 'IfcRelSpaceBoundary'

    def __init__(self, *args, **kwargs):
        """spaceboundary __init__ function"""
        super().__init__(*args, **kwargs)
        self.guid = self.ifc.GlobalId  # check this
        self.level_description = self.ifc.Description
        relating_space = self.get_object(self.ifc.RelatingSpace.GlobalId)
        relating_space.space_boundaries.append(self)
        self.thermal_zones.append(relating_space)
        related_building_element = self.get_object(self.ifc.RelatedBuildingElement.GlobalId)
        related_building_element.space_boundaries.append(self)
        self.bound_instance = related_building_element
        self.disaggregation = []

        if self.ifc.InternalOrExternalBoundary.lower() == 'internal':
            self.is_external = False
        else:
            self.is_external = True
        if self.ifc.PhysicalOrVirtualBoundary.lower() == 'physical':
            self.physical = True
        else:
            self.physical = False
        self.storeys = self.get_space_boundary_storeys()
        self.orientation = self._get_orientation()
        self.position = self._get_position()

    def _get_orientation(self):

        # get relative position of resultant disaggregation
        if hasattr(self.ifc.ConnectionGeometry.SurfaceOnRelatingElement, 'BasisSurface'):
            axis = self.ifc.ConnectionGeometry.SurfaceOnRelatingElement.BasisSurface.Position.Axis.DirectionRatios
        else:
            axis = self.ifc.ConnectionGeometry.SurfaceOnRelatingElement.Position.Axis.DirectionRatios

        return vector_angle(axis)

    def _get_position(self):
        # get relative position of resultant disaggregation
        if hasattr(self.ifc.ConnectionGeometry.SurfaceOnRelatingElement, 'BasisSurface'):
            position = self.ifc.ConnectionGeometry.SurfaceOnRelatingElement.BasisSurface.Position.Location.Coordinates
        else:
            position = self.ifc.ConnectionGeometry.SurfaceOnRelatingElement.Position.Location.Coordinates

        return position

    def get_bound_neighbors(bind, name):
        neighbors = []
        space_bounds = []
        if not hasattr(bind.thermal_zones[0], 'space_boundaries'):
            return None
        if len(bind.thermal_zones[0].space_boundaries) == 0:
            for obj in bind.thermal_zones[0].objects:
                this_obj = bind.thermal_zones[0].objects[obj]
                if this_obj.ifc_type != 'IfcRelSpaceBoundary':
                    continue
                if this_obj.thermal_zones[0].ifc.GlobalId != bind.thermal_zones[0].ifc.GlobalId:
                    continue
                space_bounds.append(this_obj)
        else:
            space_bounds = bind.thermal_zones[0].space_boundaries
        for bound in space_bounds:
            if bound.ifc.GlobalId == bind.ifc.GlobalId:
                continue
            distance = BRepExtrema_DistShapeShape(bound.bound_shape, bind.bound_shape, Extrema_ExtFlag_MIN).Value()
            if distance == 0:
                neighbors.append(bound)
        return neighbors

    def get_bound_area(bind, name):
        """compute area of a space boundary"""
        bound_prop = GProp_GProps()
        brepgprop_SurfaceProperties(bind.bound_shape, bound_prop)
        area = bound_prop.Mass()
        return area

    def get_floor_and_ceilings(bind, name):
        """
        This function computes, if the center of a space boundary
        is below (bottom) or above (top) the center of a space.
        This function is used to distinguish floors and ceilings (IfcSlab)
        :return: top_bottom ("TOP", "BOTTOM")
        """
        top_bottom = None
        vertical = gp_XYZ(0.0, 0.0, 1.0)
        # only assign top and bottom for elements, whose
        # surface normals are not perpendicular to a vertical
        if -1e-3 < bind.bound_normal.Dot(vertical) <1e-3:
            top_bottom = "VERTICAL"
        elif bind.related_bound != None:
            if (bind.bound_center.Z() - bind.related_bound.bound_center.Z()) > 1e-2:
                top_bottom = "BOTTOM"
            elif (bind.bound_center.Z() - bind.related_bound.bound_center.Z()) < -1e-2:
                top_bottom = "TOP"
            else:
                if vertical.Dot(bind.bound_normal) < -0.8:
                    top_bottom = "BOTTOM"
                elif vertical.Dot(bind.bound_normal) > 0.8:
                    top_bottom = "TOP"
        elif bind.related_adb_bound != None:
                if bind.bound_center.Z() > bind.related_adb_bound.bound_center.Z():
                    top_bottom = "BOTTOM"
                else:
                    top_bottom = "TOP"
        else:
            # direct = self.bound_center.Z() - self.thermal_zones[0].space_center.Z()
            # if direct < 0 and SpaceBoundary._compare_direction_of_normals(self.bound_normal, vertical):
            if vertical.Dot(bind.bound_normal) < -0.8:
                top_bottom = "BOTTOM"
            elif vertical.Dot(bind.bound_normal) > 0.8:
                top_bottom = "TOP"
        return top_bottom

    # @staticmethod
    # def _compare_direction_of_normals(normal1, normal2):
    #     """
    #     Compare the direction of two surface normals (vectors).
    #     True, if direction is same or reversed
    #     :param normal1: first normal (gp_Pnt)
    #     :param normal2: second normal (gp_Pnt)
    #     :return: True/False
    #     """
    #     dotp = normal1.Dot(normal2)
    #     check = False
    #     if 1-1e-2 < dotp ** 2 < 1+1e-2:
    #         check = True
    #     return check

    def get_bound_center(bind, name):
        """ compute center of the bounding box of a space boundary"""
        p = GProp_GProps()
        brepgprop_SurfaceProperties(bind.bound_shape, p)
        return p.CentreOfMass().XYZ()

    def get_corresponding_bound(bind, name):
        """
        Get corresponding space boundary in another space,
        ensuring that corresponding space boundaries have a matching number of vertices.
        """
        if hasattr(bind.ifc, 'CorrespondingBoundary') and bind.ifc.CorrespondingBoundary is not None:
            corr_bound = bind.get_object(bind.ifc.CorrespondingBoundary.GlobalId)
            if corr_bound.ifc.RelatingSpace.is_a('IfcSpace'):
                if not corr_bound.ifc.RelatingSpace.is_a('IfcExternalSpatialStructure'):
                    return corr_bound
        if bind.bound_instance is None:
            return None
            # check for visual bounds
            # if bind.level_description != "2a":
            #     return None
            # if not bind.physical:
            #     corr_bound = None
            #     bounds = []
            #     min_dist = 1000
            #     for obj in bind.thermal_zones[0].objects:
            #         if bind.thermal_zones[0].objects[obj].ifc_type == 'IfcRelSpaceBoundary':
            #             bounds.append(bind.thermal_zones[0].objects[obj])
            #     for bound in bounds:
            #         if bound.physical:
            #             continue
            #         if bound.thermal_zones[0].ifc.GlobalId == bind.thermal_zones[0].ifc.GlobalId:
            #             continue
            #         if (bound.bound_area-bind.bound_area)**2 > 1:
            #             continue
            #         if bound.ifc.GlobalId == bind.ifc.GlobalId:
            #             continue
            #         if bound.bound_normal.Dot(bind.bound_normal) != -1:
            #             continue
            #         distance = BRepExtrema_DistShapeShape(
            #             bound.bound_shape,
            #             bind.bound_shape,
            #             Extrema_ExtFlag_MIN
            #         ).Value()
            #         if distance > min_dist or distance > 0.4:
            #             continue
            #         bind.check_for_vertex_duplicates(bound)
            #         nb_vert_this = bind._get_number_of_vertices(bind.bound_shape)
            #         nb_vert_other = bind._get_number_of_vertices(bound.bound_shape)
            #         center_dist = gp_Pnt(bind.bound_center).Distance(gp_Pnt(bound.bound_center)) ** 2
            #         if (center_dist) > 0.5:
            #             continue
            #         if nb_vert_other != nb_vert_this:
            #             # replace bound shape by corresponding bound shape
            #             rel_dist = BRepExtrema_DistShapeShape(bind.bound_shape, bound.bound_shape, Extrema_ExtFlag_MIN).Value()
            #             bind.bound_shape = copy.copy(bound.bound_shape.Reversed())
            #             bind.bound_shape = bind.move_bound_in_direction_of_normal(bind.bound_shape, bind.bound_normal,
            #                                                                       rel_dist, reversed=True)
            #         corr_bound = bound
            #     return corr_bound
            #     # for bound in self.objects.
            # return None
        elif len(bind.bound_instance.space_boundaries) == 1:
            return None
        # elif len(bind.bound_instance.space_boundaries) == 2:
        #     if bind.bound_instance.guid == '3QvvbxsHP1IRaR5M7CZy9i':
        #         print()
        #     for bound in bind.bound_instance.space_boundaries:
        #         if bound.ifc.GlobalId == bind.ifc.GlobalId:
        #             continue
        #         if bound.bound_normal.Dot(bind.bound_normal) != -1:
        #             continue
        #         bind.check_for_vertex_duplicates(bound)
        #         nb_vert_this = bind._get_number_of_vertices(bind.bound_shape)
        #         nb_vert_other = bind._get_number_of_vertices(bound.bound_shape)
        #         if nb_vert_this == nb_vert_other:
        #             return bound
        #         else:
        #             return None
        elif len(bind.bound_instance.space_boundaries) >= 2:
            own_space_id = bind.thermal_zones[0].ifc.GlobalId
            min_dist = 1000
            corr_bound = None
            for bound in bind.bound_instance.space_boundaries:
                if bound.level_description != "2a":
                    continue
                if bound.thermal_zones[0].ifc.GlobalId == own_space_id:
                    # skip boundaries within same space (cannot be corresponding bound)
                    continue
                # if bound.bound_normal.Dot(self.bound_normal) != -1:
                #     continue
                distance = BRepExtrema_DistShapeShape(
                    bound.bound_shape,
                    bind.bound_shape,
                    Extrema_ExtFlag_MIN
                ).Value()
                center_dist = gp_Pnt(bind.bound_center).Distance(gp_Pnt(bound.bound_center))**2
                if (center_dist)**0.5 > 0.5:
                    continue
                if distance > min_dist:
                    continue
                other_area = bound.bound_area
                if (other_area.m - bind.bound_area.m)**2 < 1e-1:
                    bind.check_for_vertex_duplicates(bound)
                    nb_vert_this = bind._get_number_of_vertices(bind.bound_shape)
                    nb_vert_other = bind._get_number_of_vertices(bound.bound_shape)
                    if nb_vert_this == nb_vert_other:
                        corr_bound = bound
            return corr_bound
        else:
            return None

    def get_rel_adiab_bound(self, name):
        adb_bound = None
        if self.bound_instance is None:
            return None
            # check for visual bounds
        if not self.physical:
            return None
        if self.related_bound:
            if self.thermal_zones[0] == self.related_bound.thermal_zones[0]:
                adb_bound = self.related_bound
        for bound in self.bound_instance.space_boundaries:
            if bound == self:
                continue
            if not bound.thermal_zones[0] == self.thermal_zones[0]:
                continue
            if (bound.bound_area.m - self.bound_area.m)**2 > 0.01:
                continue
            if gp_Pnt(bound.bound_center).Distance(gp_Pnt(self.bound_center)) < 0.4:
                adb_bound = bound
        return adb_bound

    @staticmethod
    def move_bound_in_direction_of_normal(shape, normal, move_dist, reversed=False):
        prod_vec = []
        move_dir = normal.Coord()
        if reversed:
            move_dir = normal.Reversed().Coord()
        for i in move_dir:
            prod_vec.append(move_dist * i)

        # move bound in direction of bound normal by move_dist
        trsf = gp_Trsf()
        coord = gp_XYZ(*prod_vec)
        vec = gp_Vec(coord)
        trsf.SetTranslation(vec)
        moved_shape = BRepBuilderAPI_Transform(shape, trsf).Shape()

        return moved_shape

    def check_for_vertex_duplicates(self, rel_bound):
        return  # todo: Bugfix, disabled for now
        nb_vert_this = self._get_number_of_vertices(self.bound_shape)
        nb_vert_other = self._get_number_of_vertices(rel_bound.bound_shape)
        # if nb_vert_this != nb_vert_other:
        setattr(self, 'bound_shape_org', self.bound_shape)
        vert_list1 = self._get_vertex_list_from_face(self.bound_shape)
        vert_list1 = self._remove_vertex_duplicates(vert_list1)
        vert_list1.reverse()
        vert_list1 = self._remove_vertex_duplicates(vert_list1)

        setattr(rel_bound, 'bound_shape_org', rel_bound.bound_shape)
        vert_list2 = self._get_vertex_list_from_face(rel_bound.bound_shape)
        vert_list2 = self._remove_vertex_duplicates(vert_list2)
        vert_list2.reverse()
        vert_list2 = self._remove_vertex_duplicates(vert_list2)
        if len(vert_list1) == len(vert_list2):
            if len(vert_list1) < 5:
                return
            vert_list1.reverse()
            vert_list2.reverse()
            self.bound_shape = self._make_face_from_vertex_list(vert_list1)
            rel_bound.bound_shape = self._make_face_from_vertex_list(vert_list2)

    @staticmethod
    def _remove_vertex_duplicates(vert_list):
        for i, vert in enumerate(vert_list):
            edge_pp_p = BRepBuilderAPI_MakeEdge(vert_list[(i) % (len(vert_list) - 1)],
                                                vert_list[(i + 1) % (len(vert_list) - 1)]).Shape()
            distance = BRepExtrema_DistShapeShape(vert_list[(i + 2) % (len(vert_list) - 1)], edge_pp_p,
                                                  Extrema_ExtFlag_MIN)
            if 0 < distance.Value() < 0.001:
                # first: project close vertex to edge
                edge = BRepBuilderAPI_MakeEdge(vert_list[(i) % (len(vert_list) - 1)],
                                               vert_list[(i + 1) % (len(vert_list) - 1)]).Edge()
                projector = GeomAPI_ProjectPointOnCurve(BRep_Tool.Pnt(vert_list[(i + 2) % (len(vert_list) - 1)]),
                                                        BRep_Tool.Curve(edge)[0])
                np = projector.NearestPoint()
                vert_list[(i + 2) % (len(vert_list) - 1)] = BRepBuilderAPI_MakeVertex(np).Vertex()
                # delete additional vertex
                vert_list.pop((i + 1) % (len(vert_list) - 1))
        return vert_list

    @staticmethod
    def _remove_collinear_vertices(vert_list):
        vert_list = vert_list[:-1]
        if len(vert_list) < 5:
            return vert_list
        for i, vert in enumerate(vert_list):
            vert_dist = BRepExtrema_DistShapeShape(vert_list[(i) % (len(vert_list))],
                                                   vert_list[(i + 2) % (len(vert_list))],
                                                   Extrema_ExtFlag_MIN).Value()
            if vert_dist < 1e-3:
                return vert_list
            edge_pp_p = BRepBuilderAPI_MakeEdge(vert_list[(i) % (len(vert_list))],
                                                vert_list[(i + 2) % (len(vert_list))]).Shape()
            distance = BRepExtrema_DistShapeShape(vert_list[(i + 1) % (len(vert_list))], edge_pp_p,
                                                  Extrema_ExtFlag_MIN).Value()
            if distance < 1e-3:
                vert_list.pop((i + 1) % (len(vert_list)))

        vert_list.append(vert_list[0])
        return vert_list

    @staticmethod
    def _make_faces_from_pnts(pnt_list):
        """
        This function returns a TopoDS_Face from list of gp_Pnt
        :param pnt_list: list of gp_Pnt or Coordinate-Tuples
        :return: TopoDS_Face
        """
        an_edge = []
        if isinstance(pnt_list[0], tuple):
            new_list = []
            for pnt in pnt_list:
                new_list.append(gp_Pnt(gp_XYZ(pnt[0], pnt[1], pnt[2])))
            pnt_list = new_list
        for i in range(len(pnt_list)):
            edge = BRepBuilderAPI_MakeEdge(pnt_list[i], pnt_list[(i + 1) % len(pnt_list)]).Edge()
            an_edge.append(edge)
        a_wire = BRepBuilderAPI_MakeWire()
        for edge in an_edge:
            a_wire.Add(edge)
        a_wire = a_wire.Wire()
        a_face = BRepBuilderAPI_MakeFace(a_wire).Face()
        return a_face

    @staticmethod
    def _make_face_from_vertex_list(vert_list):
        an_edge = []
        for i in range(len(vert_list[:-1])):
            edge = BRepBuilderAPI_MakeEdge(vert_list[i], vert_list[i + 1]).Edge()
            an_edge.append(edge)
        a_wire = BRepBuilderAPI_MakeWire()
        for edge in an_edge:
            a_wire.Add(edge)
        a_wire = a_wire.Wire()
        a_face = BRepBuilderAPI_MakeFace(a_wire).Face()

        return a_face  # .Reversed()

    @staticmethod
    def _get_vertex_list_from_face(face):
        # fc_exp = TopExp_Explorer(face, TopAbs_FACE)
        # fc = topods_Face(fc_exp.Current())
        # fc = bps.ExportEP.fix_face(fc)
        # an_exp = TopExp_Explorer(fc, TopAbs_WIRE)
        an_exp = TopExp_Explorer(face, TopAbs_WIRE)
        vert_list = []
        while an_exp.More():
            wire = topods_Wire(an_exp.Current())
            w_exp = BRepTools_WireExplorer(wire)
            while w_exp.More():
                vert1 = w_exp.CurrentVertex()
                vert_list.append(vert1)
                w_exp.Next()
            an_exp.Next()
        vert_list.append(vert_list[0])

        return vert_list

    @staticmethod
    def _get_number_of_vertices(shape):
        shape_analysis = ShapeAnalysis_ShapeContents()
        shape_analysis.Perform(shape)
        nb_vertex = shape_analysis.NbVertices()

        return nb_vertex

    def calc_bound_shape(self, name):
        settings = ifcopenshell.geom.settings()
        settings.set(settings.USE_PYTHON_OPENCASCADE, True)
        settings.set(settings.USE_WORLD_COORDS, True)
        settings.set(settings.EXCLUDE_SOLIDS_AND_SURFACES, False)
        settings.set(settings.INCLUDE_CURVES, True)

        try:
            sore = self.ifc.ConnectionGeometry.SurfaceOnRelatingElement
            # if sore.get_info()["InnerBoundaries"] is None:
            shape = ifcopenshell.geom.create_shape(settings, sore)

            if sore.InnerBoundaries:
                shape = remove_inner_loops(shape) # todo: return None if not horizontal shape
                # if not shape:
                if self.bound_instance.ifc.is_a('IfcWall'): # todo: remove this hotfix (generalize)
                    ifc_new = ifcopenshell.file()
                    temp_sore = ifc_new.create_entity('IfcCurveBoundedPlane', OuterBoundary=sore.OuterBoundary,
                                                      BasisSurface=sore.BasisSurface)
                    temp_sore.InnerBoundaries = ()
                    shape = ifcopenshell.geom.create_shape(settings, temp_sore)


        except:
            try:
                shape = ifcopenshell.geom.create_shape(settings,
                                                       self.ifc.ConnectionGeometry.SurfaceOnRelatingElement.OuterBoundary)
            except:
                poly = self.ifc.ConnectionGeometry.SurfaceOnRelatingElement.OuterBoundary.Points
                pnts = []
                for p in poly:
                    p.Coordinates = (p.Coordinates[0], p.Coordinates[1], 0.0)
                    pnts.append((p.Coordinates[:]))
                shape = self._make_faces_from_pnts(pnts)
        shape = BRepLib_FuseEdges(shape).Shape()

        shape_val = TopoDS_Iterator(self.thermal_zones[0].space_shape).Value()
        loc = shape_val.Location()
        shape.Move(loc)
        # shape = shape.Reversed()
        unify = ShapeUpgrade_UnifySameDomain()
        unify.Initialize(shape)
        unify.Build()
        shape = unify.Shape()

        if self.bound_instance is not None:
            bi = self.bound_instance
            if not hasattr(bi, "related_openings"):
                return shape
            if len(bi.related_openings) == 0:
                return shape
            # for op in bi.related_openings:
            #     if op.ifc_type != "IfcDoor":
            #         continue
            #     # bbox = Bnd_Box()
            #     # brepbndlib_Add(shape, bbox)
            #     # shape = BRepPrimAPI_MakeBox(bbox.CornerMin(), bbox.CornerMax()).Shape()
            #     # shape = bps.ExportEP.fix_shape(shape)
            #     opd_shp = None
            #     for opb in op.space_boundaries:
            #         distance = BRepExtrema_DistShapeShape(opb.bound_shape, shape, Extrema_ExtFlag_MIN).Value()
            #         if distance < 1e-3:
            #             opd_shp = opb.bound_shape
            #             fused_shp = BRepAlgoAPI_Fuse(shape, opd_shp).Shape()
            #             unify = ShapeUpgrade_UnifySameDomain()
            #             unify.Initialize(fused_shp)
            #             unify.Build()
            #             shape = unify.Shape()
            #             shape = bps.ExportEP.fix_shape(shape)
            #             vert_list1 = self._get_vertex_list_from_face(shape)
            #             vert_list1 = self._remove_collinear_vertices(vert_list1)
            #             vert_list1.reverse()
            #             vert_list1 = self._remove_collinear_vertices(vert_list1)
            #             vert_list1.reverse()
            #             shape = self._make_face_from_vertex_list(vert_list1)

        return shape

    def get_transformed_shape(self, shape):
        """transform TOPODS_Shape of each space boundary to correct position"""
        zone = self.thermal_zones[0]
        zone_position = gp_XYZ(zone.position[0], zone.position[1], zone.position[2])
        trsf1 = gp_Trsf()
        trsf2 = gp_Trsf()
        if zone.orientation == None:
            zone.orientation = 0
        trsf2.SetRotation(gp_Ax1(gp_Pnt(zone_position), gp_Dir(0, 0, 1)), -zone.orientation * math.pi / 180)
        trsf1.SetTranslation(gp_Vec(gp_XYZ(zone.position[0], zone.position[1], zone.position[2])))
        try:
            shape = BRepBuilderAPI_Transform(shape, trsf1).Shape()
            shape = BRepBuilderAPI_Transform(shape, trsf2).Shape()
        except:
            pass
        return shape.Reversed()

    def compute_surface_normals_in_space(self, name):
        """
        This function returns the face normal of the boundary
        pointing outwarts the center of the space.
        Additionally, the area of the boundary is computed
        :return: face normal (gp_XYZ)
        """
        bbox_center = self.thermal_zones[0].space_center
        an_exp = TopExp_Explorer(self.bound_shape, TopAbs_FACE)
        a_face = an_exp.Current()
        try:
            face = topods_Face(a_face)
        except:
            pnts = bps.IdfObject._get_points_of_face(a_face)
            pnts.append(pnts[0])
            face = self._make_faces_from_pnts(pnts)
        surf = BRep_Tool.Surface(face)
        obj = surf
        assert obj.DynamicType().Name() == "Geom_Plane"
        plane = Handle_Geom_Plane_DownCast(surf)
        # face_bbox = Bnd_Box()
        # brepbndlib_Add(face, face_bbox)
        # face_center = ifcopenshell.geom.utils.get_bounding_box_center(face_bbox).XYZ()
        face_prop = GProp_GProps()
        brepgprop_SurfaceProperties(self.bound_shape, face_prop)
        area = face_prop.Mass()
        face_normal = plane.Axis().Direction().XYZ()
        if face.Orientation() == 1:
            face_normal = face_normal.Reversed()
        face_towards_center = bbox_center.XYZ() - self.bound_center
        face_towards_center.Normalize()

        dot = face_towards_center.Dot(face_normal)

        # check if surface normal points into direction of space center
        # Transform surface normals to be pointing outwards
        # For faces without reversed surface normal, reverse the orientation of the face itself
        # if dot > 0:
        #    face_normal = face_normal.Reversed()
        #     self.bound_shape = self.bound_shape.Reversed()
        # else:
        #     self.bound_shape = self.bound_shape.Reversed()

        return face_normal

    bound_shape = attribute.Attribute(
        functions=[calc_bound_shape]
    )
    bound_normal = attribute.Attribute(
        functions=[compute_surface_normals_in_space]
    )
    related_bound = attribute.Attribute(
        functions=[get_corresponding_bound]
    )
    related_adb_bound = attribute.Attribute(
        functions=[get_rel_adiab_bound]
    )
    bound_center = attribute.Attribute(
        functions=[get_bound_center]
    )
    top_bottom = attribute.Attribute(
        functions=[get_floor_and_ceilings]
    )
    bound_area = attribute.Attribute(
        functions=[get_bound_area],
        unit=ureg.meter ** 2
    )
    # area = attribute.Attribute(
    #     functions=[get_bound_area]
    # )
    bound_neighbors = attribute.Attribute(
        functions=[get_bound_neighbors]
    )

    def get_space_boundary_storeys(self):
        storeys = self.thermal_zones[0].storeys

        return storeys

# class SpaceBoundary2B:
#     """Generated 2nd Level Space boundaries of type 2b
#     (generated if not included in IFC)
#     """
#     def __init__(self):
#         self.ifc_type = None
#         self.guid = None
#         self.bound_shape = None
#         self.bound_neighbors = []
#         self.thermal_zones = []
#         self.bound_instance = None
#         self.physical = True
#         self.is_external = False
#         self.related_bound = None
#         self.related_adb_bound = None
#         self.level_description = '2b'
#
#     def __str__(self):
#         return "%s" % self.__class__.__name__
#
#     @cached_property
#     def bound_center(self):
#         return SpaceBoundary.get_bound_center(self)
#
#     @cached_property
#     def bound_normal(self):
#         return SpaceBoundary.compute_surface_normals_in_space(self)
#
#     @cached_property
#     def bound_area(self):
#         return SpaceBoundary.get_bound_area(self.bound_shape)
#
#     @cached_property
#     def top_bottom(self):
#         return SpaceBoundary.get_floor_and_ceilings(self)
#
#
# class ExtSpatialSpaceBoundary(element.SubElement):
#     # ifc_type = 'IfcRelSpaceBoundary'
#     # def __init__(self):
#     #     """External Spatial Element spaceboundary __init__ function"""
#         # super().__init__(*args, **kwargs)
#     pass

class Medium(element.Element):
    # is deprecated?
    ifc_type = "IfcDistributionSystems"
    pattern_ifc_type = [
        re.compile('Medium', flags=re.IGNORECASE)
    ]


class CHP(element.Element):
    ifc_type = 'IfcElectricGenerator'
    predefined_type = ['CHP']

    rated_power = attribute.Attribute(
        default_ps=('Pset_ElectricGeneratorTypeCommon', 'MaximumPowerOutput'),
        description="Rated power of CHP",
        patterns=[
          re.compile('.*Nennleistung', flags=re.IGNORECASE),
          re.compile('.*capacity', flags=re.IGNORECASE),
        ],
        unit=ureg.kilowatt,
    )

    efficiency = attribute.Attribute(
        default_ps=('Pset_ElectricGeneratorTypeCommon', 'ElectricGeneratorEfficiency'),
        description="Electric efficiency of CHP",
        patterns=[
            re.compile('.*electric.*efficiency', flags=re.IGNORECASE),
            re.compile('.*el.*efficiency', flags=re.IGNORECASE),
        ],
        unit=ureg.dimensionless,
    )

    water_volume = attribute.Attribute(
        description="Water volume CHP chp",
        unit=ureg.meter ** 3,
    )


class Wall(element.Element):
    ifc_type = ["IfcWall", "IfcWallStandardCase"]
    predefined_types = ['MOVABLE', 'PARAPET', 'PARTITIONING', 'PLUMBINGWALL', 'SHEAR', 'SOLIDWALL', 'POLYGONAL',
                        'DOOR', 'GATE', 'TRAPDOOR']
    pattern_ifc_type = [
        re.compile('Wall', flags=re.IGNORECASE),
        re.compile('Wand', flags=re.IGNORECASE)
    ]
    material_selected = {}

    def __init__(self, *args, **kwargs):
        """wall __init__ function"""
        super().__init__(*args, **kwargs)
        self.ifc_type = self.ifc.is_a()

    def _get_layers(bind, name):
        """wall _get_layers function"""
        layers = []
        material_layers_dict = get_layers_ifc(bind)
        for layer in material_layers_dict:
            new_layer = element.SubElement.factory(layer, 'IfcMaterialLayer')
            new_layer.parent = bind
            layers.append(new_layer)
        return layers

    def get_is_external(self, name):
        if len(self.ifc.ProvidesBoundaries) > 0:
            boundary = self.ifc.ProvidesBoundaries[0]
            if boundary.InternalOrExternalBoundary is not None:
                if boundary.InternalOrExternalBoundary.lower() == 'external':
                    return True
                elif boundary.InternalOrExternalBoundary.lower() == 'internal':
                    return False

    layers = attribute.Attribute(
        functions=[_get_layers]
    )
    area = attribute.Attribute(
        default_ps=("QTo_WallBaseQuantities", "NetSideArea"),
        default=0,
        unit=ureg.meter ** 2
    )
    gross_area = attribute.Attribute(
        default_ps=("QTo_WallBaseQuantities", "GrossSideArea"),
        default=1,
        unit=ureg.meter ** 2
    )
    is_external = attribute.Attribute(
        functions=[get_is_external],
        default=False
    )
    tilt = attribute.Attribute(
        default=90
    )
    u_value = attribute.Attribute(
        default_ps=("Pset_WallCommon", "ThermalTransmittance"),
        unit=ureg.W / ureg.K / ureg.meter ** 2
    )
    width = attribute.Attribute(
        default_ps=("QTo_WallBaseQuantities", "Width"),
        unit=ureg.m
    )


class Layer(element.SubElement):
    ifc_type = ['IfcMaterialLayer', 'IfcMaterial']
    material_selected = {}

    def __init__(self, *args, **kwargs):
        """layer __init__ function"""
        super().__init__(*args, **kwargs)
        self.material = None
        if hasattr(self.ifc, 'Material'):
            material = self.ifc.Material
        else:
            material = self.ifc
        if material is not None:
            self.material = material.Name

    def __repr__(self):
        return "<%s (material: %s>" \
               % (self.__class__.__name__, self.material)

    @classmethod
    def create_additional_layer(cls, thickness, parent, material=None, material_properties=None):
        new_layer = cls(ifc=None)
        new_layer.material = material
        new_layer.parent = parent
        new_layer.thickness = thickness
        if material_properties is not None:
            for attr in new_layer.attributes:
                if getattr(new_layer, attr) == 0:
                    setattr(new_layer, attr, material_properties[attr])
        return new_layer

    def get_ifc_thickness(bind, name):
        if hasattr(bind.ifc, 'LayerThickness'):
            return bind.ifc.LayerThickness

    heat_capac = attribute.Attribute(
        default_ps=("Pset_MaterialThermal", "SpecificHeatCapacity"),
        default=0,
        unit=ureg.J/ureg.K
    )

    density = attribute.Attribute(
        default_ps=("Pset_MaterialThermal", "MassDensity"),
        default=0,
        unit=ureg.kg/ureg.m**3
    )

    thermal_conduc = attribute.Attribute(
        default_ps=("Pset_MaterialThermal", "ThermalConductivity"),
        default=0,
        unit=ureg.W/(ureg.m*ureg.K)
    )
    thickness = attribute.Attribute(
        functions=[get_ifc_thickness],
        default=0,
        unit=ureg.m
    )
    solar_absorp = attribute.Attribute(
        # default_ps=('Pset_MaterialOptical', 'SolarTransmittance'),
        default=0,
        unit=ureg.percent
    )


class OuterWall(Wall):
    special_argument = {'is_external': True}


class InnerWall(Wall):
    special_argument = {'is_external': False}


class Window(element.Element):
    ifc_type = "IfcWindow"
    predefined_types = ['WINDOW', 'SKYLIGHT', 'LIGHTDOME']
    # predefined_type = {
    #     "IfcWindow": ["WINDOW",
    #                   "SKYLIGHT",
    #                   "LIGHTDOME"
    #                   ]
    # }

    pattern_ifc_type = [
        re.compile('Window', flags=re.IGNORECASE),
        re.compile('Fenster', flags=re.IGNORECASE)
    ]

    def _get_layers(bind, name):
        """window _get_layers function"""
        layers = []
        material_layers_dict = get_layers_ifc(bind)
        for layer in material_layers_dict:
            new_layer = element.SubElement.factory(layer, layer.is_a())
            new_layer.parent = bind
            layers.append(new_layer)
        return layers

    layers = attribute.Attribute(
        functions=[_get_layers]
    )

    is_external = attribute.Attribute(
        default_ps=("Pset_WindowCommon", "IsExternal"),
        default=True
    )
    area = attribute.Attribute(
        default_ps=("QTo_WindowBaseQuantities", "Area"),
        default=0,
        unit=ureg.meter ** 2
    )
    width = attribute.Attribute(
        default_ps=("QTo_WindowBaseQuantities", "Depth"),
        default=0,
        unit=ureg.m
    )
    u_value = attribute.Attribute(
        default_ps=("Pset_WindowCommon", "ThermalTransmittance"),
        unit=ureg.W / ureg.K / ureg.meter ** 2
    )
    g_value = attribute.Attribute(# material
    )
    a_conv = attribute.Attribute(
    )
    shading_g_total = attribute.Attribute(
    )
    shading_max_irr = attribute.Attribute(
    )
    inner_convection = attribute.Attribute(
        unit=ureg.W / ureg.K / ureg.meter ** 2,
    )
    inner_radiation = attribute.Attribute(
        unit=ureg.W / ureg.K / ureg.meter ** 2,
    )
    outer_radiation = attribute.Attribute(
        unit=ureg.W / ureg.K / ureg.meter ** 2,
    )
    outer_convection = attribute.Attribute(
        unit=ureg.W / ureg.K / ureg.meter ** 2,
    )


class Door(element.Element):
    ifc_type = "IfcDoor"
    predefined_types = ['DOOR', 'GATE', 'TRAPDOOR']

    pattern_ifc_type = [
        re.compile('Door', flags=re.IGNORECASE),
        re.compile('Tuer', flags=re.IGNORECASE)
    ]

    def _get_layers(bind, name):
        """door _get_layers function"""
        layers = []
        material_layers_dict = get_layers_ifc(bind)
        for layer in material_layers_dict:
            new_layer = element.SubElement.factory(layer, layer.is_a())
            new_layer.parent = bind
            layers.append(new_layer)
        return layers

    def get_is_external(self, name):
        if len(self.ifc.ProvidesBoundaries) > 0:
            boundary = self.ifc.ProvidesBoundaries[0]
            if boundary.InternalOrExternalBoundary is not None:
                if boundary.InternalOrExternalBoundary.lower() == 'external':
                    return True
                elif boundary.InternalOrExternalBoundary.lower() == 'internal':
                    return False

    layers = attribute.Attribute(
        functions=[_get_layers]
    )

    is_external = attribute.Attribute(
        functions=[get_is_external],
        default=False
    )

    area = attribute.Attribute(
        default_ps=("QTo_DoorBaseQuantities", "Area"),
        default=0,
        unit=ureg.meter ** 2
    )

    width = attribute.Attribute(
        default_ps=("QTo_DoorBaseQuantities", "Depth"),
        default=0,
        unit=ureg.m
    )
    u_value = attribute.Attribute(
        unit=ureg.W / ureg.K / ureg.meter ** 2
    )


class InnerDoor(Door):
    special_argument = {'is_external': False}


class OuterDoor(Door):
    special_argument = {'is_external': True}


class Plate(element.Element):
    ifc_type = "IfcPlate"
    predefined_types = ['CURTAIN_PANEL', 'SHEET']


class Slab(element.Element):
    ifc_type = "IfcSlab"
    predefined_types = ['FLOOR', 'ROOF', 'LANDING', 'BASESLAB']

    def __init__(self, *args, **kwargs):
        """slab __init__ function"""
        super().__init__(*args, **kwargs)

    def _get_layers(bind, name):
        """slab _get_layers function"""
        layers = []
        material_layers_dict = get_layers_ifc(bind)
        for layer in material_layers_dict:
            new_layer = element.SubElement.factory(layer, 'IfcMaterialLayer')
            new_layer.parent = bind
            layers.append(new_layer)
        return layers

    def get_is_external(self, name):
        if len(self.ifc.ProvidesBoundaries) > 0:
            boundary = self.ifc.ProvidesBoundaries[0]
            if boundary.InternalOrExternalBoundary is not None:
                if boundary.InternalOrExternalBoundary.lower() == 'external':
                    return True
                elif boundary.InternalOrExternalBoundary.lower() == 'internal':
                    return False

    layers = attribute.Attribute(
        functions=[_get_layers]
    )
    area = attribute.Attribute(
        default_ps=("QTo_SlabBaseQuantities", "NetArea"),
        default=0,
        unit=ureg.meter ** 2
    )
    gross_area = attribute.Attribute(
        default_ps=("QTo_SlabBaseQuantities", "GrossArea"),
        default=1,
        unit=ureg.meter ** 2
    )

    width = attribute.Attribute(
        default_ps=("QTo_SlabBaseQuantities", "Width"),
        default=0,
        unit=ureg.m
    )

    u_value = attribute.Attribute(
        default_ps=("Pset_SlabCommon", "ThermalTransmittance"),
        default=0,
        unit = ureg.W / ureg.K / ureg.meter ** 2
    )

    is_external = attribute.Attribute(
        functions=[get_is_external],
        default=False
    )

class Roof(Slab):
    ifc_type = "IfcRoof"
    predefined_types = ['FLAT_ROOF', 'SHED_ROOF', 'GABLE_ROOF', 'HIP_ROOF', 'HIPPED_GABLE_ROOF', 'GAMBREL_ROOF',
                        'MANSARD_ROOF', 'BARREL_ROOF', 'RAINBOW_ROOF', 'BUTTERFLY_ROOF', 'PAVILION_ROOF', 'DOME_ROOF',
                        'FREEFORM']
    predefined_type = "ROOF"

    def __init__(self, *args, **kwargs):
        """roof __init__ function"""
        super().__init__(*args, **kwargs)
        if hasattr(self, 'ifc'):
            self.ifc_type = self.ifc.is_a()


class Floor(Slab):
    predefined_type = "FLOOR"


class GroundFloor(Slab):
    predefined_type = "BASESLAB"
    # pattern_ifc_type = [
    #     re.compile('Bodenplatte', flags=re.IGNORECASE),
    #     re.compile('')
    # ]


class Site(element.Element):
    ifc_type = "IfcSite"


class Building(element.Element):
    ifc_type = "IfcBuilding"

    def check_building_year(bind, name):
        year_decision = RealDecision("Enter value for the buildings year of construction",
                                     global_key="Building_%s.year_of_construction" % bind.guid,
                                     allow_skip=False, allow_load=True, allow_save=True,
                                     collect=False, quick_decide=False, unit=ureg.year)
        year_decision.decide()
        return year_decision.value

    year_of_construction = attribute.Attribute(
        default_ps=("Pset_BuildingCommon", "YearOfConstruction"),
        functions=[check_building_year],
        unit=ureg.year
    )
    gross_area = attribute.Attribute(
        default_ps=("Pset_BuildingCommon", "GrossPlannedArea"),
        unit=ureg.meter ** 2
    )
    net_area = attribute.Attribute(
        default_ps=("Pset_BuildingCommon", "NetAreaPlanned"),
        unit=ureg.meter ** 2
    )
    number_of_storeys = attribute.Attribute(
        default_ps=("Pset_BuildingCommon", "NumberOfStoreys"),
    )
    occupancy_type = attribute.Attribute(
        default_ps=("Pset_BuildingCommon", "OccupancyType"),
    )


class Storey(element.Element):
    ifc_type = 'IfcBuildingStorey'

    def __init__(self, *args, **kwargs):
        """storey __init__ function"""
        super().__init__(*args, **kwargs)
        self.storey_instances = []

    gross_floor_area = attribute.Attribute(
        default_ps=("Qto_BuildingStoreyBaseQuantities", "GrossFloorArea"),
        unit=ureg.meter ** 2
    )
    # todo make the lookup for height hierarchical
    net_height = attribute.Attribute(
        default_ps=("Qto_BuildingStoreyBaseQuantities", "NetHeight"),
    )
    gross_height = attribute.Attribute(
        default_ps=("Qto_BuildingStoreyBaseQuantities", "GrossHeight"),
    )
    height = attribute.Attribute(
        default_ps=("Qto_BuildingStoreyBaseQuantities", "Height"),
    )

    def get_storey_instances(self):
        storey_instances = []
        # instances
        for ifc_structure in self.ifc.ContainsElements:
            for ifc_element in ifc_structure.RelatedElements:
                instance = self.get_object(ifc_element.GlobalId)
                if instance is not None:
                    storey_instances.append(instance)
                    if self not in instance.storeys:
                        instance.storeys.append(self)
        # spaces
        storey_spaces = []
        for ifc_aggregates in self.ifc.IsDecomposedBy:
            for ifc_element in ifc_aggregates.RelatedObjects:
                instance = self.get_object(ifc_element.GlobalId)
                if instance is not None:
                    storey_spaces.append(instance)
                    if self not in instance.storeys:
                        instance.storeys.append(self)
        return storey_instances, storey_spaces

    def set_storey_instances(self):
        self.storey_instances, self.thermal_zones = self.get_storey_instances()


__all__ = [ele for ele in locals().values() if ele in element.Element.__subclasses__()]
schema = 'IFC4'<|MERGE_RESOLUTION|>--- conflicted
+++ resolved
@@ -725,13 +725,10 @@
         default_ps=("Pset_SpaceThermalRequirements", "SpaceTemperatureMax"),
         unit=ureg.degC,
         default=25
-<<<<<<< HEAD
     )
     t_ground = attribute.Attribute(
         unit=ureg.degC,
         default=13
-=======
->>>>>>> 7d000c1a
     )
     area = attribute.Attribute(
         default_ps=("Qto_SpaceBaseQuantities", "GrossFloorArea"),
