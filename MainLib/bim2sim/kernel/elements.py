﻿"""Module contains the different classes for all HVAC elements"""

from functools import lru_cache

import math
import re
<<<<<<< HEAD
=======

import numpy as np
import translators as ts
import ifcopenshell
import ifcopenshell.geom
from OCC.Core.Bnd import Bnd_Box
from OCC.Core.BRepBndLib import brepbndlib_Add
from OCC.Core.BRepLib import BRepLib_FuseEdges
from OCC.Core.BRepBuilderAPI import \
    BRepBuilderAPI_MakeFace, \
    BRepBuilderAPI_MakeEdge, \
    BRepBuilderAPI_MakeWire, BRepBuilderAPI_Transform, BRepBuilderAPI_MakeVertex
from OCC.Core.BRepPrimAPI import BRepPrimAPI_MakeBox
from OCC.Core.BRepAlgoAPI import BRepAlgoAPI_Fuse
from OCC.Core.BRepGProp import brepgprop_SurfaceProperties, brepgprop_VolumeProperties
from OCC.Core.GProp import GProp_GProps
from OCC.Core.GeomAPI import GeomAPI_ProjectPointOnCurve
from OCC.Core.ShapeAnalysis import ShapeAnalysis_ShapeContents
from OCC.Core.ShapeUpgrade import ShapeUpgrade_UnifySameDomain
from OCC.Core.BRepExtrema import BRepExtrema_DistShapeShape
from OCC.Core.gp import gp_Trsf, gp_Vec, gp_XYZ,  gp_Dir, gp_Ax1, gp_Pnt
from OCC.Core.TopoDS import topods_Wire, topods_Face, TopoDS_Iterator
from OCC.Core.TopAbs import TopAbs_FACE, TopAbs_WIRE
from OCC.Core.TopExp import TopExp_Explorer
from OCC.Core.BRep import BRep_Tool
from OCC.Core.BRepTools import BRepTools_WireExplorer
from OCC.Core._Geom import Handle_Geom_Plane_DownCast
from OCC.Core.Extrema import Extrema_ExtFlag_MIN
>>>>>>> b34a0ee6

import numpy as np
import translators as ts
import ifcopenshell
import ifcopenshell.geom
from OCC.Core.Bnd import Bnd_Box
from OCC.Core.BRepBndLib import brepbndlib_Add
from OCC.Core.BRepLib import BRepLib_FuseEdges
from OCC.Core.BRepBuilderAPI import \
    BRepBuilderAPI_MakeFace, \
    BRepBuilderAPI_MakeEdge, \
    BRepBuilderAPI_MakeWire, BRepBuilderAPI_Transform, BRepBuilderAPI_MakeVertex
from OCC.Core.BRepPrimAPI import BRepPrimAPI_MakeBox
from OCC.Core.BRepAlgoAPI import BRepAlgoAPI_Fuse
from OCC.Core.BRepGProp import brepgprop_SurfaceProperties, brepgprop_VolumeProperties
from OCC.Core.GProp import GProp_GProps
from OCC.Core.GeomAPI import GeomAPI_ProjectPointOnCurve
from OCC.Core.ShapeAnalysis import ShapeAnalysis_ShapeContents
from OCC.Core.ShapeUpgrade import ShapeUpgrade_UnifySameDomain
from OCC.Core.BRepExtrema import BRepExtrema_DistShapeShape
from OCC.Core.gp import gp_Trsf, gp_Vec, gp_XYZ,  gp_Dir, gp_Ax1, gp_Pnt
from OCC.Core.TopoDS import topods_Wire, topods_Face, TopoDS_Iterator
from OCC.Core.TopAbs import TopAbs_FACE, TopAbs_WIRE
from OCC.Core.TopExp import TopExp_Explorer
from OCC.Core.BRep import BRep_Tool
from OCC.Core.BRepTools import BRepTools_WireExplorer
from OCC.Core._Geom import Handle_Geom_Plane_DownCast
from OCC.Core.Extrema import Extrema_ExtFlag_MIN

from bim2sim.decorators import cached_property
from bim2sim.kernel import element, condition, attribute
from bim2sim.decision import BoolDecision, RealDecision, ListDecision
from bim2sim.kernel.units import ureg
from bim2sim.kernel.ifc2python import get_layers_ifc
<<<<<<< HEAD
from bim2sim.enrichment_data.data_class import DataClass
from teaser.logic.buildingobjects.useconditions import UseConditions
from bim2sim.task.common.common_functions import get_matches_list, get_material_templates_resumed, \
    real_decision_user_input, filter_instances, get_pattern_usage, vector_angle
from bim2sim.kernel.disaggregation import SubInnerWall, SubOuterWall, Disaggregation
from bim2sim.project import PROJECT
=======
from bim2sim.task.common.common_functions import get_matches_list, get_material_templates_resumed, \
    real_decision_user_input, filter_instances, get_pattern_usage
>>>>>>> b34a0ee6
import translators as ts
from bim2sim.project import PROJECT
from bim2sim.task.common.common_functions import vector_angle


def diameter_post_processing(value):
    if isinstance(value, (list, set)):
        return sum(value) / len(value)
    return value


def length_post_processing(value):
    if isinstance(value, (list, set)):
        return max(value)
    return value


pattern_usage = get_pattern_usage()


class HeatPump(element.Element):
    """"HeatPump"""

    ifc_type = 'IfcUnitaryEquipment'
    workflow = []
    predefined_type = ['USERDEFINED']

    pattern_ifc_type = [
        re.compile('Heat.?pump', flags=re.IGNORECASE),
        re.compile('W(ä|ae)rme.?pumpe', flags=re.IGNORECASE),
    ]

    min_power = attribute.Attribute(
        description='Minimum power that HeatPump operates at.',
        unit=ureg.kilowatt,
    )
    rated_power = attribute.Attribute(
        description='Rated power of HeatPump.',
        unit=ureg.kilowatt,
    )
    efficiency = attribute.Attribute(
        description='Efficiency of HeatPump provided as list with pairs of [percentage_of_rated_power,efficiency]',
        unit=ureg.dimensionless,
    )


class Chiller(element.Element):
    """"Chiller"""

    ifc_type = 'IfcChiller'
    workflow = ['PlantSimulation']
    predefined_types = ['AIRCOOLED', 'WATERCOOLED', 'HEATRECOVERY']

    pattern_ifc_type = [
        re.compile('Chiller', flags=re.IGNORECASE),
        re.compile('K(ä|ae)lte.?maschine', flags=re.IGNORECASE),
    ]

    min_power = attribute.Attribute(
        description='Minimum power that Chiller operates at.',
        unit=ureg.kilowatt,
    )
    rated_power = attribute.Attribute(
        description='Rated power of Chiller.',
        unit=ureg.kilowatt,
    )
    efficiency = attribute.Attribute(
        description='Efficiency of Chiller provided as list with pairs of [percentage_of_rated_power,efficiency]',
        unit=ureg.dimensionless,
    )


class CoolingTower(element.Element):
    """"CoolingTower"""

    ifc_type = 'IfcCoolingTower'
    workflow = ['PlantSimulation']
    predefined_types = ['NATURALDRAFT', 'MECHANICALINDUCEDDRAFT', 'MECHANICALFORCEDDRAFT']

    pattern_ifc_type = [
        re.compile('Cooling.?Tower', flags=re.IGNORECASE),
        re.compile('Recooling.?Plant', flags=re.IGNORECASE),
        re.compile('K(ü|ue)hl.?turm', flags=re.IGNORECASE),
        re.compile('R(ü|ue)ck.?K(ü|ue)hl.?(werk|turm|er)', flags=re.IGNORECASE),
        re.compile('RKA', flags=re.IGNORECASE),
    ]

    min_power = attribute.Attribute(
        description='Minimum power that CoolingTower operates at.',
        unit=ureg.kilowatt,
    )
    rated_power = attribute.Attribute(
        description='Rated power of CoolingTower.',
        unit=ureg.kilowatt,
    )
    efficiency = attribute.Attribute(
        description='Efficiency of CoolingTower provided as list with pairs of [percentage_of_rated_power,efficiency]',
        unit=ureg.dimensionless,
    )


class HeatExchanger(element.Element):
    """"Heatexchanger"""

    ifc_type = 'IfcHeatExchanger'
    workflow = ['PlantSimulation']
    predefined_types = ['PLATE', 'SHELLANDTUBE']

    pattern_ifc_type = [
        re.compile('Heat.?Exchanger', flags=re.IGNORECASE),
        re.compile('W(ä|ae)rme.?(ü|e)bertrager', flags=re.IGNORECASE),
        re.compile('W(ä|ae)rme.?tauscher', flags=re.IGNORECASE),
    ]

    min_power = attribute.Attribute(
        description='Minimum power that HeatExchange operates at.',
        unit=ureg.kilowatt,
    )
    rated_power = attribute.Attribute(
        description='Rated power of HeatExchange.',
        unit=ureg.kilowatt,
    )
    efficiency = attribute.Attribute(
        description='Efficiency of HeatExchange provided as list with pairs of [percentage_of_rated_power,efficiency]',
        unit=ureg.dimensionless,
    )


class Boiler(element.Element):
    """Boiler"""
    ifc_type = 'IfcBoiler'
    workflow = ['PlantSimulation']
    predefined_types = ['WATER', 'STEAM']

    pattern_ifc_type = [
        # re.compile('Heat.?pump', flags=re.IGNORECASE),
        re.compile('Kessel', flags=re.IGNORECASE),
        re.compile('Boiler', flags=re.IGNORECASE),
    ]

    # def _add_ports(self):
    #    super()._add_ports()
    #    for port in self.ports:
    #        if port.flow_direction == 1:
    #            port.flow_master = True
    #        elif port.flow_direction == -1:
    #            port.flow_master = True

    def is_generator(self):
        """boiler is generator function"""
        return True

    @lru_cache()
    def get_inner_connections(self):
        connections = []
        vl_pattern = re.compile('.*vorlauf.*', re.IGNORECASE)  # TODO: extend pattern
        rl_pattern = re.compile('.*rücklauf.*', re.IGNORECASE)
        VL = []
        RL = []
        for port in self.ports:
            if any(filter(vl_pattern.match, port.groups)):
                if port.flow_direction == 1:
                    VL.append(port)
                else:
                    self.logger.warning("Flow direction (%s) of %s does not match %s",
                                        port.verbose_flow_direction, port, port.groups)
                    decision = BoolDecision(
                        "Use %s as VL?" % (port),
                        global_key=port.guid,
                        allow_save=True,
                        allow_load=True)
                    use = decision.decide()
                    if use:
                        VL.append(port)
            elif any(filter(rl_pattern.match, port.groups)):
                if port.flow_direction == -1:
                    RL.append(port)
                else:
                    self.logger.warning("Flow direction (%s) of %s does not match %s",
                                        port.verbose_flow_direction, port, port.groups)
                    decision = BoolDecision(
                        "Use %s as RL?" % (port),
                        global_key=port.guid,
                        allow_save=True,
                        allow_load=True)
                    use = decision.decide()
                    if use:
                        RL.append(port)
        if len(VL) == 1 and len(RL) == 1:
            VL[0].flow_side = 1
            RL[0].flow_side = -1
            connections.append((RL[0], VL[0]))
        else:
            self.logger.warning("Unable to solve inner connections for %s", self)
        return connections

    water_volume = attribute.Attribute(
        description="Water volume of boiler",
        unit=ureg.meter ** 3,
    )

    min_power = attribute.Attribute(
        description="Minimum power that boiler operates at",
        unit=ureg.kilowatt,
    )

    rated_power = attribute.Attribute(
        description="Rated power of boiler",
        unit=ureg.kilowatt,
    )

    efficiency = attribute.Attribute(
        description="Efficiency of boiler provided as list with pairs of [percentage_of_rated_power,efficiency]",
        unit=ureg.dimensionless,
    )


class Pipe(element.Element):
    ifc_type = "IfcPipeSegment"
    workflow = ['PlantSimulation']
    predefined_types = ['CULVERT', 'FLEXIBLESEGMENT', 'RIGIDSEGMENT', 'GUTTER', 'SPOOL']

    conditions = [
        condition.RangeCondition("diameter", 5.0 * ureg.millimeter, 300.00 * ureg.millimeter)  # ToDo: unit?!
    ]

    diameter = attribute.Attribute(
        default_ps='diameter',
        unit=ureg.millimeter,
        patterns=[
            re.compile('.*Durchmesser.*', flags=re.IGNORECASE),
            re.compile('.*Diameter.*', flags=re.IGNORECASE),
        ],
        ifc_postprocessing=diameter_post_processing,
    )

    @staticmethod
    def _length_from_geometry(bind, name):
        try:
            return Pipe.get_lenght_from_shape(bind.ifc.Representation)
        except AttributeError:
            return None

    length = attribute.Attribute(
        default_ps='length',
        unit=ureg.meter,
        patterns=[
            re.compile('.*Länge.*', flags=re.IGNORECASE),
            re.compile('.*Length.*', flags=re.IGNORECASE),
        ],
        ifc_postprocessing=length_post_processing,
        functions=[_length_from_geometry],
    )

    @staticmethod
    def get_lenght_from_shape(ifc_representation):
        """Serach for extruded depth in representations

        Warning: Found extrusion may net be the required length!
        :raises: AttributeError if not exactly one extrusion is found"""
        candidates = []
        try:
            for representation in ifc_representation.Representations:
                for item in representation.Items:
                    if item.is_a() == 'IfcExtrudedAreaSolid':
                        candidates.append(item.Depth)
        except:
            raise AttributeError("Failed to determine length.")
        if not candidates:
            raise AttributeError("No representation to determine length.")
        if len(candidates) > 1:
            raise AttributeError("Too many representations to dertermine length %s." % candidates)

        return candidates[0]


class PipeFitting(element.Element):
    ifc_type = "IfcPipeFitting"
    workflow = ['PlantSimulation']
    predefined_types = ['BEND', 'CONNECTOR', 'ENTRY', 'EXIT', 'JUNCTION', 'OBSTRUCTION', 'TRANSITION']

    conditions = [
        condition.RangeCondition("diameter", 5.0 * ureg.millimeter, 300.00 * ureg.millimeter)
    ]

    diameter = attribute.Attribute(
        default_ps='diameter',
        unit=ureg.millimeter,
        patterns=[
            re.compile('.*Durchmesser.*', flags=re.IGNORECASE),
            re.compile('.*Diameter.*', flags=re.IGNORECASE),
        ],
        ifc_postprocessing=diameter_post_processing,
    )

    length = attribute.Attribute(
        default_ps='length',
        unit=ureg.meter,
        patterns=[
            re.compile('.*Länge.*', flags=re.IGNORECASE),
            re.compile('.*Length.*', flags=re.IGNORECASE),
        ],
        default=0,
        ifc_postprocessing=length_post_processing
    )

    pressure_class = attribute.Attribute(
        default_ps='pressure_class',
        unit=ureg.pascal
    )

    @staticmethod
    def _diameter_post_processing(value):
        if isinstance(value, list):
            return np.average(value).item()
        return value


class SpaceHeater(element.Element):
    ifc_type = 'IfcSpaceHeater'
    workflow = ['BPSMultiZoneSeparated', 'PlantSimulation']
    predefined_types = ['CONVECTOR', 'RADIATOR']

    pattern_ifc_type = [
        re.compile('Space.?heater', flags=re.IGNORECASE)
    ]

    def is_consumer(self):
        return True

    rated_power = attribute.Attribute(
        description="Rated power of SpaceHeater",
        unit=ureg.kilowatt,
        default=42,
    )


# class ExpansionTank(element.Element):
#     ifc_type = "IfcTank"   #ToDo: IfcTank, IfcTankType=Expansion
#     predefined_types = ['BASIN', 'BREAKPRESSURE', 'EXPANSION', 'FEEDANDEXPANSION', 'STORAGE', 'VESSEL']
#     pattern_ifc_type = [
#         re.compile('Expansion.?Tank', flags=re.IGNORECASE),
#         re.compile('Ausdehnungs.?gef(ä|ae)(ss|ß)', flags=re.IGNORECASE),
#     ]


# class StorageDevice(element.Element):
#     """IFC4 CHANGE  This entity has been deprecated for instantiation and will become ABSTRACT in a future release;
#     new subtypes should now be used instead."""
#     ifc_type = "IfcStorageDevice"
#     pattern_ifc_type = [
#         re.compile('Storage.?device', flags=re.IGNORECASE)
#     ]


class Storage(element.Element):
    ifc_type = "IfcTank"
    workflow = ['PlantSimulation']
    predefined_type = 'STORAGE'
    predefined_types = ['BASIN', 'BREAKPRESSURE', 'EXPANSION', 'FEEDANDEXPANSION', 'STORAGE', 'VESSEL']

    pattern_ifc_type = [
        re.compile('Tank', flags=re.IGNORECASE),
        re.compile('Speicher', flags=re.IGNORECASE),
        # re.compile('Expansion.?Tank', flags=re.IGNORECASE),
        re.compile('Ausdehnungs.?gef(ä|ae)(ss|ß)', flags=re.IGNORECASE),
    ]

    @property
    def storage_type(self):
        return None

    height = attribute.Attribute(
        unit=ureg.meter,
    )

    diameter = attribute.Attribute(
        unit=ureg.millimeter,
    )

    @property
    def port_positions(self):
        return (0, 0.5, 1)

    def _calc_volume(self):
        return self.height * self.diameter ** 2 / 4 * math.pi

    volume = attribute.Attribute(
        unit=ureg.meter ** 3,
    )


class Distributor(element.Element):
    ifc_type = "IfcDistributionChamberElement"
    workflow = ['PlantSimulation']
    predefined_types = ['FORMEDDUCT', 'INSPECTIONCHAMBER', 'INSPECTIONPIT', 'MANHOLE', 'METERCHAMBER',
                        'SUMP', 'TRENCH', 'VALVECHAMBER']

    pattern_ifc_type = [
        re.compile('Distribution.?chamber', flags=re.IGNORECASE),
        re.compile('Distributor', flags=re.IGNORECASE),
        re.compile('Verteiler', flags=re.IGNORECASE)
    ]

    volume = attribute.Attribute(
        description="Volume of the Distributor",
        unit=ureg.meter ** 3
    )

    nominal_power = attribute.Attribute(
        description="Nominal power of Distributor",
        unit=ureg.kilowatt
    )


class Pump(element.Element):
    ifc_type = "IfcPump"
    workflow = ['PlantSimulation']
    predefined_types = ['CIRCULATOR', 'ENDSUCTION', 'SPLITCASE', 'SUBMERSIBLEPUMP', 'SUMPPUMP', 'VERTICALINLINE',
                        'VERTICALTURBINE']

    pattern_ifc_type = [
        re.compile('Pumpe', flags=re.IGNORECASE),
        re.compile('Pump', flags=re.IGNORECASE)
    ]

    rated_power = attribute.Attribute(
        unit=ureg.kilowatt,
    )

    rated_height = attribute.Attribute(
        unit=ureg.meter,
    )

    rated_volume_flow = attribute.Attribute(
        unit=ureg.meter ** 3 / ureg.hour,
    )

    diameter = attribute.Attribute(
        unit=ureg.meter,
    )


class Valve(element.Element):
    ifc_type = "IfcValve"
    workflow = ['PlantSimulation']
    predefined_types = ['AIRRELEASE', 'ANTIVACUUM', 'CHANGEOVER', 'CHECK', 'COMMISSIONING', 'DIVERTING', 'DRAWOFFCOCK',
                        'DOUBLECHECK', 'DOUBLEREGULATING', 'FAUCET', 'FLUSHING', 'GASCOCK', 'GASTAP', 'ISOLATING',
                        'MIXING', 'PRESSUREREDUCING', 'PRESSURERELIEF', 'REGULATING', 'SAFETYCUTOFF', 'STEAMTRAP',
                        'STOPCOCK']

    pattern_ifc_type = [
        re.compile('Valve', flags=re.IGNORECASE),
        re.compile('Drossel', flags=re.IGNORECASE),
        re.compile('Ventil', flags=re.IGNORECASE)
    ]

    conditions = [
        condition.RangeCondition("diameter", 5.0 * ureg.millimeter, 500.00 * ureg.millimeter)  # ToDo: unit?!
    ]

    diameter = attribute.Attribute(
        description='Valve diameter',
        unit=ureg.millimeter,
        patterns=[
            re.compile('.*Durchmesser.*', flags=re.IGNORECASE),
            re.compile('.*Diameter.*', flags=re.IGNORECASE),
            re.compile('.*DN.*', flags=re.IGNORECASE),
        ],
    )
    # @cached_property
    # def diameter(self):
    #     result = self.find('diameter')
    #
    #     if isinstance(result, list):
    #         return np.average(result).item()
    #     return result

    length = attribute.Attribute(
        description='Length of Valve',
        unit=ureg.meter,
    )


class Duct(element.Element):
    ifc_type = "IfcDuctSegment"
    workflow = ['PlantSimulation']
    predefined_types = ['RIGIDSEGMENT', 'FLEXIBLESEGMENT']

    pattern_ifc_type = [
        re.compile('Duct.?segment', flags=re.IGNORECASE)
    ]

    diameter = attribute.Attribute(
        description='Duct diameter',
        unit=ureg.millimeter,
    )
    length = attribute.Attribute(
        description='Length of Duct',
        unit=ureg.meter,
    )


class DuctFitting(element.Element):
    ifc_type = "IfcDuctFitting"
    workflow = ['PlantSimulation']
    predefined_types = ['BEND', 'CONNECTOR', 'ENTRY', 'EXIT', 'JUNCTION', 'OBSTRUCTION', 'TRANSITION']

    pattern_ifc_type = [
        re.compile('Duct.?fitting', flags=re.IGNORECASE)
    ]

    diameter = attribute.Attribute(
        description='Duct diameter',
        unit=ureg.millimeter,
    )
    length = attribute.Attribute(
        description='Length of Duct',
        unit=ureg.meter,
    )


class AirTerminal(element.Element):
    ifc_type = "IfcAirTerminal"
    workflow = ['BPSMultiZoneSeparated', 'PlantSimulation']
    predefined_types = ['DIFFUSER', 'GRILLE', 'LOUVRE', 'REGISTER']

    pattern_ifc_type = [
        re.compile('Air.?terminal', flags=re.IGNORECASE)
    ]

    diameter = attribute.Attribute(
        description='Terminal diameter',
        unit=ureg.millimeter,
    )


class ThermalZone(element.Element):
    ifc_type = "IfcSpace"
    predefined_types = ['SPACE', 'PARKING', 'GFA', 'INTERNAL', 'EXTERNAL']

    pattern_ifc_type = [
        re.compile('Space', flags=re.IGNORECASE),
        re.compile('Zone', flags=re.IGNORECASE)
    ]

    zone_name = attribute.Attribute(
<<<<<<< HEAD
        default_ps='zone_name'
=======
>>>>>>> b34a0ee6
    )

    def _get_usage(bind, name):
        if PROJECT.PAPER:
            # hardcode for investigation of KIT Institut
            zone_dict = {
                "Schlafzimmer": "Bed room",
                "Wohnen": "Living",
                "Galerie": "Living",
                "Küche": "Living",
                "Flur": "Traffic area",
                "Buero": "Single office",
                "Besprechungsraum": 'Meeting, Conference, seminar',
                "Seminarraum": 'Meeting, Conference, seminar',
                "Technikraum": "Stock, technical equipment, archives",
                "Dachboden": "Traffic area",
                "WC": "WC and sanitary rooms in non-residential buildings",
                "Bad": "WC and sanitary rooms in non-residential buildings",
                "Labor": "Laboratory"
            }
            for key, trans in zone_dict.items():
                if key in bind.zone_name:
                    return trans
        zone_pattern = []
        matches = []

        if bind.zone_name:
            list_org = bind.zone_name.replace(' (', ' ').replace(')', ' ').replace(' -', ' ').replace(', ', ' ').split()
            for i_org in list_org:
                trans_aux = ts.bing(i_org, from_language='de')
                # trans_aux = ts.google(i_org, from_language='de')
                zone_pattern.append(trans_aux)

            # check if a string matches the zone name
            for usage, pattern in pattern_usage.items():
                for i in pattern:
                    for i_name in zone_pattern:
                        if i.match(i_name):
                            if usage not in matches:
                                matches.append(usage)
        # if just a match given
        if len(matches) == 1:
            return matches[0]
        # if no matches given
        elif len(matches) == 0:
            matches = list(pattern_usage.keys())
        usage_decision = ListDecision("Which usage does the Space %s have?" %
                                      (str(bind.zone_name)),
                                      choices=matches,
                                      global_key="%s_%s.BpsUsage" % (type(bind).__name__, bind.guid),
                                      allow_skip=False,
                                      allow_load=True,
                                      allow_save=True,
                                      quick_decide=not True)
        usage_decision.decide()
        return usage_decision.value

    def get_is_external(self):
        """determines if a thermal zone is external or internal
        based on its elements (Walls and windows analysis)"""
        tz_elements = filter_instances(self.bound_elements, 'Wall') + filter_instances(self.bound_elements, 'Window')
        for ele in tz_elements:
            if hasattr(ele, 'is_external'):
                if ele.is_external is True:
                    return True

    def set_is_external(self):
        """set the property is_external -> Bool"""
        self.is_external = self.get_is_external()

    def get_external_orientation(self):
        """determines the orientation of the thermal zone
        based on its elements
        it can be a corner (list of 2 angles) or an edge (1 angle)"""
        if self.is_external is True:
            orientations = []
            for ele in self.bound_elements:
                if hasattr(ele, 'is_external') and hasattr(ele, 'orientation'):
                    if ele.is_external is True and ele.orientation not in [-1, -2]:
                        orientations.append(ele.orientation)
            if len(list(set(orientations))) == 1:
                return list(set(orientations))[0]
            else:
                # corner case
                calc_temp = list(set(orientations))
                sum_or = sum(calc_temp)
                if 0 in calc_temp:
                    if sum_or > 180:
                        sum_or += 360
                return sum_or / len(calc_temp)

    def set_external_orientation(self):
        """set the property external_orientation
        value can be an angle (edge) or a list of two angles (edge)"""
        self.external_orientation = self.get_external_orientation()

    def get_glass_area(self):
        """determines the glass area/facade area ratio for all the windows in the space in one of the 4 following ranges
        0%-30%: 15
        30%-50%: 40
        50%-70%: 60
        70%-100%: 85"""

        glass_area = 0
        facade_area = 0
        if self.is_external is True:
            for ele in self.bound_elements:
                if hasattr(ele.area, "m"):
                    e_area = ele.area.magnitude
                else:
                    e_area = ele.area
                if type(ele) is Window:
                    if ele.area is not None:
                        glass_area += e_area
                if 'Wall' in type(ele).__name__ and ele.is_external is True:
                    facade_area += e_area
            real_gp = 0
            try:
                real_gp = 100 * (glass_area / (facade_area + glass_area))
            except ZeroDivisionError:
                pass
            return real_gp

    def set_glass_area(self):
        """set the property external_orientation"""
        self.glass_percentage = self.get_glass_area()

    def get_neighbors(self):
        """determines the neighbors of the thermal zone"""
        neighbors = []
        for sb in self.space_boundaries:
            if sb.related_bound is not None:
                tz = sb.related_bound.thermal_zones[0]
                if (tz is not self) and (tz not in neighbors):
                    neighbors.append(tz)
        return neighbors

    def set_space_neighbors(self):
        """set the neighbors of the thermal zone as a list"""
        self.space_neighbors = self.get_neighbors()

    def _get_cooling(bind, name):
        """get cooling parameters for thermal zone"""
        if bind.t_set_cool is not None:
            return True
        else:
            cooling_decision = BoolDecision(
                question="Do you want for the thermal zone %s to be cooled? - with cooling" % bind.name,
                collect=False, global_key="%s_%s.Cooling" % (type(bind).__name__, bind.guid),
                allow_skip=False, allow_load=True, allow_save=True, quick_decide=not True
            )
            cooling_decision.decide()
            if cooling_decision.value:
                return True
            else:
                return False

    def _get_heating(bind, name):
        """get heating parameters for thermal zone"""
        if bind.t_set_heat is not None:
            return True
        else:
            heating_decision = BoolDecision(
                question="Do you want for the thermal zone %s to be heated? - with heating" % bind.name,
                collect=False,
                global_key="%s_%s.Heating" % (type(bind).__name__, bind.guid),
                allow_skip=False, allow_load=True, allow_save=True, quick_decide=not True
            )
            heating_decision.decide()
            if heating_decision.value:
                return True
            else:
                return False

    def get_space_shape(bind, name):
        """returns topods shape of the IfcSpace"""
        settings = ifcopenshell.geom.main.settings()
        settings.set(settings.USE_PYTHON_OPENCASCADE, True)
        settings.set(settings.USE_WORLD_COORDS, True)
        settings.set(settings.EXCLUDE_SOLIDS_AND_SURFACES, False)
        settings.set(settings.INCLUDE_CURVES, True)
        return ifcopenshell.geom.create_shape(settings, bind.ifc).geometry

    def get_center_of_space(bind, name):
        """
        This function returns the center of the bounding box of an ifc space shape
        :return: center of space bounding box (gp_Pnt)
        """
        bbox = Bnd_Box()
        brepbndlib_Add(bind.space_shape, bbox)
        bbox_center = ifcopenshell.geom.utils.get_bounding_box_center(bbox)
        return bbox_center

    def get_space_volume(bind, name):
        props = GProp_GProps()
        brepgprop_VolumeProperties(bind.space_shape, props)
        volume = props.Mass()
        return volume

    usage = attribute.Attribute(
        functions=[_get_usage]
    )
    t_set_heat = attribute.Attribute(
<<<<<<< HEAD
        default_ps='t_set_heat',
        unit=ureg.degC,
        default=15
    )
    t_set_cool = attribute.Attribute(
        default_ps='t_set_cool',
        unit=ureg.degC,
        default=22
    )
    area = attribute.Attribute(
        default_ps='area',
        default=0
    )
    net_volume = attribute.Attribute(
        default_ps='net_volume',
        default=0
    )
    height = attribute.Attribute(
        default_ps='height',
        default=0
    )
    length = attribute.Attribute(
        default_ps='length',
        default=0
    )
    width = attribute.Attribute(
        default_ps='length',
        default=0,
        unit=ureg.m
=======
        unit=ureg.degreeC  # todo
    )
    t_set_cool = attribute.Attribute(
    )
    area = attribute.Attribute(
        default=0
    )
    net_volume = attribute.Attribute(
        default=0
    )
    height = attribute.Attribute(
        default=0
    )
    length = attribute.Attribute(
        default=0
    )
    width = attribute.Attribute(
        default=0
>>>>>>> b34a0ee6
    )
    with_cooling = attribute.Attribute(
        functions=[_get_cooling]
    )
    with_heating = attribute.Attribute(
        functions=[_get_heating]
    )
    with_AHU = attribute.Attribute(
<<<<<<< HEAD
        default_ps='with_AHU'
    )
    AreaPerOccupant = attribute.Attribute(
        default_ps='AreaPerOccupant'
=======
    )
    AreaPerOccupant = attribute.Attribute(
>>>>>>> b34a0ee6
    )
    space_center = attribute.Attribute(
        functions=[get_center_of_space]
    )
    space_shape = attribute.Attribute(
        functions=[get_space_shape]
    )
    space_volume = attribute.Attribute(
        functions=[get_space_volume]
    )

    def __init__(self, *args, **kwargs):
        """thermalzone __init__ function"""
        super().__init__(*args, **kwargs)
        self.bound_elements = []
        self.is_external = False
        self.external_orientation = 'Internal'
        self.glass_percentage = 'Internal'
        self.space_neighbors = []

    def get__elements_by_type(self, type):
        raise NotImplementedError


class SpaceBoundary(element.SubElement):
    ifc_type = 'IfcRelSpaceBoundary'

    def __init__(self, *args, **kwargs):
        """spaceboundary __init__ function"""
        super().__init__(*args, **kwargs)
        self.guid = self.ifc.GlobalId
        self.level_description = self.ifc.Description
        relating_space = self.get_object(self.ifc.RelatingSpace.GlobalId)
        relating_space.space_boundaries.append(self)
        self.thermal_zones.append(relating_space)
        related_building_element = self.get_object(self.ifc.RelatedBuildingElement.GlobalId)
        related_building_element.space_boundaries.append(self)
        self.bound_instance = related_building_element
        self.disaggregation = []

        if self.ifc.InternalOrExternalBoundary.lower() == 'internal':
            self.is_external = False
        else:
            self.is_external = True
        if self.ifc.PhysicalOrVirtualBoundary.lower() == 'physical':
            self.physical = True
        else:
            self.physical = False
        self.storeys = self.get_space_boundary_storeys()
        self.orientation = self._get_orientation()
        self.position = self._get_position()

    def _get_orientation(self):

        # get relative position of resultant disaggregation
        if hasattr(self.ifc.ConnectionGeometry.SurfaceOnRelatingElement, 'BasisSurface'):
            axis = self.ifc.ConnectionGeometry.SurfaceOnRelatingElement.BasisSurface.Position.Axis.DirectionRatios
        else:
            axis = self.ifc.ConnectionGeometry.SurfaceOnRelatingElement.Position.Axis.DirectionRatios

        return vector_angle(axis)

    def _get_position(self):
        # get relative position of resultant disaggregation
        if hasattr(self.ifc.ConnectionGeometry.SurfaceOnRelatingElement, 'BasisSurface'):
            position = self.ifc.ConnectionGeometry.SurfaceOnRelatingElement.BasisSurface.Position.Location.Coordinates
        else:
            position = self.ifc.ConnectionGeometry.SurfaceOnRelatingElement.Position.Location.Coordinates

        return position

    def get_bound_neighbors(bind, name):
        neighbors = []
        space_bounds = []
        if not hasattr(bind.thermal_zones[0], 'space_boundaries'):
            return None
        if len(bind.thermal_zones[0].space_boundaries) == 0:
            for obj in bind.thermal_zones[0].objects:
                this_obj = bind.thermal_zones[0].objects[obj]
                if this_obj.ifc_type != 'IfcRelSpaceBoundary':
                    continue
                if this_obj.thermal_zones[0].ifc.GlobalId != bind.thermal_zones[0].ifc.GlobalId:
                    continue
                space_bounds.append(this_obj)
        else:
            space_bounds = bind.thermal_zones[0].space_boundaries
        for bound in space_bounds:
            if bound.ifc.GlobalId == bind.ifc.GlobalId:
                continue
            distance = BRepExtrema_DistShapeShape(bound.bound_shape, bind.bound_shape, Extrema_ExtFlag_MIN).Value()
            if distance == 0:
                neighbors.append(bound)
        return neighbors

    def get_bound_area(bind, name):
        """compute area of a space boundary"""
        bound_prop = GProp_GProps()
        brepgprop_SurfaceProperties(bind.bound_shape, bound_prop)
        area = bound_prop.Mass()
        return area

    def get_floor_and_ceilings(bind, name):
        """
        This function computes, if the center of a space boundary
        is below (bottom) or above (top) the center of a space.
        This function is used to distinguish floors and ceilings (IfcSlab)
        :return: top_bottom ("TOP", "BOTTOM")
        """
        top_bottom = None
        vertical = gp_XYZ(0.0, 0.0, 1.0)
        # only assign top and bottom for elements, whose
        # surface normals are not perpendicular to a vertical
        if -1e-3 < bind.bound_normal.Dot(vertical) <1e-3:
            top_bottom = "VERTICAL"
        elif bind.related_bound != None:
            if (bind.bound_center.Z() - bind.related_bound.bound_center.Z()) > 1e-2:
                top_bottom = "BOTTOM"
            elif (bind.bound_center.Z() - bind.related_bound.bound_center.Z()) < -1e-2:
                top_bottom = "TOP"
            else:
                if vertical.Dot(bind.bound_normal) < -0.8:
                    top_bottom = "BOTTOM"
                elif vertical.Dot(bind.bound_normal) > 0.8:
                    top_bottom = "TOP"
        elif bind.related_adb_bound != None:
                if bind.bound_center.Z() > bind.related_adb_bound.bound_center.Z():
                    top_bottom = "BOTTOM"
                else:
                    top_bottom = "TOP"
        else:
            # direct = self.bound_center.Z() - self.thermal_zones[0].space_center.Z()
            # if direct < 0 and SpaceBoundary._compare_direction_of_normals(self.bound_normal, vertical):
            if vertical.Dot(bind.bound_normal) < -0.8:
                top_bottom = "BOTTOM"
            elif vertical.Dot(bind.bound_normal) > 0.8:
                top_bottom = "TOP"
        return top_bottom

    # @staticmethod
    # def _compare_direction_of_normals(normal1, normal2):
    #     """
    #     Compare the direction of two surface normals (vectors).
    #     True, if direction is same or reversed
    #     :param normal1: first normal (gp_Pnt)
    #     :param normal2: second normal (gp_Pnt)
    #     :return: True/False
    #     """
    #     dotp = normal1.Dot(normal2)
    #     check = False
    #     if 1-1e-2 < dotp ** 2 < 1+1e-2:
    #         check = True
    #     return check

    def get_bound_center(bind, name):
        """ compute center of the bounding box of a space boundary"""
        p = GProp_GProps()
        brepgprop_SurfaceProperties(bind.bound_shape, p)
        return p.CentreOfMass().XYZ()

    def get_corresponding_bound(bind, name):
        """
        Get corresponding space boundary in another space,
        ensuring that corresponding space boundaries have a matching number of vertices.
        """
        if hasattr(bind.ifc, 'CorrespondingBoundary') and bind.ifc.CorrespondingBoundary is not None:
            corr_bound = bind.get_object(bind.ifc.CorrespondingBoundary.GlobalId)
            if corr_bound.ifc.RelatingSpace.is_a('IfcSpace'):
                if not corr_bound.ifc.RelatingSpace.is_a('IfcExternalSpatialStructure'):
                    return corr_bound
        if bind.bound_instance is None:
            return None
            # check for visual bounds
            # if bind.level_description != "2a":
            #     return None
            # if not bind.physical:
            #     corr_bound = None
            #     bounds = []
            #     min_dist = 1000
            #     for obj in bind.thermal_zones[0].objects:
            #         if bind.thermal_zones[0].objects[obj].ifc_type == 'IfcRelSpaceBoundary':
            #             bounds.append(bind.thermal_zones[0].objects[obj])
            #     for bound in bounds:
            #         if bound.physical:
            #             continue
            #         if bound.thermal_zones[0].ifc.GlobalId == bind.thermal_zones[0].ifc.GlobalId:
            #             continue
            #         if (bound.bound_area-bind.bound_area)**2 > 1:
            #             continue
            #         if bound.ifc.GlobalId == bind.ifc.GlobalId:
            #             continue
            #         if bound.bound_normal.Dot(bind.bound_normal) != -1:
            #             continue
            #         distance = BRepExtrema_DistShapeShape(
            #             bound.bound_shape,
            #             bind.bound_shape,
            #             Extrema_ExtFlag_MIN
            #         ).Value()
            #         if distance > min_dist or distance > 0.4:
            #             continue
            #         bind.check_for_vertex_duplicates(bound)
            #         nb_vert_this = bind._get_number_of_vertices(bind.bound_shape)
            #         nb_vert_other = bind._get_number_of_vertices(bound.bound_shape)
            #         center_dist = gp_Pnt(bind.bound_center).Distance(gp_Pnt(bound.bound_center)) ** 2
            #         if (center_dist) > 0.5:
            #             continue
            #         if nb_vert_other != nb_vert_this:
            #             # replace bound shape by corresponding bound shape
            #             rel_dist = BRepExtrema_DistShapeShape(bind.bound_shape, bound.bound_shape, Extrema_ExtFlag_MIN).Value()
            #             bind.bound_shape = copy.copy(bound.bound_shape.Reversed())
            #             bind.bound_shape = bind.move_bound_in_direction_of_normal(bind.bound_shape, bind.bound_normal,
            #                                                                       rel_dist, reversed=True)
            #         corr_bound = bound
            #     return corr_bound
            #     # for bound in self.objects.
            # return None
        elif len(bind.bound_instance.space_boundaries) == 1:
            return None
        # elif len(bind.bound_instance.space_boundaries) == 2:
        #     if bind.bound_instance.guid == '3QvvbxsHP1IRaR5M7CZy9i':
        #         print()
        #     for bound in bind.bound_instance.space_boundaries:
        #         if bound.ifc.GlobalId == bind.ifc.GlobalId:
        #             continue
        #         if bound.bound_normal.Dot(bind.bound_normal) != -1:
        #             continue
        #         bind.check_for_vertex_duplicates(bound)
        #         nb_vert_this = bind._get_number_of_vertices(bind.bound_shape)
        #         nb_vert_other = bind._get_number_of_vertices(bound.bound_shape)
        #         if nb_vert_this == nb_vert_other:
        #             return bound
        #         else:
        #             return None
        elif len(bind.bound_instance.space_boundaries) >= 2:
            own_space_id = bind.thermal_zones[0].ifc.GlobalId
            min_dist = 1000
            corr_bound = None
            for bound in bind.bound_instance.space_boundaries:
                if bound.level_description != "2a":
                    continue
                if bound.thermal_zones[0].ifc.GlobalId == own_space_id:
                    # skip boundaries within same space (cannot be corresponding bound)
                    continue
                # if bound.bound_normal.Dot(self.bound_normal) != -1:
                #     continue
                distance = BRepExtrema_DistShapeShape(
                    bound.bound_shape,
                    bind.bound_shape,
                    Extrema_ExtFlag_MIN
                ).Value()
                center_dist = gp_Pnt(bind.bound_center).Distance(gp_Pnt(bound.bound_center))**2
                if (center_dist)**0.5 > 0.5:
                    continue
                if distance > min_dist:
                    continue
                other_area = bound.bound_area
                if (other_area - bind.bound_area)**2 < 1e-1:
                    bind.check_for_vertex_duplicates(bound)
                    nb_vert_this = bind._get_number_of_vertices(bind.bound_shape)
                    nb_vert_other = bind._get_number_of_vertices(bound.bound_shape)
                    if nb_vert_this == nb_vert_other:
                        corr_bound = bound
            return corr_bound
        else:
            return None

    def get_rel_adiab_bound(self, name):
        adb_bound = None
        if self.bound_instance is None:
            return None
            # check for visual bounds
        if not self.physical:
            return None
        for bound in self.bound_instance.space_boundaries:
            if bound == self:
                continue
            if not bound.thermal_zones[0] == self.thermal_zones[0]:
                continue
            if (bound.bound_area - self.bound_area)**2 > 0.01:
                continue
            if gp_Pnt(bound.bound_center).Distance(gp_Pnt(self.bound_center)) < 0.4:
                adb_bound = bound
        return adb_bound

    @staticmethod
    def move_bound_in_direction_of_normal(shape, normal, move_dist, reversed=False):
        prod_vec = []
        move_dir = normal.Coord()
        if reversed:
            move_dir = normal.Reversed().Coord()
        for i in move_dir:
            prod_vec.append(move_dist * i)

        # move bound in direction of bound normal by move_dist
        trsf = gp_Trsf()
        coord = gp_XYZ(*prod_vec)
        vec = gp_Vec(coord)
        trsf.SetTranslation(vec)
        moved_shape = BRepBuilderAPI_Transform(shape, trsf).Shape()

        return moved_shape

    def check_for_vertex_duplicates(self, rel_bound):
        return  # todo: Bugfix, disabled for now
        nb_vert_this = self._get_number_of_vertices(self.bound_shape)
        nb_vert_other = self._get_number_of_vertices(rel_bound.bound_shape)
        # if nb_vert_this != nb_vert_other:
        setattr(self, 'bound_shape_org', self.bound_shape)
        vert_list1 = self._get_vertex_list_from_face(self.bound_shape)
        vert_list1 = self._remove_vertex_duplicates(vert_list1)
        vert_list1.reverse()
        vert_list1 = self._remove_vertex_duplicates(vert_list1)

        setattr(rel_bound, 'bound_shape_org', rel_bound.bound_shape)
        vert_list2 = self._get_vertex_list_from_face(rel_bound.bound_shape)
        vert_list2 = self._remove_vertex_duplicates(vert_list2)
        vert_list2.reverse()
        vert_list2 = self._remove_vertex_duplicates(vert_list2)
        if len(vert_list1) == len(vert_list2):
            if len(vert_list1) < 5:
                return
            vert_list1.reverse()
            vert_list2.reverse()
            self.bound_shape = self._make_face_from_vertex_list(vert_list1)
            rel_bound.bound_shape = self._make_face_from_vertex_list(vert_list2)

    @staticmethod
    def _remove_vertex_duplicates(vert_list):
        for i, vert in enumerate(vert_list):
            edge_pp_p = BRepBuilderAPI_MakeEdge(vert_list[(i) % (len(vert_list) - 1)],
                                                vert_list[(i + 1) % (len(vert_list) - 1)]).Shape()
            distance = BRepExtrema_DistShapeShape(vert_list[(i + 2) % (len(vert_list) - 1)], edge_pp_p,
                                                  Extrema_ExtFlag_MIN)
            if 0 < distance.Value() < 0.001:
                # first: project close vertex to edge
                edge = BRepBuilderAPI_MakeEdge(vert_list[(i) % (len(vert_list) - 1)],
                                               vert_list[(i + 1) % (len(vert_list) - 1)]).Edge()
                projector = GeomAPI_ProjectPointOnCurve(BRep_Tool.Pnt(vert_list[(i + 2) % (len(vert_list) - 1)]),
                                                        BRep_Tool.Curve(edge)[0])
                np = projector.NearestPoint()
                vert_list[(i + 2) % (len(vert_list) - 1)] = BRepBuilderAPI_MakeVertex(np).Vertex()
                # delete additional vertex
                vert_list.pop((i + 1) % (len(vert_list) - 1))
        return vert_list

    @staticmethod
    def _remove_collinear_vertices(vert_list):
        vert_list = vert_list[:-1]
        if len(vert_list) < 5:
            return vert_list
        for i, vert in enumerate(vert_list):
            vert_dist = BRepExtrema_DistShapeShape(vert_list[(i) % (len(vert_list))],
                                                   vert_list[(i + 2) % (len(vert_list))],
                                                   Extrema_ExtFlag_MIN).Value()
            if vert_dist < 1e-3:
                return vert_list
            edge_pp_p = BRepBuilderAPI_MakeEdge(vert_list[(i) % (len(vert_list))],
                                                vert_list[(i + 2) % (len(vert_list))]).Shape()
            distance = BRepExtrema_DistShapeShape(vert_list[(i + 1) % (len(vert_list))], edge_pp_p,
                                                  Extrema_ExtFlag_MIN).Value()
            if distance < 1e-3:
                vert_list.pop((i + 1) % (len(vert_list)))

        vert_list.append(vert_list[0])
        return vert_list

    @staticmethod
    def _make_faces_from_pnts(pnt_list):
        """
        This function returns a TopoDS_Face from list of gp_Pnt
        :param pnt_list: list of gp_Pnt or Coordinate-Tuples
        :return: TopoDS_Face
        """
        an_edge = []
        if isinstance(pnt_list[0], tuple):
            new_list = []
            for pnt in pnt_list:
                new_list.append(gp_Pnt(gp_XYZ(pnt[0], pnt[1], pnt[2])))
            pnt_list = new_list
        for i in range(len(pnt_list[:-1])):
            edge = BRepBuilderAPI_MakeEdge(pnt_list[i], pnt_list[i + 1]).Edge()
            an_edge.append(edge)
        a_wire = BRepBuilderAPI_MakeWire()
        for edge in an_edge:
            a_wire.Add(edge)
        a_wire = a_wire.Wire()
        a_face = BRepBuilderAPI_MakeFace(a_wire).Face()
        return a_face

    @staticmethod
    def _make_face_from_vertex_list(vert_list):
        an_edge = []
        for i in range(len(vert_list[:-1])):
            edge = BRepBuilderAPI_MakeEdge(vert_list[i], vert_list[i + 1]).Edge()
            an_edge.append(edge)
        a_wire = BRepBuilderAPI_MakeWire()
        for edge in an_edge:
            a_wire.Add(edge)
        a_wire = a_wire.Wire()
        a_face = BRepBuilderAPI_MakeFace(a_wire).Face()

        return a_face  # .Reversed()

    @staticmethod
    def _get_vertex_list_from_face(face):
        # fc_exp = TopExp_Explorer(face, TopAbs_FACE)
        # fc = topods_Face(fc_exp.Current())
        # fc = bps.ExportEP.fix_face(fc)
        # an_exp = TopExp_Explorer(fc, TopAbs_WIRE)
        an_exp = TopExp_Explorer(face, TopAbs_WIRE)
        vert_list = []
        while an_exp.More():
            wire = topods_Wire(an_exp.Current())
            w_exp = BRepTools_WireExplorer(wire)
            while w_exp.More():
                vert1 = w_exp.CurrentVertex()
                vert_list.append(vert1)
                w_exp.Next()
            an_exp.Next()
        vert_list.append(vert_list[0])

        return vert_list

    @staticmethod
    def _get_number_of_vertices(shape):
        shape_analysis = ShapeAnalysis_ShapeContents()
        shape_analysis.Perform(shape)
        nb_vertex = shape_analysis.NbVertices()

        return nb_vertex

    def calc_bound_shape(self, name):
        settings = ifcopenshell.geom.settings()
        settings.set(settings.USE_PYTHON_OPENCASCADE, True)
        settings.set(settings.USE_WORLD_COORDS, True)
        settings.set(settings.EXCLUDE_SOLIDS_AND_SURFACES, False)
        settings.set(settings.INCLUDE_CURVES, True)

        try:
            sore = self.ifc.ConnectionGeometry.SurfaceOnRelatingElement
            # if sore.get_info()["InnerBoundaries"] is None:
            sore.InnerBoundaries = ()
            shape = ifcopenshell.geom.create_shape(settings, sore)
        except:
            try:
                shape = ifcopenshell.geom.create_shape(settings,
                                                       self.ifc.ConnectionGeometry.SurfaceOnRelatingElement.OuterBoundary)
            except:
                poly = self.ifc.ConnectionGeometry.SurfaceOnRelatingElement.OuterBoundary.Points
                pnts = []
                for p in poly:
                    p.Coordinates = (p.Coordinates[0], p.Coordinates[1], 0.0)
                    pnts.append((p.Coordinates[:]))
                shape = self._make_faces_from_pnts(pnts)
        shape = BRepLib_FuseEdges(shape).Shape()

        shape_val = TopoDS_Iterator(self.thermal_zones[0].space_shape).Value()
        loc = shape_val.Location()
        shape.Move(loc)
        # shape = shape.Reversed()
        unify = ShapeUpgrade_UnifySameDomain()
        unify.Initialize(shape)
        unify.Build()
        shape = unify.Shape()

        if self.bound_instance is not None:
            bi = self.bound_instance
            if not hasattr(bi, "related_openings"):
                return shape
            if len(bi.related_openings) == 0:
                return shape
            # for op in bi.related_openings:
            #     if op.ifc_type != "IfcDoor":
            #         continue
            #     # bbox = Bnd_Box()
            #     # brepbndlib_Add(shape, bbox)
            #     # shape = BRepPrimAPI_MakeBox(bbox.CornerMin(), bbox.CornerMax()).Shape()
            #     # shape = bps.ExportEP.fix_shape(shape)
            #     opd_shp = None
            #     for opb in op.space_boundaries:
            #         distance = BRepExtrema_DistShapeShape(opb.bound_shape, shape, Extrema_ExtFlag_MIN).Value()
            #         if distance < 1e-3:
            #             opd_shp = opb.bound_shape
            #             fused_shp = BRepAlgoAPI_Fuse(shape, opd_shp).Shape()
            #             unify = ShapeUpgrade_UnifySameDomain()
            #             unify.Initialize(fused_shp)
            #             unify.Build()
            #             shape = unify.Shape()
            #             shape = bps.ExportEP.fix_shape(shape)
            #             vert_list1 = self._get_vertex_list_from_face(shape)
            #             vert_list1 = self._remove_collinear_vertices(vert_list1)
            #             vert_list1.reverse()
            #             vert_list1 = self._remove_collinear_vertices(vert_list1)
            #             vert_list1.reverse()
            #             shape = self._make_face_from_vertex_list(vert_list1)

        return shape

    def get_transformed_shape(self, shape):
        """transform TOPODS_Shape of each space boundary to correct position"""
        zone = self.thermal_zones[0]
        zone_position = gp_XYZ(zone.position[0], zone.position[1], zone.position[2])
        trsf1 = gp_Trsf()
        trsf2 = gp_Trsf()
        if zone.orientation == None:
            zone.orientation = 0
        trsf2.SetRotation(gp_Ax1(gp_Pnt(zone_position), gp_Dir(0, 0, 1)), -zone.orientation * math.pi / 180)
        trsf1.SetTranslation(gp_Vec(gp_XYZ(zone.position[0], zone.position[1], zone.position[2])))
        try:
            shape = BRepBuilderAPI_Transform(shape, trsf1).Shape()
            shape = BRepBuilderAPI_Transform(shape, trsf2).Shape()
        except:
            pass
        return shape.Reversed()

    def compute_surface_normals_in_space(self, name):
        """
        This function returns the face normal of the boundary
        pointing outwarts the center of the space.
        Additionally, the area of the boundary is computed
        :return: face normal (gp_XYZ)
        """
        bbox_center = self.thermal_zones[0].space_center
        an_exp = TopExp_Explorer(self.bound_shape, TopAbs_FACE)
        a_face = an_exp.Current()
        try:
            face = topods_Face(a_face)
        except:
            pnts = bps.IdfObject._get_points_of_face(a_face)
            pnts.append(pnts[0])
            face = self._make_faces_from_pnts(pnts)
        surf = BRep_Tool.Surface(face)
        obj = surf.GetObject()
        assert obj.DynamicType().GetObject().Name() == "Geom_Plane"
        plane = Handle_Geom_Plane_DownCast(surf).GetObject()
        # face_bbox = Bnd_Box()
        # brepbndlib_Add(face, face_bbox)
        # face_center = ifcopenshell.geom.utils.get_bounding_box_center(face_bbox).XYZ()
        face_prop = GProp_GProps()
        brepgprop_SurfaceProperties(self.bound_shape, face_prop)
        area = face_prop.Mass()
        face_normal = plane.Axis().Direction().XYZ()
        if face.Orientation() == 1:
            face_normal = face_normal.Reversed()
        face_towards_center = bbox_center.XYZ() - self.bound_center
        face_towards_center.Normalize()

        dot = face_towards_center.Dot(face_normal)

        # check if surface normal points into direction of space center
        # Transform surface normals to be pointing outwards
        # For faces without reversed surface normal, reverse the orientation of the face itself
        # if dot > 0:
        #    face_normal = face_normal.Reversed()
        #     self.bound_shape = self.bound_shape.Reversed()
        # else:
        #     self.bound_shape = self.bound_shape.Reversed()

        return face_normal

    bound_shape = attribute.Attribute(
        functions=[calc_bound_shape]
    )
    bound_normal = attribute.Attribute(
        # functions=[compute_surface_normals_in_space]
    )
    related_bound = attribute.Attribute(
        functions=[get_corresponding_bound]
    )
    related_adb_bound = attribute.Attribute(
        functions=[get_rel_adiab_bound]
    )
    bound_center = attribute.Attribute(
        functions=[get_bound_center]
    )
    top_bottom = attribute.Attribute(
        functions=[get_floor_and_ceilings]
    )
    bound_area = attribute.Attribute(
        functions=[get_bound_area]
    )
    # area = attribute.Attribute(
    #     functions=[get_bound_area]
    # )
    bound_neighbors = attribute.Attribute(
        functions=[get_bound_neighbors]
    )

    def get_space_boundary_storeys(self):
        storeys = self.thermal_zones[0].storeys

        return storeys


class Medium(element.Element):
    # is deprecated?
    ifc_type = "IfcDistributionSystems"
    pattern_ifc_type = [
        re.compile('Medium', flags=re.IGNORECASE)
    ]


class CHP(element.Element):
    ifc_type = 'IfcElectricGenerator'
    predefined_type = ['CHP']

    rated_power = attribute.Attribute(
        default_ps=('Pset_ElectricGeneratorTypeCommon', 'MaximumPowerOutput'),
        description="Rated power of CHP",
        patterns=[
          re.compile('.*Nennleistung', flags=re.IGNORECASE),
          re.compile('.*capacity', flags=re.IGNORECASE),
        ],
        unit=ureg.kilowatt,
    )

    efficiency = attribute.Attribute(
        default_ps=('Pset_ElectricGeneratorTypeCommon', 'ElectricGeneratorEfficiency'),
        description="Electric efficiency of CHP",
        patterns=[
            re.compile('.*electric.*efficiency', flags=re.IGNORECASE),
            re.compile('.*el.*efficiency', flags=re.IGNORECASE),
        ],
        unit=ureg.dimensionless,
    )

    water_volume = attribute.Attribute(
        description="Water volume CHP chp",
        unit=ureg.meter ** 3,
    )


class Wall(element.Element):
    ifc_type = ["IfcWall", "IfcWallStandardCase"]
<<<<<<< HEAD
    workflow = ['BPSMultiZoneSeparated']
=======
>>>>>>> b34a0ee6
    predefined_types = ['MOVABLE', 'PARAPET', 'PARTITIONING', 'PLUMBINGWALL', 'SHEAR', 'SOLIDWALL', 'POLYGONAL',
                        'DOOR', 'GATE', 'TRAPDOOR']
    pattern_ifc_type = [
        re.compile('Wall', flags=re.IGNORECASE),
        re.compile('Wand', flags=re.IGNORECASE)
    ]
    material_selected = {}

    def __init__(self, *args, **kwargs):
        """wall __init__ function"""
        super().__init__(*args, **kwargs)
        self.ifc_type = self.ifc.is_a()

    def _get_layers(bind, name):
        """wall _get_layers function"""
        layers = []
        material_layers_dict = get_layers_ifc(bind)
        for layer in material_layers_dict:
            new_layer = element.SubElement.factory(layer, 'IfcMaterialLayer')
            new_layer.parent = bind
            layers.append(new_layer)
        return layers

    def _change_class(self, name):
        if len(self.ifc.ProvidesBoundaries) > 0:
            boundary = self.ifc.ProvidesBoundaries[0]
            if boundary.InternalOrExternalBoundary is not None:
                if boundary.InternalOrExternalBoundary.lower() == 'external':
                    return True
                elif boundary.InternalOrExternalBoundary.lower() == 'internal':
                    return False

    layers = attribute.Attribute(
        functions=[_get_layers]
    )
    area = attribute.Attribute(
<<<<<<< HEAD
        default_ps='area',
        default=1
    )
    gross_area = attribute.Attribute(
        default_ps='gross_side_area',
        default=1
    )
=======
        default=1
    )
    gross_side_area = attribute.Attribute(
        default=1
    )
>>>>>>> b34a0ee6
    is_external = attribute.Attribute(
        functions=[_change_class],
        default=False
    )
    tilt = attribute.Attribute(
<<<<<<< HEAD
        default_ps='tilt',
        default=90
    )
    u_value = attribute.Attribute(
        default_ps='u_value'
    )
    width = attribute.Attribute(
        default_ps='width',
        unit=ureg.m
=======
        default=90
    )
    u_value = attribute.Attribute(
    )
    width = attribute.Attribute(
>>>>>>> b34a0ee6
    )


class Layer(element.SubElement):
    ifc_type = ['IfcMaterialLayer', 'IfcMaterial']
    material_selected = {}

    def __init__(self, *args, **kwargs):
        """layer __init__ function"""
        super().__init__(*args, **kwargs)
        self.material = None
        if hasattr(self.ifc, 'Material'):
            material = self.ifc.Material
        else:
            material = self.ifc
        if material is not None:
            self.material = material.Name
<<<<<<< HEAD
=======
        # ToDO: what if doesn't have thickness
        self.thickness = None
        if hasattr(self.ifc, 'LayerThickness'):
            self.thickness = self.ifc.LayerThickness
>>>>>>> b34a0ee6

    def __repr__(self):
        return "<%s (material: %s>" \
               % (self.__class__.__name__, self.material)

    @classmethod
<<<<<<< HEAD
    def create_additional_layer(cls, thickness, parent, material=None, material_properties=None):
=======
    def create_additional_layer(cls, thickness, parent, material=None):
>>>>>>> b34a0ee6
        new_layer = cls(ifc=None)
        new_layer.material = material
        new_layer.parent = parent
        new_layer.thickness = thickness
<<<<<<< HEAD
        if material_properties is not None:
            for attr in new_layer.attributes:
                if getattr(new_layer, attr) == 0:
                    setattr(new_layer, attr, material_properties[attr])
        return new_layer

    def get_ifc_thickness(bind, name):
        if hasattr(bind.ifc, 'LayerThickness'):
            return bind.ifc.LayerThickness

=======
        return new_layer

>>>>>>> b34a0ee6
    def get_material_properties(bind, name, tc_range=None):
        if name == 'thickness':
            name = 'thickness_default'

        # check if material new properties are previously stored
        material = bind.material
        if material in bind.material_selected:
            if name in bind.material_selected[material]:
                # check if range is given
                if tc_range is not None:
                    if tc_range[0] < bind.material_selected[material][name] < tc_range[1]:
                        return bind.material_selected[material][name]
                else:
                    return bind.material_selected[material][name]
            else:
                return real_decision_user_input(bind, name)
        else:
<<<<<<< HEAD
            resumed = get_material_templates_resumed(name, tc_range)
            try:
                selected_properties = resumed[material]
            except KeyError:
                if isinstance(bind, Layer):
                    first_decision = BoolDecision(
                        question="Do you want to enrich the layers with the material %s by using available templates? \n"
                                 "Belonging Item: %s | GUID: %s \n"
                                 "Enter 'n' for manual input"
                                 % (bind.material, bind.parent.name, bind.parent.guid),
                        collect=False, global_key='%s_layer_enriched' % bind.material,
                        allow_load=True, allow_save=True)
                else:
                    first_decision = BoolDecision(
                        question="Do you want to enrich the material %s by using available templates? \n"
                                 "Belonging Item: %s | GUID: %s \n"
                                 "Enter 'n' for manual input"
                                 % (bind.material, bind.parent.name, bind.parent.guid),
                        collect=False, global_key='%s_material_enriched' % bind.material,
                        allow_load=True, allow_save=True)
                first_decision.decide()
                first_decision.stored_decisions.clear()

                if first_decision.value:
                    if bind.material in resumed:
                        bind.material_selected[material] = resumed[material]
                        return bind.material_selected[bind.material][name]

                    material_options = get_matches_list(bind.material, list(resumed.keys()))

                    if tc_range is None:
                        while len(material_options) == 0:
                            decision_ = input(
                                "Material not found, enter value for the material:")
                            material_options = get_matches_list(decision_, list(resumed.keys()))
                    else:
                        material_options = list(resumed.keys())

                    decision1 = ListDecision(
                        "Multiple possibilities found for material %s\n"
                        "Belonging Item: %s | GUID: %s \n"
                        "Enter 'n' for manual input"
                        % (bind.material, bind.parent.name, bind.parent.guid),
                        choices=list(material_options), global_key='%s_material_enrichment' % bind.material,
                        allow_skip=True, allow_load=True, allow_save=True,
                        collect=False, quick_decide=not True)
                    decision1.decide()

                    if material is not None:
                        if material not in bind.material_selected:
                            bind.material_selected[material] = {}
                        bind.material_selected[material] = resumed[decision1.value]
                    else:
                        bind.material = decision1.value
                        bind.material_selected[bind.material] = resumed[decision1.value]
                    return bind.material_selected[bind.material][name]
                else:
                    return real_decision_user_input(bind, name)
=======
            if isinstance(bind, Layer):
                first_decision = BoolDecision(
                    question="Do you want to enrich the layers with the material %s by using available templates? \n"
                             "Belonging Item: %s | GUID: %s \n"
                             "Enter 'n' for manual input"
                             % (bind.material, bind.parent.name, bind.parent.guid),
                    collect=False, global_key='%s_layer_enriched' % bind.material,
                    allow_load=True, allow_save=True)
            else:
                first_decision = BoolDecision(
                    question="Do you want to enrich the material %s by using available templates? \n"
                             "Belonging Item: %s | GUID: %s \n"
                             "Enter 'n' for manual input"
                             % (bind.material, bind.parent.name, bind.parent.guid),
                    collect=False, global_key='%s_material_enriched' % bind.material,
                    allow_load=True, allow_save=True)
            first_decision.decide()
            first_decision.stored_decisions.clear()

            if first_decision.value:
                resumed = get_material_templates_resumed(name, tc_range)

                if bind.material in resumed:
                    bind.material_selected[material] = resumed[material]
                    return bind.material_selected[bind.material][name]

                material_options = get_matches_list(bind.material, list(resumed.keys()))

                if tc_range is None:
                    while len(material_options) == 0:
                        decision_ = input(
                            "Material not found, enter value for the material:")
                        material_options = get_matches_list(decision_, list(resumed.keys()))
                else:
                    material_options = list(resumed.keys())

                decision1 = ListDecision(
                    "Multiple possibilities found for material %s\n"
                    "Belonging Item: %s | GUID: %s \n"
                    "Enter 'n' for manual input"
                    % (bind.material, bind.parent.name, bind.parent.guid),
                    choices=list(material_options), global_key='%s_material_enrichment' % bind.material,
                    allow_skip=True, allow_load=True, allow_save=True,
                    collect=False, quick_decide=not True)
                decision1.decide()

                if material is not None:
                    if material not in bind.material_selected:
                        bind.material_selected[material] = {}
                    bind.material_selected[material] = resumed[decision1.value]
                else:
                    bind.material = decision1.value
                    bind.material_selected[bind.material] = resumed[decision1.value]
                return bind.material_selected[bind.material][name]
>>>>>>> b34a0ee6
            else:
                if material not in bind.material_selected:
                    bind.material_selected[material] = {}
                bind.material_selected[material] = selected_properties
                return bind.material_selected[bind.material][name]

    heat_capac = attribute.Attribute(
        default_ps='heat_capac',
<<<<<<< HEAD
        # functions=[get_material_properties],
        default=0,
        unit=ureg.J/ureg.K
    )

    density = attribute.Attribute(
        # functions=[get_material_properties],
        default_ps='density',
        default=0,
        unit=ureg.kg/ureg.m**3
    )

    thermal_conduc = attribute.Attribute(
        # functions=[get_material_properties],
        default_ps='thermal_conduc',
        default=0,
        unit=ureg.W/(ureg.m*ureg.K)
    )
    thickness = attribute.Attribute(
        # functions=[get_ifc_thickness, get_material_properties],
        functions=[get_ifc_thickness],
        default=0,
        unit=ureg.m
=======
        functions=[get_material_properties],
        default=0
    )

    density = attribute.Attribute(
        functions=[get_material_properties],
        default_ps='density',
        default=0
    )

    thermal_conduc = attribute.Attribute(
        functions=[get_material_properties],
        default_ps='thermal_conduc',
        default=0
>>>>>>> b34a0ee6
    )


class OuterWall(Wall):
    special_argument = {'is_external': True}


class InnerWall(Wall):
    special_argument = {'is_external': False}


class Window(element.Element):
    ifc_type = "IfcWindow"
    workflow = ['BPSMultiZoneSeparated']
    predefined_types = ['WINDOW', 'SKYLIGHT', 'LIGHTDOME']
    # predefined_type = {
    #     "IfcWindow": ["WINDOW",
    #                   "SKYLIGHT",
    #                   "LIGHTDOME"
    #                   ]
    # }

    pattern_ifc_type = [
        re.compile('Window', flags=re.IGNORECASE),
        re.compile('Fenster', flags=re.IGNORECASE)
    ]

    def _get_layers(bind, name):
        """window _get_layers function"""
        layers = []
        material_layers_dict = get_layers_ifc(bind)
        for layer in material_layers_dict:
            new_layer = element.SubElement.factory(layer, layer.is_a())
            new_layer.parent = bind
            layers.append(new_layer)
        return layers

    layers = attribute.Attribute(
        functions=[_get_layers]
    )

    is_external = attribute.Attribute(
<<<<<<< HEAD
        default_ps='is_external',
=======
>>>>>>> b34a0ee6
        default=True
    )
    area = attribute.Attribute(
<<<<<<< HEAD
        default_ps='area',
        default=0
    )

    width = attribute.Attribute(
        default_ps='width',
        default=0,
        unit=ureg.m
    )
    u_value = attribute.Attribute(
        default_ps='u_value'
=======
        default=0
    )
    width = attribute.Attribute(
        default=0
    )
    u_value = attribute.Attribute(
>>>>>>> b34a0ee6
    )


class Door(element.Element):
    ifc_type = "IfcDoor"
    workflow = ['BPSMultiZoneSeparated']
    predefined_types = ['DOOR', 'GATE', 'TRAPDOOR']

    pattern_ifc_type = [
        re.compile('Door', flags=re.IGNORECASE),
        re.compile('Tuer', flags=re.IGNORECASE)
    ]

    def _get_layers(bind, name):
        """door _get_layers function"""
        layers = []
        material_layers_dict = get_layers_ifc(bind)
        for layer in material_layers_dict:
            new_layer = element.SubElement.factory(layer, layer.is_a())
            new_layer.parent = bind
            layers.append(new_layer)
        return layers

    def _change_class(self, name):
        if len(self.ifc.ProvidesBoundaries) > 0:
            boundary = self.ifc.ProvidesBoundaries[0]
            if boundary.InternalOrExternalBoundary is not None:
                if boundary.InternalOrExternalBoundary.lower() == 'external':
                    return True
                elif boundary.InternalOrExternalBoundary.lower() == 'internal':
                    return False

    layers = attribute.Attribute(
        functions=[_get_layers]
    )

    is_external = attribute.Attribute(
        functions=[_change_class],
        default=False
    )

    area = attribute.Attribute(
<<<<<<< HEAD
        default_ps='area',
=======
>>>>>>> b34a0ee6
        default=0
    )

    width = attribute.Attribute(
<<<<<<< HEAD
        default_ps='width',
        default=0,
        unit=ureg.m
    )
    u_value = attribute.Attribute(
        default_ps='u_value'
=======
        default=0
    )
    u_value = attribute.Attribute(
>>>>>>> b34a0ee6
    )

    # material = attribute.Attribute(
    #     default_ps=True,
    #     default=0
    # )


class InnerDoor(Door):
    special_argument = {'is_external': False}


class OuterDoor(Door):
    special_argument = {'is_external': True}


class InnerDoor(Door):
    special_argument = {'is_external': False}


class OuterDoor(Door):
    special_argument = {'is_external': True}


class Plate(element.Element):
    ifc_type = "IfcPlate"
    predefined_types = ['CURTAIN_PANEL', 'SHEET']


class Slab(element.Element):
    ifc_type = "IfcSlab"
    workflow = ['BPSMultiZoneSeparated']
    predefined_types = ['FLOOR', 'ROOF', 'LANDING', 'BASESLAB']

    def __init__(self, *args, **kwargs):
        """slab __init__ function"""
        super().__init__(*args, **kwargs)

    def _get_layers(bind, name):
        """slab _get_layers function"""
        layers = []
        material_layers_dict = get_layers_ifc(bind)
        for layer in material_layers_dict:
            new_layer = element.SubElement.factory(layer, 'IfcMaterialLayer')
            new_layer.parent = bind
            layers.append(new_layer)
        return layers

    layers = attribute.Attribute(
        functions=[_get_layers]
    )
    area = attribute.Attribute(
<<<<<<< HEAD
        default_ps='area',
        default=0
    )
    gross_area = attribute.Attribute(
        default_ps='gross_area',
=======

        default=0
    )
    gross_area = attribute.Attribute(
>>>>>>> b34a0ee6
        default=1
    )

    width = attribute.Attribute(
<<<<<<< HEAD
        default_ps='width',
        default=0,
        unit=ureg.m
    )

    u_value = attribute.Attribute(
        default_ps='u_value',
=======
        default=0
    )

    u_value = attribute.Attribute(
>>>>>>> b34a0ee6
        default=0
    )

    is_external = attribute.Attribute(
<<<<<<< HEAD
        default_ps='is_external',
=======
>>>>>>> b34a0ee6
        default=0
    )


class Roof(Slab):
    ifc_type = "IfcRoof"
    workflow = ['BPSMultiZoneSeparated']
    predefined_types = ['FLAT_ROOF', 'SHED_ROOF', 'GABLE_ROOF', 'HIP_ROOF', 'HIPPED_GABLE_ROOF', 'GAMBREL_ROOF',
                        'MANSARD_ROOF', 'BARREL_ROOF', 'RAINBOW_ROOF', 'BUTTERFLY_ROOF', 'PAVILION_ROOF', 'DOME_ROOF',
                        'FREEFORM']
    predefined_type = "ROOF"

    def __init__(self, *args, **kwargs):
        """roof __init__ function"""
        super().__init__(*args, **kwargs)
        if hasattr(self, 'ifc'):
            self.ifc_type = self.ifc.is_a()


class Floor(Slab):
    predefined_type = "FLOOR"


class GroundFloor(Slab):
    predefined_type = "BASESLAB"


class Site(element.Element):
    ifc_type = "IfcSite"
<<<<<<< HEAD
    workflow = ['BPSMultiZoneSeparated']
=======
>>>>>>> b34a0ee6


class Building(element.Element):
    ifc_type = "IfcBuilding"
    workflow = ['BPSMultiZoneSeparated']

    def check_building_year(bind, name):
        year_decision = RealDecision("Enter value for the buildings year of construction",
                                     global_key="Building_%s.year_of_construction" % bind.guid,
                                     allow_skip=False, allow_load=True, allow_save=True,
                                     collect=False, quick_decide=False, unit=ureg.year)
        year_decision.decide()
        return year_decision.value

    year_of_construction = attribute.Attribute(
<<<<<<< HEAD
        default_ps='year_of_construction',
        functions=[check_building_year],
        unit=ureg.year
    )
    gross_area = attribute.Attribute(
        default_ps='gross_area'
    )
    net_area = attribute.Attribute(
        default_ps='net_area'
    )
    number_of_storeys = attribute.Attribute(
        default_ps='number_of_storeys'
    )
    occupancy_type = attribute.Attribute(
        default_ps='occupancy_type'
=======
    )
    gross_area = attribute.Attribute(
    )
    net_area = attribute.Attribute(
    )
    number_of_storeys = attribute.Attribute(
    )
    occupancy_type = attribute.Attribute(
>>>>>>> b34a0ee6
    )


class Storey(element.Element):
    ifc_type = 'IfcBuildingStorey'
    workflow = ['BPSMultiZoneSeparated']

    def __init__(self, *args, **kwargs):
        """storey __init__ function"""
        super().__init__(*args, **kwargs)
        self.storey_instances = []

    def __init__(self, *args, **kwargs):
        """storey __init__ function"""
        super().__init__(*args, **kwargs)
        self.storey_instances = []

    gross_floor_area = attribute.Attribute(
<<<<<<< HEAD
        default_ps='gross_floor_area'
    )
    # todo make the lookup for height hierarchical
    net_height = attribute.Attribute(
        default_ps='net_height'
    )
    gross_height = attribute.Attribute(
        default_ps='gross_height'
    )
    height = attribute.Attribute(
        default_ps='height'
=======
    )
    # todo make the lookup for height hierarchical
    net_height = attribute.Attribute(
    )
    gross_height = attribute.Attribute(
    )
    height = attribute.Attribute(
>>>>>>> b34a0ee6
    )

    def get_storey_instances(self):
        storey_instances = []
        # instances
        for ifc_structure in self.ifc.ContainsElements:
            for ifc_element in ifc_structure.RelatedElements:
                instance = self.get_object(ifc_element.GlobalId)
                if instance is not None:
                    storey_instances.append(instance)
                    if self not in instance.storeys:
                        instance.storeys.append(self)
        # spaces
        storey_spaces = []
        for ifc_aggregates in self.ifc.IsDecomposedBy:
            for ifc_element in ifc_aggregates.RelatedObjects:
                instance = self.get_object(ifc_element.GlobalId)
                if instance is not None:
                    storey_spaces.append(instance)
                    if self not in instance.storeys:
                        instance.storeys.append(self)
        return storey_instances, storey_spaces

    def set_storey_instances(self):
        self.storey_instances, self.thermal_zones = self.get_storey_instances()


__all__ = [ele for ele in locals().values() if ele in element.Element.__subclasses__()]
schema = 'IFC4'<|MERGE_RESOLUTION|>--- conflicted
+++ resolved
@@ -4,8 +4,6 @@
 
 import math
 import re
-<<<<<<< HEAD
-=======
 
 import numpy as np
 import translators as ts
@@ -34,55 +32,18 @@
 from OCC.Core.BRepTools import BRepTools_WireExplorer
 from OCC.Core._Geom import Handle_Geom_Plane_DownCast
 from OCC.Core.Extrema import Extrema_ExtFlag_MIN
->>>>>>> b34a0ee6
-
-import numpy as np
-import translators as ts
-import ifcopenshell
-import ifcopenshell.geom
-from OCC.Core.Bnd import Bnd_Box
-from OCC.Core.BRepBndLib import brepbndlib_Add
-from OCC.Core.BRepLib import BRepLib_FuseEdges
-from OCC.Core.BRepBuilderAPI import \
-    BRepBuilderAPI_MakeFace, \
-    BRepBuilderAPI_MakeEdge, \
-    BRepBuilderAPI_MakeWire, BRepBuilderAPI_Transform, BRepBuilderAPI_MakeVertex
-from OCC.Core.BRepPrimAPI import BRepPrimAPI_MakeBox
-from OCC.Core.BRepAlgoAPI import BRepAlgoAPI_Fuse
-from OCC.Core.BRepGProp import brepgprop_SurfaceProperties, brepgprop_VolumeProperties
-from OCC.Core.GProp import GProp_GProps
-from OCC.Core.GeomAPI import GeomAPI_ProjectPointOnCurve
-from OCC.Core.ShapeAnalysis import ShapeAnalysis_ShapeContents
-from OCC.Core.ShapeUpgrade import ShapeUpgrade_UnifySameDomain
-from OCC.Core.BRepExtrema import BRepExtrema_DistShapeShape
-from OCC.Core.gp import gp_Trsf, gp_Vec, gp_XYZ,  gp_Dir, gp_Ax1, gp_Pnt
-from OCC.Core.TopoDS import topods_Wire, topods_Face, TopoDS_Iterator
-from OCC.Core.TopAbs import TopAbs_FACE, TopAbs_WIRE
-from OCC.Core.TopExp import TopExp_Explorer
-from OCC.Core.BRep import BRep_Tool
-from OCC.Core.BRepTools import BRepTools_WireExplorer
-from OCC.Core._Geom import Handle_Geom_Plane_DownCast
-from OCC.Core.Extrema import Extrema_ExtFlag_MIN
-
-from bim2sim.decorators import cached_property
+
 from bim2sim.kernel import element, condition, attribute
 from bim2sim.decision import BoolDecision, RealDecision, ListDecision
 from bim2sim.kernel.units import ureg
 from bim2sim.kernel.ifc2python import get_layers_ifc
-<<<<<<< HEAD
 from bim2sim.enrichment_data.data_class import DataClass
 from teaser.logic.buildingobjects.useconditions import UseConditions
 from bim2sim.task.common.common_functions import get_matches_list, get_material_templates_resumed, \
     real_decision_user_input, filter_instances, get_pattern_usage, vector_angle
 from bim2sim.kernel.disaggregation import SubInnerWall, SubOuterWall, Disaggregation
 from bim2sim.project import PROJECT
-=======
-from bim2sim.task.common.common_functions import get_matches_list, get_material_templates_resumed, \
-    real_decision_user_input, filter_instances, get_pattern_usage
->>>>>>> b34a0ee6
 import translators as ts
-from bim2sim.project import PROJECT
-from bim2sim.task.common.common_functions import vector_angle
 
 
 def diameter_post_processing(value):
@@ -104,8 +65,7 @@
     """"HeatPump"""
 
     ifc_type = 'IfcUnitaryEquipment'
-    workflow = []
-    predefined_type = ['USERDEFINED']
+    predefined_type = ['NOTDEFINED']
 
     pattern_ifc_type = [
         re.compile('Heat.?pump', flags=re.IGNORECASE),
@@ -130,7 +90,6 @@
     """"Chiller"""
 
     ifc_type = 'IfcChiller'
-    workflow = ['PlantSimulation']
     predefined_types = ['AIRCOOLED', 'WATERCOOLED', 'HEATRECOVERY']
 
     pattern_ifc_type = [
@@ -156,7 +115,6 @@
     """"CoolingTower"""
 
     ifc_type = 'IfcCoolingTower'
-    workflow = ['PlantSimulation']
     predefined_types = ['NATURALDRAFT', 'MECHANICALINDUCEDDRAFT', 'MECHANICALFORCEDDRAFT']
 
     pattern_ifc_type = [
@@ -185,7 +143,6 @@
     """"Heatexchanger"""
 
     ifc_type = 'IfcHeatExchanger'
-    workflow = ['PlantSimulation']
     predefined_types = ['PLATE', 'SHELLANDTUBE']
 
     pattern_ifc_type = [
@@ -211,7 +168,6 @@
 class Boiler(element.Element):
     """Boiler"""
     ifc_type = 'IfcBoiler'
-    workflow = ['PlantSimulation']
     predefined_types = ['WATER', 'STEAM']
 
     pattern_ifc_type = [
@@ -299,7 +255,6 @@
 
 class Pipe(element.Element):
     ifc_type = "IfcPipeSegment"
-    workflow = ['PlantSimulation']
     predefined_types = ['CULVERT', 'FLEXIBLESEGMENT', 'RIGIDSEGMENT', 'GUTTER', 'SPOOL']
 
     conditions = [
@@ -307,7 +262,7 @@
     ]
 
     diameter = attribute.Attribute(
-        default_ps='diameter',
+        default_ps=('Pset_PipeSegmentTypeCommon', 'NominalDiameter'),
         unit=ureg.millimeter,
         patterns=[
             re.compile('.*Durchmesser.*', flags=re.IGNORECASE),
@@ -324,7 +279,7 @@
             return None
 
     length = attribute.Attribute(
-        default_ps='length',
+        default_ps=('Qto_PipeSegmentBaseQuantities', 'Length'),
         unit=ureg.meter,
         patterns=[
             re.compile('.*Länge.*', flags=re.IGNORECASE),
@@ -358,7 +313,6 @@
 
 class PipeFitting(element.Element):
     ifc_type = "IfcPipeFitting"
-    workflow = ['PlantSimulation']
     predefined_types = ['BEND', 'CONNECTOR', 'ENTRY', 'EXIT', 'JUNCTION', 'OBSTRUCTION', 'TRANSITION']
 
     conditions = [
@@ -366,7 +320,7 @@
     ]
 
     diameter = attribute.Attribute(
-        default_ps='diameter',
+        default_ps=('Pset_PipeFittingTypeCommon', 'NominalDiameter'),
         unit=ureg.millimeter,
         patterns=[
             re.compile('.*Durchmesser.*', flags=re.IGNORECASE),
@@ -376,7 +330,6 @@
     )
 
     length = attribute.Attribute(
-        default_ps='length',
         unit=ureg.meter,
         patterns=[
             re.compile('.*Länge.*', flags=re.IGNORECASE),
@@ -387,8 +340,8 @@
     )
 
     pressure_class = attribute.Attribute(
-        default_ps='pressure_class',
-        unit=ureg.pascal
+        unit=ureg.pascal,
+        default_ps=('Pset_PipeFittingTypeCommon', 'PressureClass')
     )
 
     @staticmethod
@@ -400,7 +353,6 @@
 
 class SpaceHeater(element.Element):
     ifc_type = 'IfcSpaceHeater'
-    workflow = ['BPSMultiZoneSeparated', 'PlantSimulation']
     predefined_types = ['CONVECTOR', 'RADIATOR']
 
     pattern_ifc_type = [
@@ -437,7 +389,6 @@
 
 class Storage(element.Element):
     ifc_type = "IfcTank"
-    workflow = ['PlantSimulation']
     predefined_type = 'STORAGE'
     predefined_types = ['BASIN', 'BREAKPRESSURE', 'EXPANSION', 'FEEDANDEXPANSION', 'STORAGE', 'VESSEL']
 
@@ -474,7 +425,6 @@
 
 class Distributor(element.Element):
     ifc_type = "IfcDistributionChamberElement"
-    workflow = ['PlantSimulation']
     predefined_types = ['FORMEDDUCT', 'INSPECTIONCHAMBER', 'INSPECTIONPIT', 'MANHOLE', 'METERCHAMBER',
                         'SUMP', 'TRENCH', 'VALVECHAMBER']
 
@@ -497,7 +447,6 @@
 
 class Pump(element.Element):
     ifc_type = "IfcPump"
-    workflow = ['PlantSimulation']
     predefined_types = ['CIRCULATOR', 'ENDSUCTION', 'SPLITCASE', 'SUBMERSIBLEPUMP', 'SUMPPUMP', 'VERTICALINLINE',
                         'VERTICALTURBINE']
 
@@ -525,7 +474,6 @@
 
 class Valve(element.Element):
     ifc_type = "IfcValve"
-    workflow = ['PlantSimulation']
     predefined_types = ['AIRRELEASE', 'ANTIVACUUM', 'CHANGEOVER', 'CHECK', 'COMMISSIONING', 'DIVERTING', 'DRAWOFFCOCK',
                         'DOUBLECHECK', 'DOUBLEREGULATING', 'FAUCET', 'FLUSHING', 'GASCOCK', 'GASTAP', 'ISOLATING',
                         'MIXING', 'PRESSUREREDUCING', 'PRESSURERELIEF', 'REGULATING', 'SAFETYCUTOFF', 'STEAMTRAP',
@@ -566,7 +514,6 @@
 
 class Duct(element.Element):
     ifc_type = "IfcDuctSegment"
-    workflow = ['PlantSimulation']
     predefined_types = ['RIGIDSEGMENT', 'FLEXIBLESEGMENT']
 
     pattern_ifc_type = [
@@ -585,7 +532,6 @@
 
 class DuctFitting(element.Element):
     ifc_type = "IfcDuctFitting"
-    workflow = ['PlantSimulation']
     predefined_types = ['BEND', 'CONNECTOR', 'ENTRY', 'EXIT', 'JUNCTION', 'OBSTRUCTION', 'TRANSITION']
 
     pattern_ifc_type = [
@@ -604,7 +550,6 @@
 
 class AirTerminal(element.Element):
     ifc_type = "IfcAirTerminal"
-    workflow = ['BPSMultiZoneSeparated', 'PlantSimulation']
     predefined_types = ['DIFFUSER', 'GRILLE', 'LOUVRE', 'REGISTER']
 
     pattern_ifc_type = [
@@ -627,10 +572,6 @@
     ]
 
     zone_name = attribute.Attribute(
-<<<<<<< HEAD
-        default_ps='zone_name'
-=======
->>>>>>> b34a0ee6
     )
 
     def _get_usage(bind, name):
@@ -834,56 +775,28 @@
         functions=[_get_usage]
     )
     t_set_heat = attribute.Attribute(
-<<<<<<< HEAD
-        default_ps='t_set_heat',
         unit=ureg.degC,
         default=15
     )
     t_set_cool = attribute.Attribute(
-        default_ps='t_set_cool',
         unit=ureg.degC,
         default=22
     )
     area = attribute.Attribute(
-        default_ps='area',
         default=0
     )
     net_volume = attribute.Attribute(
-        default_ps='net_volume',
         default=0
     )
     height = attribute.Attribute(
-        default_ps='height',
         default=0
     )
     length = attribute.Attribute(
-        default_ps='length',
         default=0
     )
     width = attribute.Attribute(
-        default_ps='length',
         default=0,
         unit=ureg.m
-=======
-        unit=ureg.degreeC  # todo
-    )
-    t_set_cool = attribute.Attribute(
-    )
-    area = attribute.Attribute(
-        default=0
-    )
-    net_volume = attribute.Attribute(
-        default=0
-    )
-    height = attribute.Attribute(
-        default=0
-    )
-    length = attribute.Attribute(
-        default=0
-    )
-    width = attribute.Attribute(
-        default=0
->>>>>>> b34a0ee6
     )
     with_cooling = attribute.Attribute(
         functions=[_get_cooling]
@@ -892,15 +805,8 @@
         functions=[_get_heating]
     )
     with_AHU = attribute.Attribute(
-<<<<<<< HEAD
-        default_ps='with_AHU'
     )
     AreaPerOccupant = attribute.Attribute(
-        default_ps='AreaPerOccupant'
-=======
-    )
-    AreaPerOccupant = attribute.Attribute(
->>>>>>> b34a0ee6
     )
     space_center = attribute.Attribute(
         functions=[get_center_of_space]
@@ -931,7 +837,7 @@
     def __init__(self, *args, **kwargs):
         """spaceboundary __init__ function"""
         super().__init__(*args, **kwargs)
-        self.guid = self.ifc.GlobalId
+        self.guid = self.ifc.GlobalId  # check this
         self.level_description = self.ifc.Description
         relating_space = self.get_object(self.ifc.RelatingSpace.GlobalId)
         relating_space.space_boundaries.append(self)
@@ -1534,10 +1440,6 @@
 
 class Wall(element.Element):
     ifc_type = ["IfcWall", "IfcWallStandardCase"]
-<<<<<<< HEAD
-    workflow = ['BPSMultiZoneSeparated']
-=======
->>>>>>> b34a0ee6
     predefined_types = ['MOVABLE', 'PARAPET', 'PARTITIONING', 'PLUMBINGWALL', 'SHEAR', 'SOLIDWALL', 'POLYGONAL',
                         'DOOR', 'GATE', 'TRAPDOOR']
     pattern_ifc_type = [
@@ -1574,43 +1476,22 @@
         functions=[_get_layers]
     )
     area = attribute.Attribute(
-<<<<<<< HEAD
-        default_ps='area',
         default=1
     )
     gross_area = attribute.Attribute(
-        default_ps='gross_side_area',
         default=1
     )
-=======
-        default=1
-    )
-    gross_side_area = attribute.Attribute(
-        default=1
-    )
->>>>>>> b34a0ee6
     is_external = attribute.Attribute(
         functions=[_change_class],
         default=False
     )
     tilt = attribute.Attribute(
-<<<<<<< HEAD
-        default_ps='tilt',
         default=90
     )
     u_value = attribute.Attribute(
-        default_ps='u_value'
     )
     width = attribute.Attribute(
-        default_ps='width',
         unit=ureg.m
-=======
-        default=90
-    )
-    u_value = attribute.Attribute(
-    )
-    width = attribute.Attribute(
->>>>>>> b34a0ee6
     )
 
 
@@ -1628,29 +1509,17 @@
             material = self.ifc
         if material is not None:
             self.material = material.Name
-<<<<<<< HEAD
-=======
-        # ToDO: what if doesn't have thickness
-        self.thickness = None
-        if hasattr(self.ifc, 'LayerThickness'):
-            self.thickness = self.ifc.LayerThickness
->>>>>>> b34a0ee6
 
     def __repr__(self):
         return "<%s (material: %s>" \
                % (self.__class__.__name__, self.material)
 
     @classmethod
-<<<<<<< HEAD
     def create_additional_layer(cls, thickness, parent, material=None, material_properties=None):
-=======
-    def create_additional_layer(cls, thickness, parent, material=None):
->>>>>>> b34a0ee6
         new_layer = cls(ifc=None)
         new_layer.material = material
         new_layer.parent = parent
         new_layer.thickness = thickness
-<<<<<<< HEAD
         if material_properties is not None:
             for attr in new_layer.attributes:
                 if getattr(new_layer, attr) == 0:
@@ -1661,10 +1530,6 @@
         if hasattr(bind.ifc, 'LayerThickness'):
             return bind.ifc.LayerThickness
 
-=======
-        return new_layer
-
->>>>>>> b34a0ee6
     def get_material_properties(bind, name, tc_range=None):
         if name == 'thickness':
             name = 'thickness_default'
@@ -1682,7 +1547,6 @@
             else:
                 return real_decision_user_input(bind, name)
         else:
-<<<<<<< HEAD
             resumed = get_material_templates_resumed(name, tc_range)
             try:
                 selected_properties = resumed[material]
@@ -1741,62 +1605,6 @@
                     return bind.material_selected[bind.material][name]
                 else:
                     return real_decision_user_input(bind, name)
-=======
-            if isinstance(bind, Layer):
-                first_decision = BoolDecision(
-                    question="Do you want to enrich the layers with the material %s by using available templates? \n"
-                             "Belonging Item: %s | GUID: %s \n"
-                             "Enter 'n' for manual input"
-                             % (bind.material, bind.parent.name, bind.parent.guid),
-                    collect=False, global_key='%s_layer_enriched' % bind.material,
-                    allow_load=True, allow_save=True)
-            else:
-                first_decision = BoolDecision(
-                    question="Do you want to enrich the material %s by using available templates? \n"
-                             "Belonging Item: %s | GUID: %s \n"
-                             "Enter 'n' for manual input"
-                             % (bind.material, bind.parent.name, bind.parent.guid),
-                    collect=False, global_key='%s_material_enriched' % bind.material,
-                    allow_load=True, allow_save=True)
-            first_decision.decide()
-            first_decision.stored_decisions.clear()
-
-            if first_decision.value:
-                resumed = get_material_templates_resumed(name, tc_range)
-
-                if bind.material in resumed:
-                    bind.material_selected[material] = resumed[material]
-                    return bind.material_selected[bind.material][name]
-
-                material_options = get_matches_list(bind.material, list(resumed.keys()))
-
-                if tc_range is None:
-                    while len(material_options) == 0:
-                        decision_ = input(
-                            "Material not found, enter value for the material:")
-                        material_options = get_matches_list(decision_, list(resumed.keys()))
-                else:
-                    material_options = list(resumed.keys())
-
-                decision1 = ListDecision(
-                    "Multiple possibilities found for material %s\n"
-                    "Belonging Item: %s | GUID: %s \n"
-                    "Enter 'n' for manual input"
-                    % (bind.material, bind.parent.name, bind.parent.guid),
-                    choices=list(material_options), global_key='%s_material_enrichment' % bind.material,
-                    allow_skip=True, allow_load=True, allow_save=True,
-                    collect=False, quick_decide=not True)
-                decision1.decide()
-
-                if material is not None:
-                    if material not in bind.material_selected:
-                        bind.material_selected[material] = {}
-                    bind.material_selected[material] = resumed[decision1.value]
-                else:
-                    bind.material = decision1.value
-                    bind.material_selected[bind.material] = resumed[decision1.value]
-                return bind.material_selected[bind.material][name]
->>>>>>> b34a0ee6
             else:
                 if material not in bind.material_selected:
                     bind.material_selected[material] = {}
@@ -1804,47 +1612,23 @@
                 return bind.material_selected[bind.material][name]
 
     heat_capac = attribute.Attribute(
-        default_ps='heat_capac',
-<<<<<<< HEAD
-        # functions=[get_material_properties],
         default=0,
         unit=ureg.J/ureg.K
     )
 
     density = attribute.Attribute(
-        # functions=[get_material_properties],
-        default_ps='density',
         default=0,
         unit=ureg.kg/ureg.m**3
     )
 
     thermal_conduc = attribute.Attribute(
-        # functions=[get_material_properties],
-        default_ps='thermal_conduc',
         default=0,
         unit=ureg.W/(ureg.m*ureg.K)
     )
     thickness = attribute.Attribute(
-        # functions=[get_ifc_thickness, get_material_properties],
         functions=[get_ifc_thickness],
         default=0,
         unit=ureg.m
-=======
-        functions=[get_material_properties],
-        default=0
-    )
-
-    density = attribute.Attribute(
-        functions=[get_material_properties],
-        default_ps='density',
-        default=0
-    )
-
-    thermal_conduc = attribute.Attribute(
-        functions=[get_material_properties],
-        default_ps='thermal_conduc',
-        default=0
->>>>>>> b34a0ee6
     )
 
 
@@ -1858,7 +1642,6 @@
 
 class Window(element.Element):
     ifc_type = "IfcWindow"
-    workflow = ['BPSMultiZoneSeparated']
     predefined_types = ['WINDOW', 'SKYLIGHT', 'LIGHTDOME']
     # predefined_type = {
     #     "IfcWindow": ["WINDOW",
@@ -1887,39 +1670,21 @@
     )
 
     is_external = attribute.Attribute(
-<<<<<<< HEAD
-        default_ps='is_external',
-=======
->>>>>>> b34a0ee6
         default=True
     )
     area = attribute.Attribute(
-<<<<<<< HEAD
-        default_ps='area',
         default=0
     )
-
     width = attribute.Attribute(
-        default_ps='width',
         default=0,
         unit=ureg.m
     )
     u_value = attribute.Attribute(
-        default_ps='u_value'
-=======
-        default=0
-    )
-    width = attribute.Attribute(
-        default=0
-    )
-    u_value = attribute.Attribute(
->>>>>>> b34a0ee6
     )
 
 
 class Door(element.Element):
     ifc_type = "IfcDoor"
-    workflow = ['BPSMultiZoneSeparated']
     predefined_types = ['DOOR', 'GATE', 'TRAPDOOR']
 
     pattern_ifc_type = [
@@ -1956,40 +1721,15 @@
     )
 
     area = attribute.Attribute(
-<<<<<<< HEAD
-        default_ps='area',
-=======
->>>>>>> b34a0ee6
         default=0
     )
 
     width = attribute.Attribute(
-<<<<<<< HEAD
-        default_ps='width',
         default=0,
         unit=ureg.m
     )
     u_value = attribute.Attribute(
-        default_ps='u_value'
-=======
-        default=0
-    )
-    u_value = attribute.Attribute(
->>>>>>> b34a0ee6
-    )
-
-    # material = attribute.Attribute(
-    #     default_ps=True,
-    #     default=0
-    # )
-
-
-class InnerDoor(Door):
-    special_argument = {'is_external': False}
-
-
-class OuterDoor(Door):
-    special_argument = {'is_external': True}
+    )
 
 
 class InnerDoor(Door):
@@ -2007,7 +1747,6 @@
 
 class Slab(element.Element):
     ifc_type = "IfcSlab"
-    workflow = ['BPSMultiZoneSeparated']
     predefined_types = ['FLOOR', 'ROOF', 'LANDING', 'BASESLAB']
 
     def __init__(self, *args, **kwargs):
@@ -2028,51 +1767,28 @@
         functions=[_get_layers]
     )
     area = attribute.Attribute(
-<<<<<<< HEAD
-        default_ps='area',
         default=0
     )
     gross_area = attribute.Attribute(
-        default_ps='gross_area',
-=======
-
-        default=0
-    )
-    gross_area = attribute.Attribute(
->>>>>>> b34a0ee6
         default=1
     )
 
     width = attribute.Attribute(
-<<<<<<< HEAD
-        default_ps='width',
         default=0,
         unit=ureg.m
     )
 
     u_value = attribute.Attribute(
-        default_ps='u_value',
-=======
         default=0
     )
 
-    u_value = attribute.Attribute(
->>>>>>> b34a0ee6
-        default=0
-    )
-
     is_external = attribute.Attribute(
-<<<<<<< HEAD
-        default_ps='is_external',
-=======
->>>>>>> b34a0ee6
         default=0
     )
 
 
 class Roof(Slab):
     ifc_type = "IfcRoof"
-    workflow = ['BPSMultiZoneSeparated']
     predefined_types = ['FLAT_ROOF', 'SHED_ROOF', 'GABLE_ROOF', 'HIP_ROOF', 'HIPPED_GABLE_ROOF', 'GAMBREL_ROOF',
                         'MANSARD_ROOF', 'BARREL_ROOF', 'RAINBOW_ROOF', 'BUTTERFLY_ROOF', 'PAVILION_ROOF', 'DOME_ROOF',
                         'FREEFORM']
@@ -2095,15 +1811,10 @@
 
 class Site(element.Element):
     ifc_type = "IfcSite"
-<<<<<<< HEAD
-    workflow = ['BPSMultiZoneSeparated']
-=======
->>>>>>> b34a0ee6
 
 
 class Building(element.Element):
     ifc_type = "IfcBuilding"
-    workflow = ['BPSMultiZoneSeparated']
 
     def check_building_year(bind, name):
         year_decision = RealDecision("Enter value for the buildings year of construction",
@@ -2114,71 +1825,35 @@
         return year_decision.value
 
     year_of_construction = attribute.Attribute(
-<<<<<<< HEAD
-        default_ps='year_of_construction',
         functions=[check_building_year],
         unit=ureg.year
     )
     gross_area = attribute.Attribute(
-        default_ps='gross_area'
     )
     net_area = attribute.Attribute(
-        default_ps='net_area'
     )
     number_of_storeys = attribute.Attribute(
-        default_ps='number_of_storeys'
     )
     occupancy_type = attribute.Attribute(
-        default_ps='occupancy_type'
-=======
-    )
-    gross_area = attribute.Attribute(
-    )
-    net_area = attribute.Attribute(
-    )
-    number_of_storeys = attribute.Attribute(
-    )
-    occupancy_type = attribute.Attribute(
->>>>>>> b34a0ee6
     )
 
 
 class Storey(element.Element):
     ifc_type = 'IfcBuildingStorey'
-    workflow = ['BPSMultiZoneSeparated']
 
     def __init__(self, *args, **kwargs):
         """storey __init__ function"""
         super().__init__(*args, **kwargs)
         self.storey_instances = []
 
-    def __init__(self, *args, **kwargs):
-        """storey __init__ function"""
-        super().__init__(*args, **kwargs)
-        self.storey_instances = []
-
     gross_floor_area = attribute.Attribute(
-<<<<<<< HEAD
-        default_ps='gross_floor_area'
     )
     # todo make the lookup for height hierarchical
     net_height = attribute.Attribute(
-        default_ps='net_height'
     )
     gross_height = attribute.Attribute(
-        default_ps='gross_height'
     )
     height = attribute.Attribute(
-        default_ps='height'
-=======
-    )
-    # todo make the lookup for height hierarchical
-    net_height = attribute.Attribute(
-    )
-    gross_height = attribute.Attribute(
-    )
-    height = attribute.Attribute(
->>>>>>> b34a0ee6
     )
 
     def get_storey_instances(self):
