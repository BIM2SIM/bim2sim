--- conflicted
+++ resolved
@@ -12,11 +12,8 @@
 from bim2sim.decision import ListDecision, RealDecision
 from bim2sim.kernel.ifc2python import get_layers_ifc
 from bim2sim.enrichment_data.data_class import DataClass
-<<<<<<< HEAD
 from teaser.logic.buildingobjects.useconditions import UseConditions
 from bim2sim.task.bps_f.bps_functions import get_matches_list
-=======
->>>>>>> f2d05294
 
 
 def diameter_post_processing(value):
@@ -625,84 +622,6 @@
         functions=[_get_layers]
     )
 
-<<<<<<< HEAD
-=======
-    def _get_wall_properties(bind, name):
-        """get wall material properties based on teaser templates if properties not given"""
-        material = bind.material
-        material_ref = ''.join([i for i in material if not i.isdigit()])
-        is_external = bind.is_external
-        external = 'external'
-        if not is_external:
-            external = 'internal'
-
-        try:
-            bind.material_selected[material]['properties']
-        except KeyError:
-            first_decision = BoolDecision(
-                question="Do you want for %s_%s_%s to use template" % (str(bind), bind.guid, external),
-                collect=False)
-            first_decision.decide()
-            first_decision.stored_decisions.clear()
-            if first_decision.value:
-
-                Materials_DEU = bind.finder.templates[bind.source_tool][bind.__class__.__name__]['material']
-                material_templates = dict(DataClass(used_param=2).element_bind)
-                del material_templates['version']
-
-                if material_ref not in str(Materials_DEU.keys()):
-                    decision_ = input("Material not found, enter value for the material %s_%s_%s" % (str(bind), bind.guid, external))
-                    material_ref = decision_
-
-                for k in Materials_DEU:
-                    if material_ref in k:
-                        material_ref = Materials_DEU[k]
-
-                options = {}
-                for k in material_templates:
-                    if material_ref in material_templates[k]['name']:
-                        options[k] = material_templates[k]
-                materials_options = [[material_templates[k]['name'], k] for k in options]
-                if len(materials_options) > 0:
-                    decision1 = ListDecision("Multiple possibilities found",
-                                             choices=list(materials_options),
-                                             allow_skip=True, allow_load=True, allow_save=True,
-                                             collect=False, quick_decide=not True)
-                    decision1.decide()
-                    bind.material_selected[material] = {}
-                    bind.material_selected[material]['properties'] = material_templates[decision1.value[1]]
-                    bind.material_selected[material_templates[decision1.value[1]]['name']] = {}
-                    bind.material_selected[material_templates[decision1.value[1]]['name']]['properties'] = material_templates[decision1.value[1]]
-                else:
-                    bind.logger.warning("No possibilities found")
-                    bind.material_selected[material] = {}
-                    bind.material_selected[material]['properties'] = {}
-            else:
-                bind.material_selected[material] = {}
-                bind.material_selected[material]['properties'] = {}
-
-        property_template = bind.finder.templates[bind.source_tool]['MaterialTemplates']
-        name_template = name
-        if name in property_template:
-            name_template = property_template[name]
-
-        try:
-            value = bind.material_selected[material]['properties'][name_template]
-        except KeyError:
-            decision2 = RealDecision("Enter value for the parameter %s" % name,
-                                     validate_func=lambda x: isinstance(x, float),  # TODO
-                                     global_key="%s" % name,
-                                     allow_skip=False, allow_load=True, allow_save=True,
-                                     collect=False, quick_decide=False)
-            decision2.decide()
-            value = decision2.value
-        try:
-            bind.material = bind.material_selected[material]['properties']['name']
-        except KeyError:
-            bind.material = material
-        return value
-
->>>>>>> f2d05294
     area = attribute.Attribute(
         default_ps=True,
         default=1
@@ -713,35 +632,6 @@
         default=False
     )
 
-<<<<<<< HEAD
-=======
-    thermal_transmittance = attribute.Attribute(
-        default_ps=True,
-        default=0
-    )
-
-    material = attribute.Attribute(
-        default_ps=True,
-        default=0
-    )
-
-    thickness = attribute.Attribute(
-        default_ps=True,
-        # functions=[_get_wall_properties],
-        default=0
-    )
-
-    heat_capacity = attribute.Attribute(
-        # functions=[_get_wall_properties],
-        default=0
-    )
-
-    density = attribute.Attribute(
-        # functions=[_get_wall_properties],
-        default=0
-    )
-
->>>>>>> f2d05294
     tilt = attribute.Attribute(
         default_ps=True,
         default=0
@@ -793,7 +683,6 @@
         return "<%s (material: %s>" \
                % (self.__class__.__name__, self.material)
 
-<<<<<<< HEAD
     def _get_material_properties(bind, name):
         def user_property_input(bind, name):
             decision2 = RealDecision("Enter value for the parameter %s" % name,
@@ -848,33 +737,20 @@
             else:
                 return user_property_input(bind, name)
 
-    heat_capac = attribute.Attribute(
-        name='heat_capacity',
-=======
     heat_capacity = attribute.Attribute(
->>>>>>> f2d05294
         default_ps=True,
         functions=[_get_material_properties],
         default=0
     )
 
     density = attribute.Attribute(
-<<<<<<< HEAD
-        name='density',
         functions=[_get_material_properties],
-=======
->>>>>>> f2d05294
-        default_ps=True,
-        default=0
-    )
-
-<<<<<<< HEAD
+        default_ps=True,
+        default=0
+    )
+
     thermal_conduc = attribute.Attribute(
-        name='thermal_conductivity',
         functions=[_get_material_properties],
-=======
-    thermal_conductivity = attribute.Attribute(
->>>>>>> f2d05294
         default_ps=True,
         default=0
     )
