--- conflicted
+++ resolved
@@ -47,15 +47,12 @@
     return value
 
 
-<<<<<<< HEAD
 logger = logging.getLogger(__name__)
 pattern_usage = get_pattern_usage()
-=======
 def length_post_processing(value):
     if isinstance(value, (list, set)):
         return max(value)
     return value
->>>>>>> 75a25a53
 
 
 class HVACProduct(element.ProductBased):
@@ -1418,6 +1415,7 @@
 #         # super().__init__(*args, **kwargs)
 #     pass
 
+
 class Medium(HVACProduct):
     # is deprecated?
     ifc_type = "IfcDistributionSystems"
@@ -1456,11 +1454,7 @@
     )
 
 
-<<<<<<< HEAD
 class Wall(BPSProduct):
-=======
-class Wall(element.Element):
->>>>>>> 75a25a53
     ifc_type = ["IfcWall", "IfcWallStandardCase"]
     predefined_types = ['MOVABLE', 'PARAPET', 'PARTITIONING', 'PLUMBINGWALL', 'SHEAR', 'SOLIDWALL', 'POLYGONAL',
                         'DOOR', 'GATE', 'TRAPDOOR']
@@ -1485,13 +1479,12 @@
             layers.append(new_layer)
         return layers
 
-<<<<<<< HEAD
     def get_better_subclass(self):
         if 'some_condition':
             return InnerWall
         else:
             return OuterWall
-=======
+
     def get_is_external(self, name):
         if len(self.ifc.ProvidesBoundaries) > 0:
             boundary = self.ifc.ProvidesBoundaries[0]
@@ -1500,7 +1493,6 @@
                     return True
                 elif boundary.InternalOrExternalBoundary.lower() == 'internal':
                     return False
->>>>>>> 75a25a53
 
     layers = attribute.Attribute(
         functions=[_get_layers]
@@ -1700,9 +1692,6 @@
     )
 
 
-<<<<<<< HEAD
-class Plate(BPSProduct):
-=======
 class InnerDoor(Door):
     special_argument = {'is_external': False}
 
@@ -1711,8 +1700,7 @@
     special_argument = {'is_external': True}
 
 
-class Plate(element.Element):
->>>>>>> 75a25a53
+class Plate(BPSProduct):
     ifc_type = "IfcPlate"
     predefined_types = ['CURTAIN_PANEL', 'SHEET']
 
@@ -1849,13 +1837,6 @@
         default_ps=("Qto_BuildingStoreyBaseQuantities", "GrossHeight"),
     )
     height = attribute.Attribute(
-<<<<<<< HEAD
-        default_ps=True
-    )
-
-
-# __all__ = [ele for ele in locals().values() if ele in element.Element.__subclasses__()]
-=======
         default_ps=("Qto_BuildingStoreyBaseQuantities", "Height"),
     )
 
@@ -1884,6 +1865,5 @@
         self.storey_instances, self.thermal_zones = self.get_storey_instances()
 
 
-__all__ = [ele for ele in locals().values() if ele in element.Element.__subclasses__()]
-schema = 'IFC4'
->>>>>>> 75a25a53
+# __all__ = [ele for ele in locals().values() if ele in element.Element.__subclasses__()]
+schema = 'IFC4'