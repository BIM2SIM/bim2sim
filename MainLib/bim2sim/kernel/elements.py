--- conflicted
+++ resolved
@@ -34,12 +34,9 @@
 from bim2sim.decision import ListDecision, RealDecision
 from bim2sim.kernel.ifc2python import get_layers_ifc
 from bim2sim.enrichment_data.data_class import DataClass
-<<<<<<< HEAD
-=======
 from teaser.logic.buildingobjects.useconditions import UseConditions
 from bim2sim.task.bps_f.bps_functions import get_matches_list
 from bim2sim.task import bps
->>>>>>> 75a113b4
 
 
 def diameter_post_processing(value):
@@ -701,7 +698,6 @@
 
     def __init__(self, *args, **kwargs):
         super().__init__(*args, **kwargs)
-        self.guid = self.ifc.GlobalId
         self.level_description = self.ifc.Description
         self.thermal_zones.append(self.get_object(self.ifc.RelatingSpace.GlobalId))
         if self.ifc.RelatedBuildingElement is not None:
@@ -1071,12 +1067,12 @@
     def __init__(self, *args, **kwargs):
         super().__init__(*args, **kwargs)
         self.ifc_type = self.ifc.is_a()
-        if self.is_external:
-            self.__class__ = OuterWall
-            self.__init__()
-        elif not self.is_external:
-            self.__class__ = InnerWall
-            self.__init__()
+        # if self.is_external:
+        #     self.__class__ = OuterWall
+        #     self.__init__()
+        # elif not self.is_external:
+        #     self.__class__ = InnerWall
+        #     self.__init__()
 
     def _get_layers(bind, name):
         layers = []
@@ -1091,81 +1087,6 @@
         functions=[_get_layers]
     )
 
-    def _get_wall_properties(bind, name):
-        """get wall material properties based on teaser templates if properties not given"""
-        material = bind.material
-        material_ref = ''.join([i for i in material if not i.isdigit()])
-        is_external = bind.is_external
-        external = 'external'
-        if not is_external:
-            external = 'internal'
-
-        try:
-            bind.material_selected[material]['properties']
-        except KeyError:
-            first_decision = BoolDecision(
-                question="Do you want for %s_%s_%s to use template" % (str(bind), bind.guid, external),
-                collect=False)
-            first_decision.decide()
-            first_decision.stored_decisions.clear()
-            if first_decision.value:
-
-                Materials_DEU = bind.finder.templates[bind.source_tool][bind.__class__.__name__]['material']
-                material_templates = dict(DataClass(used_param=2).element_bind)
-                del material_templates['version']
-
-                if material_ref not in str(Materials_DEU.keys()):
-                    decision_ = input("Material not found, enter value for the material %s_%s_%s" % (str(bind), bind.guid, external))
-                    material_ref = decision_
-
-                for k in Materials_DEU:
-                    if material_ref in k:
-                        material_ref = Materials_DEU[k]
-
-                options = {}
-                for k in material_templates:
-                    if material_ref in material_templates[k]['name']:
-                        options[k] = material_templates[k]
-                materials_options = [[material_templates[k]['name'], k] for k in options]
-                if len(materials_options) > 0:
-                    decision1 = ListDecision("Multiple possibilities found",
-                                             choices=list(materials_options),
-                                             allow_skip=True, allow_load=True, allow_save=True,
-                                             collect=False, quick_decide=not True)
-                    decision1.decide()
-                    bind.material_selected[material] = {}
-                    bind.material_selected[material]['properties'] = material_templates[decision1.value[1]]
-                    bind.material_selected[material_templates[decision1.value[1]]['name']] = {}
-                    bind.material_selected[material_templates[decision1.value[1]]['name']]['properties'] = material_templates[decision1.value[1]]
-                else:
-                    bind.logger.warning("No possibilities found")
-                    bind.material_selected[material] = {}
-                    bind.material_selected[material]['properties'] = {}
-            else:
-                bind.material_selected[material] = {}
-                bind.material_selected[material]['properties'] = {}
-
-        property_template = bind.finder.templates[bind.source_tool]['MaterialTemplates']
-        name_template = name
-        if name in property_template:
-            name_template = property_template[name]
-
-        try:
-            value = bind.material_selected[material]['properties'][name_template]
-        except KeyError:
-            decision2 = RealDecision("Enter value for the parameter %s" % name,
-                                     validate_func=lambda x: isinstance(x, float),  # TODO
-                                     global_key="%s" % name,
-                                     allow_skip=False, allow_load=True, allow_save=True,
-                                     collect=False, quick_decide=False)
-            decision2.decide()
-            value = decision2.value
-        try:
-            bind.material = bind.material_selected[material]['properties']['name']
-        except KeyError:
-            bind.material = material
-        return value
-
     area = attribute.Attribute(
         default_ps=True,
         default=1
@@ -1176,36 +1097,35 @@
         default=False
     )
 
-    thermal_transmittance = attribute.Attribute(
-        default_ps=True,
-        default=0
-    )
-
-    material = attribute.Attribute(
-        default_ps=True,
-        default=0
-    )
-
-    thickness = attribute.Attribute(
-        default_ps=True,
-        # functions=[_get_wall_properties],
-        default=0
-    )
-
-    heat_capacity = attribute.Attribute(
-        # functions=[_get_wall_properties],
-        default=0
-    )
-
-    density = attribute.Attribute(
-        # functions=[_get_wall_properties],
-        default=0
-    )
-
     tilt = attribute.Attribute(
         default_ps=True,
         default=0
     )
+
+    # thermal_transmittance = attribute.Attribute(
+    #     name='thermal_transmittance',
+    #     default_ps=True,
+    #     default=0
+    # )
+    #
+    # thickness = attribute.Attribute(
+    #     name='thickness',
+    #     # default_ps=True,
+    #     functions=[_get_wall_properties],
+    #     # default=0
+    # )
+    #
+    # heat_capacity = attribute.Attribute(
+    #     name='heat_capacity',
+    #     # functions=[_get_wall_properties],
+    #     default=0
+    # )
+    #
+    # density = attribute.Attribute(
+    #     name='density',
+    #     # functions=[_get_wall_properties],
+    #     default=0
+    # )
 
 
 class Layer(element.SubElement):
@@ -1219,45 +1139,94 @@
         else:
             material = self.ifc
         self.material = material.Name
+        # ToDO: what if doesn't have thickness
+        self.thickness = None
         if hasattr(self.ifc, 'LayerThickness'):
             self.thickness = self.ifc.LayerThickness
-        else:
-            self.thickness = 0.1
-            # self.thickness = float(input('Thickness not given, please provide a value:'))
 
     def __repr__(self):
         return "<%s (material: %s>" \
                % (self.__class__.__name__, self.material)
 
-    heat_capacity = attribute.Attribute(
-        default_ps=True,
+    def _get_material_properties(bind, name):
+        def user_property_input(bind, name):
+            decision2 = RealDecision("Enter value for the parameter %s" % name,
+                                     global_key="%s" % name,
+                                     allow_skip=False, allow_load=True, allow_save=True,
+                                     collect=False, quick_decide=False)
+            decision2.decide()
+            if material not in bind.material_selected:
+                bind.material_selected[material] = {}
+            bind.material_selected[material][name] = decision2.value
+            return decision2.value
+
+        if name == 'thickness':
+            name = 'thickness_default'
+
+        material = bind.material
+        if material in bind.material_selected:
+            if name in bind.material_selected[material]:
+                return bind.material_selected[material][name]
+            else:
+                return user_property_input(bind, name)
+        else:
+            first_decision = BoolDecision(question="Do you want for %s %s to use template, enter 'n' for manual input"
+                                          % (bind.guid, bind.material),
+                                          collect=False)
+            first_decision.decide()
+            first_decision.stored_decisions.clear()
+
+            if first_decision.value:
+                material_templates = dict(DataClass(used_param=2).element_bind)
+                del material_templates['version']
+
+                resumed = {}
+                for k in material_templates:
+                    resumed[material_templates[k]['name']] = k
+
+                material_options = get_matches_list(bind.material, list(resumed.keys()))
+
+                while len(material_options) == 0:
+                    decision_ = input(
+                        "Material not found, enter value for the material:")
+                    material_options = get_matches_list(decision_, list(resumed.keys()))
+
+                decision1 = ListDecision("Multiple possibilities found for material %s" % material,
+                                         choices=list(material_options),
+                                         allow_skip=True, allow_load=True, allow_save=True,
+                                         collect=False, quick_decide=not True)
+                decision1.decide()
+
+                bind.material_selected[material] = material_templates[resumed[decision1.value]]
+                return bind.material_selected[material][name]
+            else:
+                return user_property_input(bind, name)
+
+    heat_capac = attribute.Attribute(
+        default_ps=True,
+        functions=[_get_material_properties],
         default=0
     )
 
     density = attribute.Attribute(
-        default_ps=True,
-        default=0
-    )
-
-    thermal_conductivity = attribute.Attribute(
-        default_ps=True,
-        default=0
-    )
-
-    thermal_transmittance = attribute.Attribute(
+        functions=[_get_material_properties],
+        default_ps=True,
+        default=0
+    )
+
+    thermal_conduc = attribute.Attribute(
+        functions=[_get_material_properties],
         default_ps=True,
         default=0
     )
 
 
 class OuterWall(Wall):
-    def __init__(self, *args, **kwargs):
-        pass
+    special_argument = {'is_external': True}
 
 
 class InnerWall(Wall):
-    def __init__(self, *args, **kwargs):
-        pass
+    special_argument = {'is_external': False}
 
 
 class Window(element.Element):
@@ -1307,11 +1276,6 @@
         default=0
     )
 
-    thermal_transmittance = attribute.Attribute(
-        default_ps=True,
-        default=0
-    )
-
 
 class Door(element.Element):
     ifc_type = "IfcDoor"
@@ -1353,24 +1317,6 @@
         default_ps=True,
         default=0
     )
-
-# class OuterWall(Wall):
-#     pattern_ifc_type = [
-#         re.compile('Outer.?wall', flags=re.IGNORECASE),
-#         re.compile('Au(ß|ss)en.?wand', flags=re.IGNORECASE)
-#     ]
-#
-#     @property
-#     def area(self):
-#         return 1
-#
-#     @property
-#     def u_value(self):
-#         return 1
-#
-#     @property
-#     def g_value(self):
-#         return 1
 
 
 class Plate(element.Element):
@@ -1394,18 +1340,15 @@
 
     def __init__(self, *args, **kwargs):
         super().__init__(*args, **kwargs)
-        # todo more generic with general function and check of existing
-        # subclasses
-        # todo ask for decision if not type is inserted
-        if self.predefined_type == "ROOF":
-            self.__class__ = Roof
-            self.__init__()
-        if self.predefined_type == "FLOOR":
-            self.__class__ = Floor
-            self.__init__()
-        if self.predefined_type == "BASESLAB":
-            self.__class__ = GroundFloor
-            self.__init__()
+        # if self.predefined_type == "ROOF":
+        #     self.__class__ = Roof
+        #     self.__init__()
+        # if self.predefined_type == "FLOOR":
+        #     self.__class__ = Floor
+        #     self.__init__()
+        # if self.predefined_type == "BASESLAB":
+        #     self.__class__ = GroundFloor
+        #     self.__init__()
 
     def _get_layers(bind, name):
         layers = []
@@ -1447,8 +1390,8 @@
 
 class Roof(Slab):
     ifc_type = "IfcRoof"
-    # ifc_type = ["IfcRoof", "IfcSlab"]
-    # if self.ifc:
+    predefined_type = "ROOF"
+
     def __init__(self, *args, **kwargs):
         if hasattr(self, 'ifc'):
             self.ifc_type = self.ifc.is_a()
@@ -1456,32 +1399,26 @@
             super().__init__(*args, **kwargs)
 
 
-    # predefined_type = {
-    #         "IfcSlab": "ROOF",
-    #     }
-
-
 class Floor(Slab):
-
-    def __init__(self, *args, **kwargs):
-        pass
-    # ifc_type = 'IfcSlab'
-    # predefined_type = {
-    #         "IfcSlab": "FLOOR",
-    #     }
+    predefined_type = "FLOOR"
 
 
 class GroundFloor(Slab):
-    def __init__(self, *args, **kwargs):
-        pass
-    # ifc_type = 'IfcSlab'
-    # predefined_type = {
-    #         "IfcSlab": "BASESLAB",
-    #     }
+    predefined_type = "BASESLAB"
+
+
+class Site(element.Element):
+    ifc_type = "IfcSite"
+
+
+    # year_of_construction = attribute.Attribute(
+    #     name='year_of_construction',
+    #     default_ps=True
+    # )
 
 
 class Building(element.Element):
-    ifc_type = "IFcBuilding"
+    ifc_type = "IfcBuilding"
 
     year_of_construction = attribute.Attribute(
         default_ps=True
