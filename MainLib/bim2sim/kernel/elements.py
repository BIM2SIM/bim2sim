--- conflicted
+++ resolved
@@ -39,18 +39,12 @@
 from bim2sim.kernel.units import ureg
 from bim2sim.decision import ListDecision
 from bim2sim.kernel.ifc2python import get_layers_ifc
-<<<<<<< HEAD
 from bim2sim.enrichment_data.data_class import DataClass
 from teaser.logic.buildingobjects.useconditions import UseConditions
 from bim2sim.task.bps_f.bps_functions import get_matches_list, get_material_templates_resumed, \
     real_decision_user_input, filter_instances, get_pattern_usage, vector_angle
 from bim2sim.kernel.disaggregation import SubInnerWall, SubOuterWall, Disaggregation
 from bim2sim.project import PROJECT
-=======
-from bim2sim.task.bps.bps_functions import get_matches_list, get_material_templates_resumed, \
-    real_decision_user_input, filter_instances, get_pattern_usage
-import translators as ts
->>>>>>> ac4ce9a2
 
 
 def diameter_post_processing(value):
@@ -72,12 +66,8 @@
     """"HeatPump"""
 
     ifc_type = 'IfcUnitaryEquipment'
-<<<<<<< HEAD
     workflow = []
     predefined_type = ['USERDEFINED']
-=======
-    predefined_type = ['NOTDEFINED']
->>>>>>> ac4ce9a2
 
     pattern_ifc_type = [
         re.compile('Heat.?pump', flags=re.IGNORECASE),
