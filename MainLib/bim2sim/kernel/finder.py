﻿"""Finders are used to get properties from ifc which do not use the default PropertySets"""

import os
import json
import hashlib
<<<<<<< HEAD
import contextlib
=======
from pathlib import Path
>>>>>>> 344729ae

import bim2sim
from bim2sim.kernel import ifc2python
from bim2sim.decision import ListDecision, Decision


DEFAULT_PATH = Path(bim2sim.__file__).parent / 'assets/finder'


class Finder:

    def find(self, element, property_name):
        raise NotImplementedError()

    def reset(self):
        """Reset finder instance"""
        raise NotImplementedError()


class TemplateFinder(Finder):
    """TemplateFinder works like a multi key diktonary.

    Use it for tool dependent property usage. 
    E.g. Revit stores length of IfcPipeSegment in PropertySet 'Abmessungen' with name 'Länge'
    """
    prefix = "template_"

    def __init__(self):
        super().__init__()
        # {tool: {Element class name: {parameter: (Pset name, property name)}}}
        self.templates = {}
        self.blacklist = []
        self.path = None
        self.load(DEFAULT_PATH)  # load default path
        self.enabled = True

    def load(self, path):
        """loads templates from given path. Each *.json file is interpretet as tool with name *
        also searches default templates"""
        self.path = path

        # search in path
        for filename in os.listdir(path):
            if filename.lower().startswith(TemplateFinder.prefix) and filename.lower().endswith(".json"):
                tool = filename[len(TemplateFinder.prefix):-5]
                try:
                    with open(os.path.join(path, filename)) as file:
                        self.templates[tool] = json.load(file)
                except (IOError, json.JSONDecodeError) as ex:
                    continue

    def save(self, path):
        """Save templates to path. One file for each tool in templates"""

        for tool, element_dict in self.templates.items():
            full_path = os.path.join(path, TemplateFinder.prefix + tool + '.json')
            with open(full_path, 'w') as file:
                json.dump(element_dict, file, indent=2)

    def set(self, tool, element, parameter, property_set_name, property_name):
        """Internally saves property_set_name ans property_name as lookup source 
        for tool, element and parameter"""

        if isinstance(element, str):
            element_name = element  # string
        elif isinstance(element.__class__, type):
            element_name = element.ifc_type  # class
        else:
            element_name = element.__class__.ifc_type  # instance

        value = [property_set_name, property_name]
        self.templates.setdefault(tool, {}).setdefault(element_name, {}).setdefault('default_ps', {})[parameter] = value

    def find(self, element, property_name):
        """Tries to find the required property
        
        :return: value of property or None if propertyset or property is not available
        :raises: AttributeError if TemplateFinder does not know about given input"""
        if not self.enabled:
            raise AttributeError("Finder is disabled")

        self.check_template(element)

        key1 = element.source_tool
        key2 = element.ifc_type
        key3 = 'default_ps'
        key4 = property_name
        try:
            res = self.templates[key1][key2][key3][key4]
        except KeyError:
            raise AttributeError("%s does not know where to look for %s"%(
                self.__class__.__name__, (key1, key2, key3, key4)))

        try:
            pset = ifc2python.get_Property_Set(res[0], element.ifc)
        except AttributeError:
            raise AttributeError("Can't find property as defined by template.")
        return pset.get(res[1])

    def check_template(self, element):
        """Check the given IFC Creation tool and chose the template."""
        if element.source_tool in self.blacklist:
            raise AttributeError('No finder template found for {}.'.format(element.source_tool))

        elif element.source_tool not in self.templates:
            # no matching template
            element.logger.warning('No finder template found for {}.'.format(element.source_tool))

            choices = list(self.templates.keys()) + ['Other']
            decision_source_tool = ListDecision(
                "Please select best matching source tool %s" % element.source_tool,
                choices=choices,
                global_key='tool_' + hashlib.md5(''.join(choices).encode('utf-8')).hexdigest(),
                allow_skip=True, allow_load=True, allow_save=True,
                collect=False, quick_decide=False)
            tool_name = decision_source_tool.decide()

            if not tool_name or tool_name == 'Other':
                self.blacklist.append(element.source_tool)
                raise AttributeError('No finder template found for {}.'.format(element.source_tool))

            self.templates[element.source_tool] = self.templates[tool_name]
            element.logger.info("Set {} as finder template for {}.".format(tool_name, element.source_tool))

    def reset(self):
        self.blacklist.clear()
        self.templates.clear()
        self.load(self.path)

    @contextlib.contextmanager
    def disable(self):
        temp = self.enabled
        self.enabled = False
        yield
        self.enabled = temp<|MERGE_RESOLUTION|>--- conflicted
+++ resolved
@@ -3,11 +3,8 @@
 import os
 import json
 import hashlib
-<<<<<<< HEAD
 import contextlib
-=======
 from pathlib import Path
->>>>>>> 344729ae
 
 import bim2sim
 from bim2sim.kernel import ifc2python
