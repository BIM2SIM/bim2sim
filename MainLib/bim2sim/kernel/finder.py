--- conflicted
+++ resolved
@@ -6,13 +6,10 @@
 from bim2sim.kernel import ifc2python
 
 
-<<<<<<< HEAD
 # DEFAULT_PATH = os.path.join(os.path.dirname(os.path.dirname(__file__)), 'assets\\finder')
-DEFAULT_PATH = os.path.join(os.path.dirname(os.path.dirname(__file__)), 'assets/finder')
-=======
+# DEFAULT_PATH = os.path.join(os.path.dirname(os.path.dirname(__file__)), 'assets/finder')
 DEFAULT_PATH = os.path.join(os.path.dirname(os.path.dirname(__file__)),
                             'assets', 'finder')
->>>>>>> 5611543b
 
 
 class Finder:
