## Python
# Test files
# Regression Results
/bim2sim/assets/regression_results/*
/test/TestModels/*

<<<<<<< HEAD
#AixLib for regression tests
Aixlib/
=======
# Dont add IFC to repo
*.ifc


>>>>>>> e4f5b175
# Byte-compiled / optimized / DLL files
__pycache__/
*.py[cod]
*$py.class

# C extensions
*.so

# Distribution / packaging
.Python
build/
develop-eggs/
dist/
downloads/
eggs/
.eggs/
lib/
lib64/
parts/
sdist/
var/
wheels/
*.egg-info/
.installed.cfg
*.egg
MANIFEST

# PyInstaller
#  Usually these files are written by a python script from a template
#  before PyInstaller builds the exe, so as to inject date/other infos into it.
*.manifest
*.spec

# Installer logs
pip-log.txt
pip-delete-this-directory.txt

# Unit test / coverage reports
htmlcov/
.tox/
.nox/
.coverage
.coverage.*
.cache
nosetests.xml
coverage.xml
*.cover
.hypothesis/
.pytest_cache/

# Translations
*.mo
*.pot

# Django stuff:
*.log
local_settings.py
db.sqlite3

# Flask stuff:
instance/
.webassets-cache

# Scrapy stuff:
.scrapy

# Sphinx documentation
docs/_build/

# PyBuilder
target/

# Jupyter Notebook
.ipynb_checkpoints

# IPython
profile_default/
ipython_config.py

# pyenv
.python-version

# celery beat schedule file
celerybeat-schedule

# SageMath parsed files
*.sage.py

# Environments
.env
.venv
env/
venv/
ENV/
env.bak/
venv.bak/

# Spyder project settings
.spyderproject
.spyproject

# Rope project settings
.ropeproject

# mkdocs documentation
/site

# mypy
.mypy_cache/
.dmypy.json
dmypy.json

# Pyre type checker
.pyre/


## Ignore Visual Studio temporary files, build results, and
## files generated by popular Visual Studio add-ons.
##
## Get latest from https://github.com/github/gitignore/blob/master/VisualStudio.gitignore

# User-specific files
*.rsuser
*.suo
*.user
*.userosscache
*.sln.docstates

# User-specific files (MonoDevelop/Xamarin Studio)
*.userprefs

# Build results
[Dd]ebug/
[Dd]ebugPublic/
[Rr]elease/
[Rr]eleases/
x64/
x86/
bld/
[Bb]in/
[Oo]bj/
[Ll]og/

# Visual Studio 2015/2017 cache/options directory
.vs/
# Uncomment if you have tasks that create the project's static files in wwwroot
#wwwroot/

# Visual Studio 2017 auto generated files
Generated\ Files/

# MSTest test Results
[Tt]est[Rr]esult*/
[Bb]uild[Ll]og.*

# NUNIT
*.VisualState.xml
TestResult.xml

# Build Results of an ATL Project
[Dd]ebugPS/
[Rr]eleasePS/
dlldata.c

# Benchmark Results
BenchmarkDotNet.Artifacts/

# .NET Core
project.lock.json
project.fragment.lock.json
artifacts/

# StyleCop
StyleCopReport.xml

# Files built by Visual Studio
*_i.c
*_p.c
*_h.h
*.ilk
*.meta
*.obj
*.iobj
*.pch
*.pdb
*.ipdb
*.pgc
*.pgd
*.rsp
*.sbr
*.tlb
*.tli
*.tlh
*.tmp
*.tmp_proj
*_wpftmp.csproj
*.log
*.vspscc
*.vssscc
.builds
*.pidb
*.svclog
*.scc

# Chutzpah Test files
_Chutzpah*

# Visual C++ cache files
ipch/
*.aps
*.ncb
*.opendb
*.opensdf
*.sdf
*.cachefile
*.VC.db
*.VC.VC.opendb

# Visual Studio profiler
*.psess
*.vsp
*.vspx
*.sap

# Visual Studio Trace Files
*.e2e

# TFS 2012 Local Workspace
$tf/

# Guidance Automation Toolkit
*.gpState

# ReSharper is a .NET coding add-in
_ReSharper*/
*.[Rr]e[Ss]harper
*.DotSettings.user

# JustCode is a .NET coding add-in
.JustCode

# TeamCity is a build add-in
_TeamCity*

# DotCover is a Code Coverage Tool
*.dotCover

# AxoCover is a Code Coverage Tool
.axoCover/*
!.axoCover/settings.json

# Visual Studio code coverage results
*.coverage
*.coveragexml

# NCrunch
_NCrunch_*
.*crunch*.local.xml
nCrunchTemp_*

# MightyMoose
*.mm.*
AutoTest.Net/

# Web workbench (sass)
.sass-cache/

# Installshield output folder
[Ee]xpress/

# DocProject is a documentation generator add-in
DocProject/buildhelp/
DocProject/Help/*.HxT
DocProject/Help/*.HxC
DocProject/Help/*.hhc
DocProject/Help/*.hhk
DocProject/Help/*.hhp
DocProject/Help/Html2
DocProject/Help/html

# Click-Once directory
publish/

# Publish Web Output
*.[Pp]ublish.xml
*.azurePubxml
# Note: Comment the next line if you want to checkin your web deploy settings,
# but database connection strings (with potential passwords) will be unencrypted
*.pubxml
*.publishproj

# Microsoft Azure Web App publish settings. Comment the next line if you want to
# checkin your Azure Web App publish settings, but sensitive information contained
# in these scripts will be unencrypted
PublishScripts/

# NuGet Packages
*.nupkg
# The packages folder can be ignored because of Package Restore
**/[Pp]ackages/*
# except build/, which is used as an MSBuild target.
!**/[Pp]ackages/build/
# Uncomment if necessary however generally it will be regenerated when needed
#!**/[Pp]ackages/repositories.config
# NuGet v3's project.json files produces more ignorable files
*.nuget.props
*.nuget.targets

# Microsoft Azure Build Output
csx/
*.build.csdef

# Microsoft Azure Emulator
ecf/
rcf/

# Windows Store app package directories and files
AppPackages/
BundleArtifacts/
Package.StoreAssociation.xml
_pkginfo.txt
*.appx

# Visual Studio cache files
# files ending in .cache can be ignored
*.[Cc]ache
# but keep track of directories ending in .cache
!*.[Cc]ache/

# Others
ClientBin/
~$*
*~
*.dbmdl
*.dbproj.schemaview
*.jfm
*.pfx
*.publishsettings
orleans.codegen.cs

# Including strong name files can present a security risk
# (https://github.com/github/gitignore/pull/2483#issue-259490424)
#*.snk

# Since there are multiple workflows, uncomment next line to ignore bower_components
# (https://github.com/github/gitignore/pull/1529#issuecomment-104372622)
#bower_components/

# RIA/Silverlight projects
Generated_Code/

# Backup & report files from converting an old project file
# to a newer Visual Studio version. Backup files are not needed,
# because we have git ;-)
_UpgradeReport_Files/
Backup*/
UpgradeLog*.XML
UpgradeLog*.htm
ServiceFabricBackup/
*.rptproj.bak

# SQL Server files
*.mdf
*.ldf
*.ndf

# Business Intelligence projects
*.rdl.data
*.bim.layout
*.bim_*.settings
*.rptproj.rsuser

# Microsoft Fakes
FakesAssemblies/

# GhostDoc plugin setting file
*.GhostDoc.xml

# Node.js Tools for Visual Studio
.ntvs_analysis.dat
node_modules/

# Visual Studio 6 build log
*.plg

# Visual Studio 6 workspace options file
*.opt

# Visual Studio 6 auto-generated workspace file (contains which files were open etc.)
*.vbw

# Visual Studio LightSwitch build output
**/*.HTMLClient/GeneratedArtifacts
**/*.DesktopClient/GeneratedArtifacts
**/*.DesktopClient/ModelManifest.xml
**/*.Server/GeneratedArtifacts
**/*.Server/ModelManifest.xml
_Pvt_Extensions

# Paket dependency manager
.paket/paket.exe
paket-files/

# FAKE - F# Make
.fake/

# JetBrains Rider
.idea/
*.sln.iml

# CodeRush personal settings
.cr/personal

# Python Tools for Visual Studio (PTVS)
__pycache__/
*.pyc

# Cake - Uncomment if you are using it
# tools/**
# !tools/packages.config

# Tabs Studio
*.tss

# Telerik's JustMock configuration file
*.jmconfig

# BizTalk build output
*.btp.cs
*.btm.cs
*.odx.cs
*.xsd.cs

# OpenCover UI analysis results
OpenCover/

# Azure Stream Analytics local run output
ASALocalRun/

# MSBuild Binary and Structured Log
*.binlog

# NVidia Nsight GPU debugger configuration file
*.nvuser

# MFractors (Xamarin productivity tool) working folder
.mfractor/

# Local History for Visual Studio
.localhistory/

# Project files for Visual Studio
*.sln
*.*proj

# Workspace for local data
workspace/

# Energy plus intermediate files
*.mvi
*.rvi

# Energy plus input files
*.idf

# Sphinx
/docs/build/
/docs/source/code/

# BuildingsPy Regression test folders
funnel_comp/<|MERGE_RESOLUTION|>--- conflicted
+++ resolved
@@ -4,15 +4,10 @@
 /bim2sim/assets/regression_results/*
 /test/TestModels/*
 
-<<<<<<< HEAD
-#AixLib for regression tests
-Aixlib/
-=======
 # Dont add IFC to repo
 *.ifc
 
 
->>>>>>> e4f5b175
 # Byte-compiled / optimized / DLL files
 __pycache__/
 *.py[cod]
