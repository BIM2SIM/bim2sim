--- conflicted
+++ resolved
@@ -11,9 +11,6 @@
    user-guide/PluginAixLib
    user-guide/PluginHKESim
    user-guide/PluginLCA
-<<<<<<< HEAD
+   user-guide/User_hints.md
    user-guide/PluginOpenFOAM
-=======
-   user-guide/User_hints.md
->>>>>>> 18ca6fe9
 ```