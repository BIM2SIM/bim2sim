--- conflicted
+++ resolved
@@ -1,4 +1,4 @@
-﻿"""Module for aggregation and simplifying elements"""
+"""Module for aggregation and simplifying elements"""
 import itertools
 import logging
 import math
@@ -820,224 +820,6 @@
         boarder_classes: A dictionary of element classes that define the
             border of a Consumer system.
     """
-<<<<<<< HEAD
-    aggregatable_elements = {hvac.Pipe, hvac.PipeFitting, PipeStrand}
-    threshold = None
-
-    def __init__(self, element_graph, aggr_ports=None, *args, **kwargs):
-        self.get_ports = partial(self.get_ports, aggr_ports)
-        super().__init__(element_graph, *args, **kwargs)
-
-    def get_ports(self, aggr_ports, graph):  # TBD
-        ports = []
-        edge_ports = self.get_edge_ports(graph)
-        # create aggregation ports for all edge ports
-        for edge_port in edge_ports:
-            if aggr_ports:
-                if edge_port not in aggr_ports:
-                    ports.append(HVACAggregationPort(edge_port, parent=self))
-            else:
-                ports.append(HVACAggregationPort(edge_port, parent=self))
-        # create combined aggregation port for all ports in aggr_ports
-        if aggr_ports:
-            ports.append(HVACAggregationPort(aggr_ports, parent=self))
-        return ports
-
-    @classmethod
-    def get_edge_ports(cls, graph):
-        edge_elements = [
-            node for node in graph.nodes if len(node.ports) > 2]
-
-        edge_ports = []
-        # get all ports that are connected to outer elements
-        for port in (p for e in edge_elements for p in e.ports):
-            if not port.connection:
-                continue  # end node
-            if port.connection.parent not in graph.nodes:
-                edge_ports.append(port)
-
-        if len(edge_ports) < 2:
-            raise AttributeError("Found less than two edge ports")
-
-        return edge_ports
-
-    @classmethod
-    def find_matches(cls, graph) -> \
-            [list, list]:
-        """
-        Find matches of ggregated pipe fitting.
-
-        Args:
-            graph: element_graph that should be checked for aggregated pipe
-            fitting
-
-        Returns:
-            element_graphs:
-                List of element_graphs that hold an aggregated pipe
-            fitting
-            metas:
-                List of dict with metas information. One element for each
-                element_graph.
-
-        Raises:
-            None
-        """
-        wanted = {elements.hvac.PipeFitting}
-        innerts = cls.aggregatable_elements - wanted
-        connected_fittings = HvacGraph.get_connections_between(
-            graph, wanted, innerts)
-        metas = [{} for x in connected_fittings]  # no metadata calculated
-        return connected_fittings, metas
-
-
-class ParallelSpaceHeater(HVACAggregationMixin, hvac.SpaceHeater):
-    """Aggregates Space heater in parallel"""
-
-    aggregatable_elements = {hvac.SpaceHeater, hvac.Pipe, hvac.PipeFitting,
-                             PipeStrand, hvac.ThreeWayValve, hvac.Junction}
-
-    def get_ports(self, graph):
-        return self._get_start_and_end_ports()
-
-    @verify_edge_ports
-    def _get_start_and_end_ports(self):
-        """
-        Finds external ports of aggregated group
-        :return ports:
-        """
-        total_ports = {}
-        # all possible beginning and end of the cycle (always pipe fittings)
-        # pumps counting
-        for port in self.elements:
-            if isinstance(port.parent, hvac.PipeFitting):
-                if port.parent.guid in total_ports:
-                    total_ports[port.parent.guid].append(port)
-                else:
-                    total_ports[port.parent.guid] = []
-                    total_ports[port.parent.guid].append(port)
-        # 2nd filter, beginning and end of the cycle (parallel check)
-        final_ports = []
-        for k, ele in total_ports.items():
-            if ele[0].flow_direction == ele[1].flow_direction:
-                # final_ports.append(ele[0].parent)
-                final_ports.append(ele[0])
-                final_ports.append(ele[1])
-
-        agg_ports = []
-        # first port
-        for ele in final_ports[0].parent.ports:
-            if ele not in final_ports:
-                port = ele
-                port.aggregated_parent = self
-                agg_ports.append(port)
-        # last port
-        for ele in final_ports[-1].parent.ports:
-            if ele not in final_ports:
-                port = ele
-                port.aggregated_parent = self
-                agg_ports.append(port)
-        return agg_ports
-
-    @classmethod
-    def get_edge_ports(cls, graph) -> List[HVACPort]:
-        pass  # TODO
-
-    @classmethod
-    def find_matches(cls, graph: HvacGraph) \
-            -> Tuple[List[nx.Graph], List[dict]]:
-        pass  # TODO
-
-    @attribute.multi_calc
-    def _calc_avg(self):
-        """Calculates the total length and average diameter of all not-pump-like
-         elements."""
-        avg_diameter_strand = 0
-        total_length = 0
-        diameter_times_length = 0
-
-        for element in self.not_pump_elements:
-            if hasattr(element, "diameter") and hasattr(element, "length"):
-                length = element.length
-                diameter = element.diameter
-                if not (length and diameter):
-                    logger.warning("Ignored '%s' in aggregation", element)
-                    continue
-
-                diameter_times_length += diameter * length
-                total_length += length
-
-            else:
-                logger.warning("Ignored '%s' in aggregation", element)
-                pass
-
-        if total_length != 0:
-            avg_diameter_strand = diameter_times_length / total_length
-
-        result = dict(
-            diameter_strand=avg_diameter_strand,
-            length=total_length,
-        )
-        return result
-
-    @cached_property
-    def pump_elements(self) -> list:
-        """list of pump-like elements present on the aggregation"""
-        return [ele for ele in self.elements if isinstance(ele, hvac.Pump)]
-
-    @cached_property
-    def not_pump_elements(self) -> list:
-        """list of not-pump-like elements present on the aggregation"""
-        return [ele for ele in self.elements if not isinstance(ele, hvac.Pump)]
-
-    def _calc_rated_power(self, name) -> ureg.Quantity:
-        """Calculate the rated power adding the rated power of the pump-like
-        elements"""
-        return sum([ele.rated_power for ele in self.pump_elements])
-
-    rated_power = attribute.Attribute(
-        description="rated power",
-        unit=ureg.kilowatt,
-        functions=[_calc_rated_power],
-        dependant_instances='pump_elements'
-    )
-
-    def _calc_rated_height(self, name) -> ureg.Quantity:
-        """Calculate the rated height power, using the maximal rated height of
-        the pump-like elements"""
-        return max([ele.rated_height for ele in self.pump_elements])
-
-    rated_height = attribute.Attribute(
-        description="rated height",
-        unit=ureg.meter,
-        functions=[_calc_rated_height],
-        dependant_instances='pump_elements'
-    )
-
-    def _calc_volume_flow(self, name) -> ureg.Quantity:
-        """Calculate the volume flow, adding the volume flow of the pump-like
-        elements"""
-        return sum([ele.rated_volume_flow for ele in self.pump_elements])
-
-    rated_volume_flow = attribute.Attribute(
-        description="rated volume flow",
-        unit=ureg.meter ** 3 / ureg.hour,
-        functions=[_calc_volume_flow],
-        dependant_instances='pump_elements'
-    )
-
-    def _calc_mass_flow(self, name) -> ureg.Quantity:
-        """Calculate the mass flow, adding the mass flow of the pump-like
-        elements"""
-        return sum([ele.rated_mass_flow for ele in self.pump_elements])
-
-    rated_mass_flow = attribute.Attribute(
-        description="Rated mass flow of pump",
-        unit=ureg.kg / ureg.s,
-        functions=[_calc_mass_flow],
-        dependant_instances='pump_elements'
-    )
-=======
->>>>>>> 56f06350
 
     aggregatable_classes = {
         hvac.SpaceHeater, hvac.Pipe, hvac.PipeFitting, hvac.Junction,
@@ -1083,17 +865,6 @@
                     # TODO: Consumer separieren
                     pass
             else:
-<<<<<<< HEAD
-                logger.warning("Ignored '%s' in aggregation", ele)
-                pass
-        #  Volumen zusammenrechnen
-        volume = 1
-
-        result = dict(
-            volume=volume
-        )
-        return result
-=======
                 consumer = {ele for ele in cycle_graph.elements if
                             ele.__class__ in cls.whitelist_classes}
                 if consumer:
@@ -1101,7 +872,6 @@
 
         metas = [{} for x in matches_graphs]
         return matches_graphs, metas
->>>>>>> 56f06350
 
     @cached_property
     def pump_elements(self) -> list:
@@ -1960,13 +1730,8 @@
                 diameter_times_length += diameter * length
                 total_length += length
             else:
-<<<<<<< HEAD
-                logger.info("Ignored '%s' in aggregation", item)
-                pass
-=======
                 logger.info("Ignored '%s' in aggregation", element)
 
->>>>>>> 56f06350
         if total_length != 0:
             avg_diameter_strand = diameter_times_length / total_length
 
