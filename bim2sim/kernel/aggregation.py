--- conflicted
+++ resolved
@@ -252,7 +252,7 @@
     #     """Finds and returns the original edge ports of element graph."""
     #     raise NotImplementedError()
 
-<<<<<<< HEAD
+
     # TODO: get edge ports based on graph. See #167
     @classmethod
     def get_edge_ports2(cls, graph: HvacGraph, match: HvacGraph) \
@@ -271,9 +271,41 @@
             edge_ports = [port for port in [e for x in list(e3) for e in x]
                           if port in match]
         return edge_ports
-=======
->>>>>>> 0877f762
-
+
+    @classmethod
+    def get_edge_ports_of_strait(cls, graph) -> List[HVACPort]:
+        """
+        Finds and returns the edge ports of element graph
+        with exactly one strait chain of connected elements.
+
+        :return list of ports:
+        """
+
+        edge_elements = [v for v, d in graph.degree() if d == 1]
+        if len(edge_elements) != 2:
+            raise AttributeError("Graph elements are not connected strait")
+
+        edge_ports = set()
+        ports = [p for e in edge_elements for p in e.ports]
+        # first check for connections to outside
+        for port in ports:
+            if port.connection and port.connection.parent not in graph.nodes:
+                edge_ports.add(port)
+        # then check for unconnected edge ports
+        for port in ports:
+            if not port.connection:
+                if not set(port.parent.ports) & edge_ports:
+                    # no port of parent is an edge port
+                    # take first ignore others
+                    # TODO: see #169 this is a dirty workaround
+                    edge_ports.add(port)
+                else:
+                    logger.warning("Ignoring superfluous unconnected ports in "
+                                   "edge port detection of %s", cls)
+
+        if len(edge_ports) > 2:
+            raise AttributeError("Graph elements are not only (2 port) pipes")
+        return list(edge_ports)
 
     # @classmethod
     # def get_edge_ports_of_strait(cls, graph) -> List[HVACPort]:
@@ -370,7 +402,6 @@
                 element_graph.
 
         """
-<<<<<<< HEAD
         element_graph = graph.element_graph
         chains = HvacGraph.get_type_chains(
             element_graph, cls.aggregatable_elements, include_singles=True)
@@ -384,7 +415,6 @@
             hvac_graphs.append(hvac_graph)
         metas = [{} for x in hvac_graphs]  # no metadata calculated
         return hvac_graphs, metas
-=======
         # Get all nodes with 1 or 2 edges which are aggregatable
         nodes_degree2 = [v for v, d in graph.degree() if 1 <= d <= 2
                          and type(v.parent) in cls.aggregatable_elements]
@@ -397,7 +427,6 @@
         # ToDo 246 check to remove metas if not needed any more
         metas = [{} for x in strongs]  # no metadata calculated
         return matches_graphs, metas
->>>>>>> 0877f762
 
 
     @attribute.multi_calc
