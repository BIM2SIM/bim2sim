"""Definition for basic representations of IFC elements"""
# from __future__ import annotations
import json
import logging
from json import JSONEncoder
import re
from pathlib import Path
from typing import Union, Set, Iterable, Dict, List, Tuple, Type, Generator, \
    Optional

import numpy as np

from bim2sim.decorators import cached_property
from bim2sim.kernel import ifc2python, attribute
from bim2sim.decision import Decision, DecisionBunch
from bim2sim.utilities.common_functions import angle_equivalent, vector_angle, \
    remove_umlaut
from bim2sim.kernel.finder import TemplateFinder, SourceTool
from bim2sim.kernel.units import ureg
from bim2sim.kernel import condition

logger = logging.getLogger(__name__)
quality_logger = logging.getLogger('bim2sim.QualityReport')


class ElementError(Exception):
    """Error in Element"""


class NoValueError(ElementError):
    """Value is not available"""


class ElementEncoder(JSONEncoder):
    """Encoder class for Element"""

    # TODO: make Elements serializable and deserializable.
    # Ideas: guid to identify, (factory) method to (re)init by guid
    # mayby weakref to other elements (Ports, connections, ...)

    def default(self, o):
        if isinstance(o, Element):
            return "<Element(%s)>" % o.guid
        return JSONEncoder.default()


class Element(metaclass=attribute.AutoAttributeNameMeta):
    """Most basic class"""
    guid_prefix = ''
    _id_counter = 0

    def __init__(self, guid=None, **kwargs):
        self.guid = guid or self.get_id(self.guid_prefix)
        # self.related_decisions: List[Decision] = []
        self.attributes = attribute.AttributeManager(bind=self)

        # set attributes based on kwargs
        for kw, arg in kwargs.items():
            if kw in self.attributes:  # allow only attributes
                setattr(self, kw, arg)
            else:
                raise AttributeError(f"Unused argument in kwargs: {kw}: {arg}")

    def __hash__(self):
        return hash(self.guid)

    def validate_creation(self) -> bool:
        """Check if current instance is valid"""
        raise NotImplementedError

    def validate_attributes(self) -> dict:
        """Check if attributes are valid"""
        return {}

    def calc_position(self) -> np.array:
        """Returns position (calculation may be expensive)"""
        return None

    def calc_orientation(self) -> np.array:
        """Returns position (calculation may be expensive)"""
        return None

    @cached_property
    def position(self) -> np.array:
        """Position calculated only once by calling calc_position"""
        return self.calc_position()

    @cached_property
    def orientation(self) -> np.array:
        return self.calc_orientation()

    @staticmethod
    def get_id(prefix=""):
        prefix_length = len(prefix)
        if prefix_length > 8:
            raise AttributeError("Max prefix length is 8!")
        Element._id_counter += 1
        return "{0:0<8s}{1:0>14d}".format(prefix, Element._id_counter)

    @staticmethod
    def get_object(guid):
        """Get Element object instance with given guid

        :returns: None if object with guid was not instanciated"""
        raise AssertionError("Obsolete method. "
                             "Don't rely on global Element.objects. "
                             "Use e.g. instances from task/playground.")

    def request(self, name, external_decision: Decision = None) \
            -> Union[None, Decision]:
        """Request the elements attribute.

        Args:
            name: Name of attribute
            external_decision: Decision to use instead of default decision
        """
        return self.attributes.request(name, external_decision)

    def source_info(self) -> str:
        """Get informative string about source of Element."""
        return ''

    @classmethod
    def get_pending_attribute_decisions(
            cls, instances: Iterable['Element']) -> DecisionBunch:
        """Get all requested decisions of attributes and functions of attributes
        to afterwards calculate said attribute.

        all decisions related to given instances are yielded.
        all attributes functions are used to calculate the remaining attributes
        """

        decisions = DecisionBunch()
        dependant = {}
        for inst in instances:
            bunch = inst.attributes.get_decisions()
            _decisions, _dependant = cls.extract_bunch_components(bunch, inst)
            decisions.extend(_decisions)
            dependant.update(_dependant)

        # sort decisions to preserve order
        decisions.sort(key=lambda d: d.global_key)
        yield decisions
        cls.calc_function_attributes(dependant)

    @classmethod
    def calc_function_attributes(cls, dependant_dict):
        """Calculate attributes based on functions stored in dependant_dict"""
        for inst, dependant in dependant_dict.items():
            for attr in dependant:
                cls.calc_dependant_attr(inst, attr, dependant)

    @classmethod
    def calc_dependant_attr(cls, d_inst, attr, d_dependant):
        """
        Calculate attribute based on functions stored in d_dependant.

        This function calculates first the attributes that have no dependency,
        and after this are calculated, calculates the dependant attribute.
        """
        (dependency, functions) = d_dependant[attr]
        if dependency is not None:
            for s_dependency in dependency:
                if s_dependency in d_dependant:
                    cls.calc_dependant_attr(d_inst, s_dependency, d_dependant)
        cls.calc_function_list(d_inst, attr, functions)

    @staticmethod
    def calc_function_list(inst, attr, functions):
        """
        Calculate attribute based on functions stored in functions.

        Parameters
        ----------
        inst: attribute instance
        attr: attribute name
        functions: list of functions
        """
        for i, func in enumerate(functions):
            try:
                value = func(inst, attr)
            except Exception as ex:
                logger.error("Function %d of %s.%s raised %s", i, inst, attr,
                             ex)
            else:
                if value is not None:
                    setattr(inst, attr, value)
                    break

    @classmethod
    def extract_bunch_components(cls, bunch, instance) -> [list, dict]:
        """
        Extract separately all decisions and dependencies from bunch.
        Parameters
        ----------
        bunch: list containing decisions and/or functions of attributes
        instance: instance that was requested
        """
        decisions = []
        dependant = {}

        for decision_group in bunch:
            if isinstance(decision_group, dict):
                cls.extract_decisions_functions(
                    instance, decision_group, decisions, dependant)
            else:
                decisions.append(decision_group)
        dependant = dict(reversed(list(dependant.items())))

        return decisions, dependant

    @classmethod
    def extract_decisions_functions(
            cls, instance, decisions_group, decisions, dependant):
        """
        Extract separately all decisions and dependencies from decisions_group.

        Parameters
        ----------
        instance: instance  that was requested
        decisions_group: dict containing decisions and/or functions of
            attributes
        decisions: list containing decisions
        dependant: dict containing dependencies
        """
        if instance not in dependant:
            dependant[instance] = {}
        for key, value in decisions_group.items():
            if isinstance(key, str):
                if isinstance(value, tuple):
                    dependant[instance].update({key: value})
                else:
                    decisions.append(value)
            elif isinstance(value, dict):
                cls.extract_decisions_functions(
                    key, value, decisions, dependant)
            else:
                decisions.append(value)

    @classmethod
    def full_reset(cls):
        raise AssertionError("Obsolete method. not required any more.")


class IFCBased(Element):
    """Element with instantiation from ifc and related methods.

        Attributes:
        ifc: IfcOpenShell element instance
        ifc_types: Dict with ifc_type as key and list of predifined types that
        fit to the class as values.
        Special values for predifined types:
            '*' all which are not overwritten in other classes predfined types.
            '-Something'  start with minus to exclude

        For example:
        {'IfcSlab': ['*', '-SomethingSpecialWeDontWant', 'BASESLAB']}
        {'IfcRoof': ['FLAT_ROOF', 'SHED_ROOF',...],
         'IfcSlab': ['ROOF']}"""

    ifc_types: Dict[str, List[str]] = None
    pattern_ifc_type = []

    def __init__(self, *args,
                 ifc=None,
                 finder: TemplateFinder = None,
                 ifc_units: dict = None,
                 **kwargs):
        super().__init__(*args, **kwargs)

        self.ifc = ifc
        self.predefined_type = ifc2python.get_predefined_type(ifc)
        self.finder = finder
        self.ifc_units = ifc_units
        self.source_tool: SourceTool = None

        # TBD
        self.enrichment = {}  # TODO: DJA
        self._propertysets = None
        self._type_propertysets = None
        self._decision_results = {}

    @classmethod
    def ifc2args(cls, ifc) -> Tuple[tuple, dict]:
        """Extract init args and kwargs from ifc"""
        guid = getattr(ifc, 'GlobalId', None)
        kwargs = {'guid': guid, 'ifc': ifc}
        return (), kwargs

    @classmethod
    def from_ifc(cls, ifc, *args, **kwargs):
        """Factory method to create instance from ifc"""
        ifc_args, ifc_kwargs = cls.ifc2args(ifc)
        kwargs.update(ifc_kwargs)
        return cls(*(args + ifc_args), **kwargs)

    @property
    def ifc_type(self):
        if self.ifc:
            return self.ifc.is_a()

    @classmethod
    def pre_validate(cls, ifc) -> bool:
        """Check if ifc meets conditions to create element from it"""
        raise NotImplementedError

    def calc_position(self):
        """returns absolute position"""
        if hasattr(self.ifc, 'ObjectPlacement'):
            absolute = np.array(self.ifc.ObjectPlacement.RelativePlacement.Location.Coordinates)
            placementrel = self.ifc.ObjectPlacement.PlacementRelTo
            while placementrel is not None:
                absolute += np.array(placementrel.RelativePlacement.Location.Coordinates)
                placementrel = placementrel.PlacementRelTo
        else:
            absolute = None

        return absolute

    def calc_orientation(self) -> np.array:
        """Tries to calculate the orientation of based on DirectionRatio.

        This generic orientation calculation uses the DirectionRatios which in
        most cases return the correct orientation of the element. But this
        depends on the modeller and the BIM author software and is not failsafe.
        Orientation is mostly important for BPSProducts where we can use
        Space Boundaries for failsafe orientation calculation.

        Returns:
            Orientation angle between 0 and 360.
            (0 : north, 90: east, 180: south, 270: west)
        """
        # ToDO: check if true north angle is taken into account
        #  (should be with while loop)
        ang_sum = 0
        placementrel = self.ifc.ObjectPlacement
        while placementrel is not None:
            if placementrel.RelativePlacement.RefDirection is not None:
                vector = placementrel.RelativePlacement.RefDirection.DirectionRatios
                ang_sum += vector_angle(vector)
            placementrel = placementrel.PlacementRelTo

        # relative vector + absolute vector
        # if len(list_angles) == 1:
        #     if list_angles[next(iter(list_angles))] is None:
        #         return -90
        #         # return 0

        # windows DirectionRatios are mostly facing inwards the building
        if self.ifc_type == 'IfcWindow':
            ang_sum += 180

        # angle between 0 and 360
        return angle_equivalent(ang_sum)

    @cached_property
    def name(self):
        ifc_name = self.get_ifc_attribute('Name')
        if ifc_name:
            return remove_umlaut(ifc_name)

    def get_ifc_attribute(self, attribute):
        """
        Fetches non-empty attributes (if they exist).
        """
        return getattr(self.ifc, attribute, None)

    def get_propertyset(self, propertysetname):
        return ifc2python.get_property_set_by_name(
            propertysetname, self.ifc, self.ifc_units)

    def get_propertysets(self):
        if self._propertysets is None:
            self._propertysets = ifc2python.get_property_sets(
                self.ifc, self.ifc_units)
        return self._propertysets

    def get_type_propertysets(self):
        if self._type_propertysets is None:
            self._type_propertysets = ifc2python.get_type_property_sets(
                self.ifc, self.ifc_units)
        return self._type_propertysets

    def get_hierarchical_parent(self):
        return ifc2python.getHierarchicalParent(self.ifc)

    def get_hierarchical_children(self):
        return ifc2python.getHierarchicalChildren(self.ifc)

    def get_spartial_parent(self):
        return ifc2python.getSpatialParent(self.ifc)

    def get_spartial_children(self):
        return ifc2python.getSpatialChildren(self.ifc)

    def get_space(self):
        return ifc2python.getSpace(self.ifc)

    def get_storey(self):
        return ifc2python.getStorey(self.ifc)

    def get_building(self):
        return ifc2python.getBuilding(self.ifc)

    def get_site(self):
        return ifc2python.getSite(self.ifc)

    def get_project(self):
        return ifc2python.getProject(self.ifc)

    def get_true_north(self):
        return ifc2python.get_true_north(self.ifc)

    def summary(self):
        return ifc2python.summary(self.ifc)

    def search_property_hierarchy(self, propertyset_name):
        """Search for property in all related properties in hierarchical order.

        1. element's propertysets
        2. element type's propertysets"""

        p_set = None
        p_sets = self.get_propertysets()
        try:
            p_set = p_sets[propertyset_name]
        except KeyError:
            pass
        else:
            return p_set

        pt_sets = self.get_type_propertysets()
        try:
            p_set = pt_sets[propertyset_name]
        except KeyError:
            pass
        else:
            return p_set
        return p_set

    def inverse_properties(self):
        """Generator yielding tuples of PropertySet name and Property name"""
        for p_set_name, p_set in self.get_propertysets().items():
            for p_name in p_set.keys():
                yield (p_set_name, p_name)

    def filter_properties(self, patterns):
        """filter all properties by re pattern

        :returns: list of tuple(propertyset_name, property_name, match)"""
        matches = []
        for propertyset_name, property_name in self.inverse_properties():
            for pattern in patterns:
                match = re.match(pattern, property_name)
                if match:
                    matches.append((propertyset_name, property_name, match))
        return matches

    @classmethod
    def filter_for_text_fragments(cls, ifc_element, ifc_units: dict, optional_locations: list = None):
        """Filter for text fragments in the ifc_element to identify the ifc_element."""
        results = []
        hits = [p.search(ifc_element.Name) for p in cls.pattern_ifc_type]
        # hits.extend([p.search(ifc_element.Description or '') for p in cls.pattern_ifc_type])
        hits = [x for x in hits if x is not None]
        if any(hits):
            quality_logger.info("Identified %s through text fracments in name. Criteria: %s", cls.ifc_type, hits)
            results.append(hits[0][0])
            # return hits[0][0]
        if optional_locations:
            for loc in optional_locations:
                hits = [p.search(ifc2python.get_property_set_by_name(
                    loc, ifc_element, ifc_units) or '')
                        for p in cls.pattern_ifc_type
                        if ifc2python.get_property_set_by_name(
                        loc, ifc_element, ifc_units)]
                hits = [x for x in hits if x is not None]
                if any(hits):
                    quality_logger.info("Identified %s through text fracments in %s. Criteria: %s", cls.ifc_type, loc, hits)
                    results.append(hits[0][0])
        return results if results else ''

    def get_exact_property(self, propertyset_name: str, property_name: str):
        """Returns value of property specified by propertyset name and property name

        :Raises: AttributeError if property does not exist"""
        self.search_property_hierarchy(propertyset_name)
        try:
            p_set = self.search_property_hierarchy(propertyset_name)
            value = p_set[property_name]
        except (AttributeError, KeyError, TypeError):
            raise NoValueError("Property '%s.%s' does not exist" % (
                propertyset_name, property_name))
        return value

    def get_exact_association(self, propertyset_name, property_name):
        """Returns value of property specified by propertyset name and property name

        :Raises: AttriebuteError if property does not exist"""
        try:
            p_set = self.search_property_hierarchy(propertyset_name)
            value = p_set[property_name]
        except (AttributeError, KeyError, TypeError):
            raise NoValueError("Property '%s.%s' does not exist" % (
                propertyset_name, property_name))
        return value

    def select_from_potential_properties(self, patterns, name,
                                         collect_decisions):
        """Ask user to select from all properties matching patterns"""

        matches = self.filter_properties(patterns)
        if matches:
            values = []
            choices = []
            for propertyset_name, property_name, match in matches:
                value = self.get_exact_property(propertyset_name, property_name)
                values.append(value)
                choices.append((propertyset_name, property_name))
                # print("%s.%s = %s"%(propertyset_name, property_name, value))

            # TODO: Decision: save for all following elements of same class (
            #  dont ask again?)
            # selected = (propertyset_name, property_name, value)

            distinct_values = set(values)
            if len(distinct_values) == 1:
                # multiple sources but common value
                return distinct_values.pop()
            else:
                quality_logger.warning('Found multiple values for attributes %s of instance %s' % (
                    ', '.join((str((m[0], m[1])) for m in matches)), self))
                return distinct_values

        return None

        #     # TODO: Decision with id, key, value
        #     decision = DictDecision("Multiple possibilities found",
        #                             choices=dict(zip(choices, values)),
        #                             output=self.attributes,
        #                             key=name,
        #                             global_key="%s_%s.%s" % (self.ifc_type,
        #                             self.guid, name),
        #                             allow_skip=True, allow_load=True,
        #                             allow_save=True,
        #                             collect=collect_decisions,
        #                             quick_decide=not collect_decisions)
        #
        #     if collect_decisions:
        #         raise PendingDecisionError()
        #
        #     return decision.value
        # raise NoValueError("No matching property for %s" % (patterns))

    def source_info(self) -> str:
        return f'{self.ifc_type}:{self.guid}'


class RelationBased(IFCBased):
    conditions = []

    def __repr__(self):
        return "<%s (guid=%s)>" % (self.__class__.__name__, self.guid)

    def __str__(self):
        return "%s" % self.__class__.__name__


class ProductBased(IFCBased):
    """Elements based on IFC products.

    Args:
        material: material of the element
        material_set: dict of material and fraction [0, 1] if multiple materials
    """
    domain = 'GENERAL'
    key: str = ''
    key_map: Dict[str, 'Type[ProductBased]'] = {}
    conditions = []

    def __init__(self, *args, **kwargs):
        super().__init__(*args, **kwargs)
        self.aggregation = None
        self.ports = self.get_ports()
        self.material = None
        self.material_set = {}

    def __init_subclass__(cls, **kwargs):
        # set key for each class
        cls.key = f'{cls.domain}-{cls.__name__}'
        cls.key_map[cls.key] = cls

<<<<<<< HEAD
    @cached_property
    def expected_hvac_ports(self):
        raise NotImplementedError(f"Please define the expected number of ports"
                                  f"for the class {self.__class__.__name__} ")

=======
>>>>>>> 5f34efcf
    def get_ports(self):
        return []

    def get_better_subclass(self) -> Union[None, Type['IFCBased']]:
        """Returns alternative subclass of current object.
        CAUTION: only use this if you can't know the result before instantiation of base class

        Returns:
            object: subclass of ProductBased or None"""
        return None

    @property
    def neighbors(self):
        """Directly connected elements"""
        neighbors = []
        for port in self.ports:
            if port.connection:
                neighbors.append(port.connection.parent)
        return neighbors

    def validate_creation(self):
        """"Validate the element creation in two steps.
        1. Check if standard parameter are in valid range.
        2. Check if number of ports are equal to number of expected ports (only for HVAC)."""
        for cond in self.conditions:
            if cond.critical_for_creation:
                value = getattr(self, cond.key)
                if not cond.check(self, value):
                    logger.warning("%s validation (%s) failed for %s", self.ifc_type, cond.name, self.guid)
                    return False
        if not self.validate_ports():
            logger.warning("%s has %d ports, but %d expected for %s", self.ifc_type, len(self.ports),
                           self.expected_hvac_ports, self.guid)
            return False
        return True

    def validate_attributes(self) -> dict:
        """Check if all attributes are valid, returns dict with key = attribute
        and value = True or False"""
        results = {}
        for cond in self.conditions:
            if not cond.critical_for_creation:
                # todo
                pass
        #         if not cond.check(self):
        #             logger.warning("%s validation (%s) failed for %s",
        #                            self.ifc_type, cond.name, self.guid)
        #             return False
        # return True
        return results

    def validate_ports(self):
        return True

    def __repr__(self):
        return "<%s>" % self.__class__.__name__

    def calc_cost_group(self) -> Optional[int]:
        """Calculate the cost group according to DIN276"""
        return None

    @cached_property
    def cost_group(self) -> int:
        return self.calc_cost_group()


class Port(RelationBased):
    """Basic port"""

    def __init__(self, parent, *args, **kwargs):
        super().__init__(*args, **kwargs)
        self.parent: ProductBased = parent
        self.connection = None

    def connect(self, other):
        """Connect this interface bidirectional to another interface"""
        assert isinstance(other, Port), \
            "Can't connect interfaces of different classes."
        # if self.flow_direction == 'SOURCE' or \
        #         self.flow_direction == 'SOURCEANDSINK':
        if self.connection and self.connection is not other:
            raise AttributeError("Port is already connected!")
        if other.connection and other.connection is not self:
            raise AttributeError("Other port is already connected!")
        self.connection = other
        other.connection = self

    def disconnect(self):
        """remove connection between self and other port"""
        other = self.connection
        if other:
            self.connection = None
            other.disconnect()

    def is_connected(self):
        """Returns truth value of port's connection"""
        return bool(self.connection)

    def __repr__(self):
        if self.parent:
            try:
                idx = self.parent.ports.index(self)
                return "<%s #%d of %s)>" % (
                    self.__class__.__name__, idx, self.parent)
            except ValueError:
                return "<%s (broken parent: %s)>" % (
                    self.__class__.__name__, self.parent)
        return "<%s (*abandoned*)>" % self.__class__.__name__

    def __str__(self):
        return self.__repr__()[1:-2]


class Material(ProductBased):
    guid_prefix = 'Material'
    key: str = 'Material'
    ifc_types = {
        'IfcMaterial': ["*"]
    }

    def __init__(self, *args, **kwargs):
        super().__init__(*args, **kwargs)
        self.parents: List[ProductBased] = []

    conditions = [
        condition.RangeCondition('spec_heat_capacity',
                                 0 * ureg.kilojoule / (ureg.kg * ureg.K),
                                 5 * ureg.kilojoule / (ureg.kg * ureg.K),
                                 critical_for_creation=False),
        condition.RangeCondition('density',
                                 0 * ureg.kg / ureg.m ** 3,
                                 50000 * ureg.kg / ureg.m ** 3,
                                 critical_for_creation=False),
        condition.RangeCondition('thermal_conduc',
                                 0 * ureg.W / ureg.m / ureg.K,
                                 100 * ureg.W / ureg.m / ureg.K,
                                 critical_for_creation=False),
        condition.RangeCondition('porosity',
                                 0 * ureg.dimensionless,
                                 1 * ureg.dimensionless, True,
                                 critical_for_creation=False),
        condition.RangeCondition('solar_absorp',
                                 0 * ureg.percent,
                                 1 * ureg.percent, True,
                                 critical_for_creation=False),
                 ]

    spec_heat_capacity = attribute.Attribute(
        default_ps=("Pset_MaterialThermal", "SpecificHeatCapacity"),
        # functions=[get_from_template],
        unit=ureg.kilojoule / (ureg.kg * ureg.K)
    )

    density = attribute.Attribute(
        default_ps=("Pset_MaterialCommon", "MassDensity"),
        unit=ureg.kg / ureg.m ** 3
    )

    thermal_conduc = attribute.Attribute(
        default_ps=("Pset_MaterialThermal", "ThermalConductivity"),
        unit=ureg.W / (ureg.m * ureg.K)
    )

    porosity = attribute.Attribute(
        default_ps=("Pset_MaterialCommon", "Porosity"),
        unit=ureg.dimensionless
    )

    # todo is percent the correct unit? (0-1)
    solar_absorp = attribute.Attribute(
        # default_ps=('Pset_MaterialOptical', 'SolarTransmittance'),
        default=0.7,
        unit=ureg.percent
    )

    def __repr__(self):
        if self.name:
            return "<%s %s>" % (self.__class__.__name__, self.name)
        else:
            return "<%s>" % self.__class__.__name__


class Dummy(ProductBased):
    """Dummy for all unknown elements"""

    ifc_types = {
        "IfcElementProxy": ['*']
    }

    # def __init__(self, *args, **kwargs):
    #     super().__init__(*args, **kwargs)
    #
    #     self._ifc_type = self.ifc.get_info()['type']

    @property
    def ifc_type(self):
        return self._ifc_type

    def __str__(self):
        return "Dummy '%s'" % self.ifc_type


class Factory:
    """Element Factory for :class: `ProductBased`

    Example:
        factory = Factory([Pipe, Boiler], dummy)
        ele = factory(some_ifc_element)
        """

    def __init__(
            self,
            relevant_elements: List[ProductBased],
            ifc_units: dict,
            finder: Union[TemplateFinder, None] = None,
            dummy=Dummy):
        self.mapping, self.blacklist, self.defaults = self.create_ifc_mapping(relevant_elements)
        self.dummy_cls = dummy
        self.finder = finder
        self.ifc_units = ifc_units

    def __call__(self, ifc_entity, *args, ifc_type: str = None, use_dummy=True,
                 **kwargs) -> ProductBased:
        """Run factory to create element instance.

        :param ifc_entity: IfcOpenShell entity
        :param args: additional args passed to element
        :param ifc_type: ify type to create element for.
            defaults to ifc_entity.is_a()
        :param use_dummy: use dummy class if nothing is found
        :param kwargs: additional kwargs passed to element

        :raises LookupError: if no element found and use_dummy = False
        """
        _ifc_type = ifc_type or ifc_entity.is_a()
        predefined_type = ifc2python.get_predefined_type(ifc_entity)
        element_cls = self.get_element(_ifc_type, predefined_type)
        if not element_cls:
            if use_dummy:
                element_cls = self.dummy_cls
            else:
                raise LookupError(f"No element found for {ifc_entity}")

        element = self.create(element_cls, ifc_entity, *args, **kwargs)
        return element

    def create(self, element_cls, ifc_entity, *args, **kwargs):
        """Create Element from class and ifc"""
        # instantiate element
        element = element_cls.from_ifc(
            ifc_entity, finder=self.finder, ifc_units=self.ifc_units,
            *args, **kwargs)
        # check if it prefers to be sth else
        better_cls = element.get_better_subclass()
        if better_cls:
            logger.info("Creating %s instead of %s", better_cls, element_cls)
            element = better_cls.from_ifc(
                ifc_entity,
                finder=self.finder,
                ifc_units=self.ifc_units,
                *args, **kwargs)
        return element

    def get_element(self, ifc_type: str, predefined_type: Union[str, None]) -> \
            Union[ProductBased, None]:
        """Get element class by ifc type and predefined type"""
        if predefined_type:
            key = (ifc_type.lower(), predefined_type.upper())
            # 1. go over normal list, if found match --> return
            element = self.mapping.get(key)
            if element:
                return element
            # 2. go over negative list, if found match --> not existing
            if key in self.blacklist:
                return None
        # 3. go over default list, if found match --> return
        return self.defaults.get(ifc_type.lower())

    # def _get_by_guid(self, guid: str) -> Union[ProductBased, None]:
    #     """Get item from given guid created by this factory."""
    #     return self._objects.get(guid)
    #
    # def _get_by_cls(self, item_cls: Type[ProductBased]) -> List[ProductBased]:
    #     """Get list of child items from given class created by this factory."""
    #     return [item for item in self._objects.values()
    #             if isinstance(item, item_cls)]

    @staticmethod
    def create_ifc_mapping(elements: Iterable) -> Tuple[
        Dict[Tuple[str, str], ProductBased],
        List[Tuple[str, ProductBased]],
        Dict[str, ProductBased]
    ]:
        """Create mapping dict, blacklist and default dict from elements

        WARNING: ifc_type is always converted to lower case
        and predefined types to upper case

        Returns:
            mapping: dict of ifc_type and predefined_type to element class
            blacklist: list of ifc_type which will not be taken into account
            default: dict of ifc_type to element class
        """
        # TODO: cover virtual elements e.g. Space Boundaries (not products)

        mapping = {}
        blacklist = []
        default = {}
        _all_ifc_types = set()

        for ele in elements:
            for ifc_type, tokens in ele.ifc_types.items():
                _all_ifc_types.add(ifc_type.lower())
                for token in tokens:
                    # create default dict where all stars are taken into account
                    # items 'IfcSlab': Slab
                    if token == '*':
                        if ifc_type in default:
                            raise NameError(f"Conflicting default ifc_types for {ifc_type}")  # TBD
                        default[ifc_type.lower()] = ele
                        # create blacklist where all - are taken into account
                        # items: ('IfcRoof', 'WeiredStuff')
                    elif token.startswith('-'):
                        blacklist.append((ifc_type.lower(), token[1:].upper()))
                        # create mapping dict
                        # items ('IfcSlab', 'Roof'): Roof
                    else:
                        mapping[(ifc_type.lower(), token.upper())] = ele

        # check ifc types without default
        no_default = _all_ifc_types - set(default)
        if no_default:
            logger.warning("The following ifc types have no default "
                           "representing Elemet class. There will be no match "
                           "if predefined type is not provided.\n%s",
                           no_default)

        return mapping, blacklist, default<|MERGE_RESOLUTION|>--- conflicted
+++ resolved
@@ -590,14 +590,6 @@
         cls.key = f'{cls.domain}-{cls.__name__}'
         cls.key_map[cls.key] = cls
 
-<<<<<<< HEAD
-    @cached_property
-    def expected_hvac_ports(self):
-        raise NotImplementedError(f"Please define the expected number of ports"
-                                  f"for the class {self.__class__.__name__} ")
-
-=======
->>>>>>> 5f34efcf
     def get_ports(self):
         return []
 
