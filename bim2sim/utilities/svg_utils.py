--- conflicted
+++ resolved
@@ -246,11 +246,7 @@
                         else:
                             style = "fill:#FFFFFF"
                         style += ";font-weight:bold"
-<<<<<<< HEAD
-                        style += ";font-size:14px"
-=======
                         style += ";font-size:18px"
->>>>>>> b6999ad1
                         tspan_element.set('style', style)
                         tspan_element.text = text
                         tspan_element.set("dy", "0.4em")
@@ -269,11 +265,7 @@
                 else:
                     style = "fill:#FFFFFF"
                 style += ";font-weight:bold"
-<<<<<<< HEAD
-                style += ";font-size:14px"
-=======
                 style += ";font-size:18px"
->>>>>>> b6999ad1
                 tspan_element.set('style', style)
                 tspan_element.text = "-"
                 text_element.attrib = att
