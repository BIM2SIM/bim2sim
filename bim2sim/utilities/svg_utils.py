import copy
import logging
import xml.etree.ElementTree as ET
from pathlib import Path

import ifcopenshell.geom

from bim2sim.kernel.ifc_file import IfcFileClass

est_time = 10
aggregate_model = True
logger = logging.getLogger(__name__)


def create_svg_floor_plan_plot(
        ifc_file_class_inst: IfcFileClass,
        target_path: Path,
        svg_adjust_dict: dict,
        result_str: str,
<<<<<<< HEAD
        result_processing: str):
=======
        result_processing: str='mean'):
>>>>>>> 6ddf956d
    """Creates an SVG floor plan plot for every storey and adjust its design.

    This function first creates an SVG floor plan for the provided IFC file
    based on IfcConvert, then it splits the SVG floor plan into one file per
    storey. In the last step the floor plans for each storey can be adjusted
    regarding their background color and the text. This is useful to create a
    heatmap that e.g. shows the highest temperature in the specific room
    and colorize the rooms based on the data.

    Args:
        svg_adjust_dict: nexted dict that holds guid of storey, spaces and the
        attributes for "color" and "text" to overwrite existing data in the
        floor plan. See example for more information
        ifc_file_class_inst: bim2sim IfcFileClass instance
        target_path: Path to store the SVG files
        result_str (str): name of the results plotted (used for file naming)
<<<<<<< HEAD
        result_processing (str): result postprocessing choice (mean, max, sum)
=======
        result_processing (str): result postprocessing choice (mean, max,
        sum), defaults to mean
>>>>>>> 6ddf956d

    Example:
        # create nested dict, where "2eyxpyOx95m90jmsXLOuR0" is the storey guid
        # and "0Lt8gR_E9ESeGH5uY_g9e9", "17JZcMFrf5tOftUTidA0d3" and
        path_to_ifc_file = Path("my_path_to_ifc_folder/AC20-FZK-Haus.ifc")
        ifc_file_instance = ifcopenshell.open(path_to_ifc_file)
        target_path = Path("my_target_path")

        svg_adjust_dict = {
            "2eyxpyOx95m90jmsXLOuR0": {
                    {"space_data":
                        "0Lt8gR_E9ESeGH5uY_g9e9": {
                            "color": "#FF0000",
                            "text": 'my_text'
                        },
                        "17JZcMFrf5tOftUTidA0d3": {
                            "color": "#FF0000",
                            "text": 'my_text2'
                        },
                        "2RSCzLOBz4FAK$_wE8VckM": {
                            "color": "#FF0000",
                            "text": 'my_text3'
                        },
                    },
            }
        }
        create_svg_floor_plan_plot(
            path_to_ifc_file, target_path, svg_adjust_dict)
    """
    svg_path = convert_ifc_to_svg(ifc_file_class_inst, target_path)
    split_svg_by_storeys(svg_path)
    modify_svg_elements(svg_adjust_dict, target_path)
    combine_svgs_complete(
        target_path, list(svg_adjust_dict.keys()), result_str,
        result_processing)


def convert_ifc_to_svg(ifc_file_instance: IfcFileClass,
                       target_path: Path) -> Path:
    """Create an SVG floor plan based on the given IFC file using IfcConvert"""
    settings = ifcopenshell.geom.settings(
        INCLUDE_CURVES=True,
        EXCLUDE_SOLIDS_AND_SURFACES=False,
        APPLY_DEFAULT_MATERIALS=True,
        DISABLE_TRIANGULATION=True
    )
    svg_file_name = ifc_file_instance.ifc_file_name[:-4] + '.svg'
    svg_target_path = target_path / svg_file_name

    sr = ifcopenshell.geom.serializers.svg(
        str(svg_target_path), settings)

    file = ifc_file_instance.file
    sr.setFile(file)
    sr.setSectionHeightsFromStoreys()

    sr.setDrawDoorArcs(True)
    sr.setPrintSpaceAreas(True)
    # sr.setPrintSpaceNames(True)
    sr.setBoundingRectangle(1024., 576.)
    sr.setScale(1.5 / 100)
    # sr.setWithoutStoreys(True)
    # sr.setPolygonal(True)
    # sr.setUseNamespace(True)
    # sr.setAlwaysProject(True)
    # sr.setScale(1 / 200)
    # sr.setAutoElevation(False)
    # sr.setAutoSection(True)
    # sr.setPrintSpaceNames(False)
    # sr.setPrintSpaceAreas(False)
    # sr.setDrawDoorArcs(False)
    # sr.setNoCSS(True)
    sr.writeHeader()

    for progress, elem in ifcopenshell.geom.iterate(
            settings,
            file,
            with_progress=True,
            exclude=("IfcOpeningElement", "IfcStair", "IfcSite", "IfcSlab",
                     "IfcMember", "IfcExternalSpatialElement",
                     "IfcBuildingElementProxy"),
            num_threads=8
    ):
        sr.write(elem)

    sr.finalize()

    return svg_target_path


def split_svg_by_storeys(svg: Path):
    """Splits the SVG of one building into single SVGs for each storey."""
    with open(svg) as svg_file:
        svg_data = svg_file.read()

    file_dir = svg.parent

    # Define namespaces
    namespaces = {
        "svg": "http://www.w3.org/2000/svg",
        "xlink": "http://www.w3.org/1999/xlink"
    }
    ET.register_namespace("", "http://www.w3.org/2000/svg")
    ET.register_namespace("xlink", "http://www.w3.org/1999/xlink")

    # Create SVG ElementTree
    tree = ET.ElementTree(ET.fromstring(svg_data))

    # Extract the <style> element from the original SVG
    style_element = tree.find(".//svg:style", namespaces)

    # Find all 'IfcBuildingStorey' elements
    all_storeys = tree.findall(".//svg:g[@class='IfcBuildingStorey']",
                               namespaces)

    for building_storey in all_storeys:
        # Make a deep copy of the entire tree
        tree_story = copy.deepcopy(tree)
        root = tree_story.getroot()

        # Find the corresponding storey element in the copied tree
        copied_storeys = tree_story.findall(
            ".//svg:g[@class='IfcBuildingStorey']", namespaces)

        # Remove all other storeys except the one we want to keep
        for storey_to_rm in copied_storeys:
            if storey_to_rm.get("data-guid") != building_storey.get(
                    "data-guid"):
                root.remove(storey_to_rm)

        # Save the resulting SVG for the current storey
        storey_guid = building_storey.get("data-guid")
        with open(f"{file_dir}/{storey_guid}.svg", "wb") as f:
            # Use a custom Serializer, to prevent 'ns0'-prefix
            tree_story.write(f, encoding="utf-8", xml_declaration=True)


def modify_svg_elements(svg_adjust_dict: dict, path: Path):
    """Adjusts SVG floor plan for based on input data.

    Based on the inputs, you can colorize the different spaces in the SVG
    and/or add text to the space for each storey. The input is a nested
    dictionary that holds the relevant data.

    Args:
        svg_adjust_dict: nexted dict that holds guid of storey, spaces and the
        attributes for "color" and "text" to overwrite existing data in the
        floor plan.
        path: Path where the basic SVG files are stored.
    """
    # namespace
    ET.register_namespace("", "http://www.w3.org/2000/svg")
    ET.register_namespace("xlink", "http://www.w3.org/1999/xlink")
    ns = {'svg': 'http://www.w3.org/2000/svg'}

    for storey_guid, storey_data in svg_adjust_dict.items():
        spaces_data = storey_data["space_data"]
        # get file path for SVG file
        file_path = Path(f"{path}/{storey_guid}.svg")
        tree = ET.parse(file_path)
        root = tree.getroot()

        # reset opacity to 0.7 for better colors
        namespace = {'svg': 'http://www.w3.org/2000/svg'}
        style_element = root.find('.//svg:style', namespace)
        if style_element is not None:
            # Get the text content of the style element
            style_content = style_element.text

            # Replace the desired style content
            style_content = style_content.replace(
                'fill-opacity: .2;',
                'fill-opacity: 0.7;')

            # Update the text content of the style element
            style_element.text = style_content
        all_space_text_elements = root.findall(
                f'.//svg:g[@class="IfcSpace"]/svg:text',
                namespaces=ns)
        for space_guid, adjust_data in spaces_data.items():
            color = adjust_data['color']
            text = adjust_data['text']
            path_elements = root.findall(
                f".//svg:g[@data-guid='{space_guid}']/svg:path",
                namespaces=ns)
            if path_elements is not None:
                for path_element in path_elements:
                    if path_element is not None:
                        path_element.set(
                            'style', f'fill: {color};')
            # TODO set spacearea and space name to false in convert, store
            #  short space name in tz mapping and then in svg dict, add instead
            #  replace the string of zone name \n consumption here
            text_elements = root.findall(
                f".//svg:g[@data-guid='{space_guid}']/svg:text",
                namespaces=ns)
            if text_elements is not None:
                for text_element in text_elements:
                    all_space_text_elements.remove(text_element)
                    if text_element is not None:
                        att = text_element.attrib
                        text_element.clear()
                        tspan_element = ET.SubElement(
                            text_element, "tspan")
                        style = tspan_element.get('style')
                        if style:
                            style += ";fill:#FFFFFF"
                        else:
                            style = "fill:#FFFFFF"
                        style += ";font-weight:bold"
                        style += ";font-size:14px"
                        tspan_element.set('style', style)
                        tspan_element.text = text
                        text_element.attrib = att

        # for spaces without data add a placeholder
        for text_element in all_space_text_elements:
            if text_element is not None:
                att = text_element.attrib
                text_element.clear()
                tspan_element = ET.SubElement(
                    text_element, "tspan")
                style = tspan_element.get('style')
                if style:
                    style += ";fill:#FFFFFF"
                else:
                    style = "fill:#FFFFFF"
                style += ";font-weight:bold"
                style += ";font-size:14px"
                tspan_element.set('style', style)
                tspan_element.text = "-"
                text_element.attrib = att

        tree.write(Path(f"{path}/{storey_guid}_modified.svg"))


def combine_two_svgs(
        main_svg_path: Path, color_svg_path: Path, output_svg_path: Path):
    """Combines the content of a child SVG file into a parent SVG file.

    Args:
      main_svg_path (Path): Path to the parent SVG file.
      color_svg_path (Path): Path to the child SVG file.
      output_svg_path: Path to the output SVG file.

    Returns:
      str: Combined SVG content as a string.
    """
    from reportlab.graphics import renderSVG
    from reportlab.graphics.shapes import Drawing, Group
    from svglib.svglib import svg2rlg
    # Load the main SVG file
    main_svg = svg2rlg(main_svg_path)

    # Load the color mapping SVG file
    color_svg = svg2rlg(color_svg_path)

    # Get the dimensions of the main SVG
    main_width = main_svg.width
    main_height = main_svg.height

    # Get the dimensions of the color mapping SVG
    color_width = color_svg.width
    color_height = color_svg.height

    # Calculate the position to place the color mapping SVG
    color_x = main_width + 10  # Add some spacing between the SVGs
    color_y = (main_height - color_height) / 2  # Center vertically

    # Create a new drawing with the combined width
    combined_width = main_width + color_width + 10
    combined_height = max(main_height, color_height)
    drawing = Drawing(combined_width, combined_height)

    # Add the main SVG to the drawing
    drawing.add(main_svg)

    # Create a group to hold the color mapping SVG
    color_group = Group(color_svg)
    color_group.translate(color_x, color_y)  # Position the color mapping SVG
    drawing.add(color_group)

    # Save the combined SVG
    renderSVG.drawToFile(drawing, output_svg_path)


def combine_svgs_complete(
        file_path: Path, storey_guids: list, result_str: str, flag: str='') \
        -> None:
    """Add color mapping svg to floor plan svg."""
    for guid in storey_guids:
        original_svg = file_path / f"{guid}.svg"
        svg_file = file_path / f"{guid}_modified.svg"
        color_mapping_file = file_path / f"color_mapping_{guid}.svg"
        output_svg_file = file_path / (f"Floor_plan_{result_str}_{flag}"
                                       f"_{guid}.svg")
        combine_two_svgs(svg_file, color_mapping_file, output_svg_file)

        # cleanup
        for file in [original_svg, svg_file, color_mapping_file]:
            try:
                file.unlink()
            except FileNotFoundError:
                logger.warning(
                    f"{file.name} in path {file.parent} not found and thus "
                    f"couldn't be removed.")
            except OSError as e:
                logger.warning(f"Error: {e.filename} - {e.strerror}")<|MERGE_RESOLUTION|>--- conflicted
+++ resolved
@@ -17,11 +17,7 @@
         target_path: Path,
         svg_adjust_dict: dict,
         result_str: str,
-<<<<<<< HEAD
-        result_processing: str):
-=======
         result_processing: str='mean'):
->>>>>>> 6ddf956d
     """Creates an SVG floor plan plot for every storey and adjust its design.
 
     This function first creates an SVG floor plan for the provided IFC file
@@ -38,12 +34,8 @@
         ifc_file_class_inst: bim2sim IfcFileClass instance
         target_path: Path to store the SVG files
         result_str (str): name of the results plotted (used for file naming)
-<<<<<<< HEAD
-        result_processing (str): result postprocessing choice (mean, max, sum)
-=======
         result_processing (str): result postprocessing choice (mean, max,
         sum), defaults to mean
->>>>>>> 6ddf956d
 
     Example:
         # create nested dict, where "2eyxpyOx95m90jmsXLOuR0" is the storey guid
