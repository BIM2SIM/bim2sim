import collections
import json
import math
import re
import zipfile
from urllib.request import urlopen
from pathlib import Path
from typing import Union
from time import sleep

import bim2sim
from bim2sim.utilities.types import IFCDomain

assets = Path(bim2sim.__file__).parent / 'assets'


def angle_equivalent(angle):
    while angle >= 360 or angle < 0:
        if angle >= 360:
            angle -= 360
        elif angle < 0:
            angle += 360
    return angle


def vector_angle(vector):
    """returns the angle between y-axis and vector"""
    x = vector[0]
    y = vector[1]
    try:
        tang = math.degrees(math.atan(x / y))
    except ZeroDivisionError:
        if x > 0:
            angle = 90
        elif x < 0:
            angle = 270
        else:
            angle = 0
    else:
        if x >= 0:
            # quadrant 1
            if y > 0:
                angle = tang
            # quadrant 2
            else:
                angle = tang + 180
        else:
            # quadrant 3
            if y < 0:
                angle = tang + 180
            # quadrant 4
            else:
                angle = tang + 360
    return angle


def validateJSON(json_data: Union[str, Path,]):
    if not isinstance(json_data, Path):
        json_data = Path(str(json_data))
    try:
        with open(json_data, 'rb') as file:
            json.load(file)
    except ValueError:
        return False
    return True


def get_use_conditions_dict(custom_usage_path: Path) -> dict:
    if custom_usage_path:
        if custom_usage_path.is_file():
            usage_path = custom_usage_path
    else:
        usage_path = assets / 'enrichment/usage/UseConditions.json'
    if validateJSON(usage_path):
        with open(usage_path, 'r+', encoding='utf-8') as file:
            usage_dict = json.load(file)
            del usage_dict['version']
            return usage_dict
    else:
        raise ValueError(f"Invalid JSON file  {usage_path}")


def get_common_pattern_usage() -> dict:
    common_pattern_path = assets / 'enrichment/usage/commonUsages.json'
    if validateJSON(common_pattern_path):
        with open(common_pattern_path, 'r+', encoding='utf-8') as file:
            common_usages = json.load(file)
            return common_usages
    else:
        raise ValueError(f"Invalid JSON file  {common_pattern_path}")


def get_custom_pattern_usage(custom_usages_path: Path) -> dict:
    """gets custom usages based on given json file."""
    custom_usages = {}
    if custom_usages_path and custom_usages_path.is_file():
        if validateJSON(custom_usages_path):
            with open(custom_usages_path, 'r+', encoding='utf-8') as file:
                custom_usages_json = json.load(file)
                if custom_usages_json["settings"]["use"]:
                    custom_usages = custom_usages_json["usage_definitions"]
                return custom_usages
        else:
            raise ValueError(f"Invalid JSON file  {custom_usages_path}")


def get_pattern_usage(use_conditions: dict, custom_usages_path: Path):
    """get usage patterns to use it on the thermal zones get_usage"""
    common_usages = get_common_pattern_usage()

    custom_usages = get_custom_pattern_usage(custom_usages_path)
    usages = combine_usages(common_usages, custom_usages)

    pattern_usage_teaser = collections.defaultdict(dict)

    for i in use_conditions:
        pattern_usage_teaser[i]["common"] = []
        pattern_usage_teaser[i]["custom"] = []
        list_engl = re.sub(r'\((.*?)\)', '', i) \
            .replace(' - ', ', ') \
            .replace(' and ', ', ') \
            .replace(' in ', ', ') \
            .replace(' with ', ', ') \
            .replace(' or ', ', ') \
            .replace(' the ', ' ') \
            .split(', ')
        for i_eng in list_engl:
            new_i_eng = i_eng.replace(' ', '(.*?)')
            pattern_usage_teaser[i]["common"].append(re.compile(
                '(.*?)%s' % new_i_eng, flags=re.IGNORECASE))
            if i in usages:
                for c_trans in usages[i]["common"]:
                    pattern_usage_teaser[i]["common"].append(re.compile(
                        '(.*?)%s' % c_trans, flags=re.IGNORECASE))
                if "custom" in usages[i]:
                    for clear_usage in usages[i]["custom"]:
                        pattern_usage_teaser[i]["custom"].append(clear_usage)

    pattern_usage_teaser['office_function']["common"] = [re.compile(
        '(.*?)%s' % c_trans, re.IGNORECASE)
        for c_trans in usages['office_function']["common"]]

    return pattern_usage_teaser


def combine_usages(common_usages, custom_usages) -> dict:
    """combines the custom and common usages to one dictionary"""
    usages = collections.defaultdict(dict)
    # combine common and custom usages
    for key, value in common_usages.items():
        usages[key]["common"] = value
    if custom_usages:
        for key, value in custom_usages.items():
            if not isinstance(value, list):
                try:
                    value = list(value)
                except TypeError:
                    raise TypeError("custom usages must be a list")
            if key in usages.keys():
                usages[key]["custom"] = value
    return usages


def get_type_building_elements():
    type_building_elements_path = \
        assets / 'enrichment/material/TypeBuildingElements.json'
    if validateJSON(type_building_elements_path):
        with open(type_building_elements_path, 'r+') as file:
            type_building_elements = json.load(file)
            del type_building_elements['version']
    else:
        raise ValueError(f"Invalid JSON file  {type_building_elements_path}")
    template_options = {}
    for i in type_building_elements:
        i_name, i_years, i_template = i.split('_')
        if i_name not in template_options:
            template_options[i_name] = {}
        if i_years not in template_options[i_name]:
            template_options[i_name][i_years] = {}
        template_options[i_name][i_years][i_template] = type_building_elements[
            i]
    return template_options


def get_material_templates():
    material_templates_path = \
        assets / 'enrichment/material/MaterialTemplates.json'
    if validateJSON(material_templates_path):
        with open(material_templates_path, 'r+') as f:
            material_templates = json.load(f)
            del material_templates['version']
    else:
        raise ValueError(f"Invalid JSON file  {material_templates_path}")
    return material_templates


def get_type_building_elements_hvac():
    # todo: still needed?
    type_building_elements_path = \
        assets / 'enrichment/hvac/TypeHVACElements.json'
    if validateJSON(type_building_elements_path):
        with open(type_building_elements_path, 'r+') as file:
            type_building_elements = json.load(file)
            del type_building_elements['version']
    else:
        raise ValueError(f"Invalid JSON file  {type_building_elements_path}")
    return type_building_elements


def filter_instances(instances: Union[dict, list], type_name) -> list:
    """Filters the inspected instances by type name (e.g. Wall) and
    returns them as list

    Args:
        instances: dict or list with all bim2sim instances
        type_name: str or element type to filter for
    Returns:
        instances_filtered: list of all bim2sim instances of type type_name
    """
    instances_filtered = []
    list_instances = instances.values() if type(instances) is dict \
        else instances
    if isinstance(type_name, str):
        for instance in list_instances:
            if type_name in type(instance).__name__:
                instances_filtered.append(instance)
    else:
        for instance in list_instances:
            if type_name is type(instance):
                instances_filtered.append(instance)
    return instances_filtered


def remove_umlaut(string):
    """
    Removes umlauts from strings and replaces them with the letter+e convention
    :param string: string to remove umlauts from
    :return: unumlauted string
    """
    u = 'ü'.encode()
    U = 'Ü'.encode()
    a = 'ä'.encode()
    A = 'Ä'.encode()
    o = 'ö'.encode()
    O = 'Ö'.encode()
    ss = 'ß'.encode()

    string = string.encode()
    string = string.replace(u, b'ue')
    string = string.replace(U, b'Ue')
    string = string.replace(a, b'ae')
    string = string.replace(A, b'Ae')
    string = string.replace(o, b'oe')
    string = string.replace(O, b'Oe')
    string = string.replace(ss, b'ss')

    string = string.decode('utf-8')
    return string


def translate_deep(text, source='auto', target='en'):
    """ translate function that uses deep_translator package with
    Google Translator"""
    # return False  # test no internet
    try:
        from deep_translator import GoogleTranslator
        translated = GoogleTranslator(
            source=source, target=target).translate(text=text)
        return translated
    except:
        return False
    # proxies_example = {
    #     "https": "34.195.196.27:8080",
    #     "http": "34.195.196.27:8080"
    # }


def all_subclasses(cls, as_names: bool = False):
    """Get all subclasses of the given subclass, even subsubclasses and so on

    Args:
        cls: class for which to find subclasses
        as_names: boolean, if True the subclasses are returned as names
        """
    all_cls = set(cls.__subclasses__()).union(
        [s for c in cls.__subclasses__() for s in all_subclasses(c)])
    if as_names:
        all_cls = [cls.__name__ for cls in all_cls]
    return all_cls


def get_spaces_with_bounds(instances: dict):
    """Get spaces (ThermalZone) that provide space boundaries.

    This function extracts spaces from an instance dictionary and returns
    those spaces that hold space boundaries.

    Args:
        instances: dict[guid: element]
    """

    spaces = filter_instances(instances, 'ThermalZone')
    spaces_with_bounds = [s for s in spaces if s.space_boundaries]

    return spaces_with_bounds

<<<<<<< HEAD
def create_plotly_graphs_from_df(self):
    # save plotly graphs to export folder
    # todo 497
    pass
=======

def download_file(url:str, target:Path):
    """Download the file from url and put into target path.

    Unzips the downloaded content if it is a zip.

    Args:
        url: str that holds url
        target: pathlib path to target
    """
    with urlopen(url) as sciebo_website:
        # Download from URL
        content = sciebo_website.read()
        # Save to file
        with open(target, 'wb') as download:
            download.write(content)
        if str(target).lower().endswith('zip'):
            # unzip files
            with zipfile.ZipFile(target, 'r') as zip_ref:
                zip_ref.extractall(target.parent)
            # wait a second to prevent problems with deleting the file
            sleep(1)
            # remove zip file
            Path.unlink(target)


def download_test_resources(
        domain: Union[str, IFCDomain],
        with_regression: bool = False,
        force_new: bool = False):
    """Download test resources from Sciebo cloud.

    This downloads additional resources in form of IFC files, regression results
    and custom usages for BPS simulations for tests that should not be stored in
    repository for size reasons.

    domain: IFCDomain for that the content is wanted
    with_regression: boolean that determines if regression results should be
    downloaded as well.
    force_new: bool to force update of resources even if folders already exist
    """
    # TODO #539: include hvac regression results here when implemented
    if not isinstance(domain, IFCDomain):
        try:
            domain = IFCDomain[domain]
        except ValueError:
            raise ValueError(f"{domain} is not one of "
                             f"{[domain.name for domain in IFCDomain]}, "
                             f"please specify a valid download domain")
    domain_name = domain.name
    print(f"Downloading test resources for Domain {domain_name}")
    # check if already exists
    test_rsrc_base_path = Path(__file__).parent.parent.parent / 'test/resources'
    if Path.exists(test_rsrc_base_path / domain_name) and not force_new:
        return
    if not Path.exists(test_rsrc_base_path / domain_name):
        Path.mkdir(test_rsrc_base_path / domain_name)

    sciebo_urls = {
        'arch_ifc':
            'https://rwth-aachen.sciebo.de/s/Imfggxwv8AKZ8T7/download',
        'arch_regression_results':
            'https://rwth-aachen.sciebo.de/s/ria5Zi9WdcjFr37/download',
        'arch_custom_usages':
            'https://rwth-aachen.sciebo.de/s/nzrGDLPAmHDQkBo/download',
        'hydraulic_ifc':
            'https://rwth-aachen.sciebo.de/s/fgMCUmFFEZSI9zU/download',
        'hydraulic_regression_results': None,

    }


    download_file(
        url=sciebo_urls[domain_name+'_ifc'],
        target=test_rsrc_base_path / domain_name / 'ifc.zip')
    if domain == IFCDomain.arch:
        download_file(
            url=sciebo_urls[domain_name+'_custom_usages'],
            target=test_rsrc_base_path / domain_name / 'custom_usages.zip')
    if with_regression:
        # TODO #539: remove these lines when implemented hvac regression
        #  tests
        if domain == IFCDomain.hydraulic:
            raise NotImplementedError("Currently there are no regression"
                                      " results for hydraulic simulations")
        else:
            download_file(
                url=sciebo_urls[domain_name + '_regression_results'],
                target=test_rsrc_base_path / domain_name /
                       'regression_results.zip')
    if domain not in [IFCDomain.arch, IFCDomain.hydraulic]:
        raise ValueError(f"For the domain {domain.name} currently no test "
                         f"files exist.")


def rm_tree(pth):
    """Remove an empty or non-empty directory using pathlib"""
    pth = Path(pth)
    for child in pth.glob('*'):
        if child.is_file():
            child.unlink()
        else:
            rm_tree(child)
    pth.rmdir()
>>>>>>> 70e07319
<|MERGE_RESOLUTION|>--- conflicted
+++ resolved
@@ -304,12 +304,6 @@
 
     return spaces_with_bounds
 
-<<<<<<< HEAD
-def create_plotly_graphs_from_df(self):
-    # save plotly graphs to export folder
-    # todo 497
-    pass
-=======
 
 def download_file(url:str, target:Path):
     """Download the file from url and put into target path.
@@ -414,4 +408,8 @@
         else:
             rm_tree(child)
     pth.rmdir()
->>>>>>> 70e07319
+
+def create_plotly_graphs_from_df(self):
+    # save plotly graphs to export folder
+    # todo 497
+    pass