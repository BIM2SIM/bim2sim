--- conflicted
+++ resolved
@@ -219,10 +219,6 @@
 def get_type_building_elements(data_file):
     type_building_elements_path = \
         assets / 'enrichment/material' / data_file
-<<<<<<< HEAD
-
-=======
->>>>>>> b8d8cdf2
     if validateJSON(type_building_elements_path):
         with open(type_building_elements_path, 'r+') as file:
             type_building_elements = json.load(file)
