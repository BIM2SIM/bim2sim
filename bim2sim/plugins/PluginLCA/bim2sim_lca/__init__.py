--- conflicted
+++ resolved
@@ -1,4 +1,4 @@
-﻿"""LCA plugin for bim2sim
+"""LCA plugin for bim2sim
 
 Holds logic to export LCA relevant information and quantities based on ifc data
 """
@@ -17,10 +17,6 @@
         common.LoadIFC,
         common.CreateElementsOnIfcTypes,
         common.BindStoreys,
-<<<<<<< HEAD
-        bps.EnrichMaterial,
-        ExportLCA,
-=======
         bps.CreateSpaceBoundaries,
         bps.Prepare,
         bps.EnrichUseConditions,
@@ -33,5 +29,4 @@
         # CreateBuildingGraph,
         # CreateVentilationSystem,
         # ExportLCA,
->>>>>>> 93476f55
     ]