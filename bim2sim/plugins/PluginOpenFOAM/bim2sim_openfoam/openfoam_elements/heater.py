from OCC.Core.BRepPrimAPI import BRepPrimAPI_MakeBox
from OCC.Core.TopoDS import TopoDS_Compound, TopoDS_Builder
from OCC.Core.gp import gp_Pnt

from bim2sim.plugins.PluginOpenFOAM.bim2sim_openfoam.openfoam_elements.openfoam_base_boundary_conditions import \
    OpenFOAMBaseBoundaryFields
from bim2sim.plugins.PluginOpenFOAM.bim2sim_openfoam.openfoam_elements.openfoam_base_element import \
    OpenFOAMBaseElement
from bim2sim.utilities.pyocc_tools import PyOCCTools


class HeaterSurface(OpenFOAMBaseBoundaryFields, OpenFOAMBaseElement):
    def __init__(self, heater_shape, triSurface_path, radiative_power):
        super().__init__()
        self.tri_geom = PyOCCTools.triangulate_bound_shape(heater_shape)
        self.power = radiative_power
        self.bound_element_type = 'SpaceHeater'
        self.patch_info_type = 'wall'
        self.solid_name = 'heater'
        self.stl_name = self.solid_name + '.stl'
        self.temperature = 50.0
        self.stl_file_path_name = (triSurface_path.as_posix() + '/' +
                                   self.stl_name)
        self.refinement_level = [2, 3]
        self.bound_area = PyOCCTools.get_shape_area(self.tri_geom)


class PorousMedia(OpenFOAMBaseBoundaryFields, OpenFOAMBaseElement):
    def __init__(self, heater_shape, triSurface_path, convective_power):
        super().__init__()
        self.solid_name = 'porous_media'
        self.stl_name = self.solid_name + '.stl'
        self.stl_file_path_name = (triSurface_path.as_posix() + '/' +
                                   self.stl_name)
        self.power = convective_power
        self.refinement_level = [2, 3]
        self.tri_geom, self.bbox_min_max = (
            self.create_porous_media_tri_geom(heater_shape))

    @staticmethod
    def create_porous_media_tri_geom(heater_shape):
        # todo: change for oriented boxes?
        # todo: move to PyOCCTools?
        # add porous media
        porous_media_geom_min_max = PyOCCTools.simple_bounding_box(
            heater_shape)
        porous_media_geom = BRepPrimAPI_MakeBox(
            gp_Pnt(*porous_media_geom_min_max[0]),
            gp_Pnt(*porous_media_geom_min_max[1])).Shape()
        # todo: check why compound is created from bounding box shape (
        #  additional computational overhead, redundant?)
        porous_face_list = PyOCCTools.get_faces_from_shape(porous_media_geom)
        porous_shape = TopoDS_Compound()
        builder = TopoDS_Builder()
        builder.MakeCompound(porous_shape)
        for shape in porous_face_list:
            builder.Add(porous_shape, shape)
        porous_media_geom = porous_shape

        porous_media_tri_geom = PyOCCTools.triangulate_bound_shape(
            porous_media_geom)

        return porous_media_tri_geom, porous_media_geom_min_max


class Heater:
    def __init__(self, name, heater_shape, triSurface_path,
                 total_heating_power=0,
                 increase_small_refinement=0.05, increase_large_refinement=0.1):
        self.solid_name = name
        self.radiation_power = 0  # total_heating_power * 0.3
        self.convective_power = 0  # total_heating_power * 0.7
        self.bound_element_type = 'SpaceHeater'
        self.heater_surface = HeaterSurface(heater_shape, triSurface_path,
                                            self.radiation_power)
        self.porous_media = PorousMedia(heater_shape, triSurface_path,
                                        self.convective_power)

        self.refinement_level = [2, 3]
        self.refinement_zone_small = []
        self.refinement_zone_small.append([c - increase_small_refinement for c
                                           in
                                           self.porous_media.bbox_min_max[0]])
        self.refinement_zone_small.append([c + increase_small_refinement for c
                                           in
                                           self.porous_media.bbox_min_max[1]])
        self.refinement_zone_large = []
        self.refinement_zone_large.append(
            [c - increase_large_refinement for c in
             self.porous_media.bbox_min_max[0]])
        self.refinement_zone_large.append(
            [c + increase_large_refinement for c in
             self.porous_media.bbox_min_max[1]])

    def set_boundary_conditions(self, total_heating_power):
        self.radiation_power = total_heating_power * 0.3
        self.convective_power = total_heating_power * 0.7

        self.porous_media.power = self.convective_power
<<<<<<< HEAD
        self.heater_surface.power = self.radiation_power / self.heater_surface.bound_area

        self.heater_surface.qr = {
=======
        self.heater_surface.power = self.radiation_power
        # todo: currently, both radiative and convective power of the
        #  space heater are applied to porous media. Check for plausibility.
        self.porous_media.qr = {
>>>>>>> 15677ea7
            'type': 'fixedValue',
            'value': f'uniform {self.radiation_power}'
        }
        self.heater_surface.T = \
            {'type': 'externalWallHeatFluxTemperature',
             'mode': 'power',
             'Q': '0',
             'qr': 'qr',
             'qrRelaxation': '0.003',
             'relaxation': '1.0',
             'kappaMethod': 'fluidThermo',
             'kappa': 'fluidThermo',
             'value': f'uniform {self.heater_surface.temperature + 273.15}'
             }<|MERGE_RESOLUTION|>--- conflicted
+++ resolved
@@ -22,7 +22,6 @@
         self.stl_file_path_name = (triSurface_path.as_posix() + '/' +
                                    self.stl_name)
         self.refinement_level = [2, 3]
-        self.bound_area = PyOCCTools.get_shape_area(self.tri_geom)
 
 
 class PorousMedia(OpenFOAMBaseBoundaryFields, OpenFOAMBaseElement):
@@ -97,16 +96,10 @@
         self.convective_power = total_heating_power * 0.7
 
         self.porous_media.power = self.convective_power
-<<<<<<< HEAD
-        self.heater_surface.power = self.radiation_power / self.heater_surface.bound_area
-
-        self.heater_surface.qr = {
-=======
         self.heater_surface.power = self.radiation_power
         # todo: currently, both radiative and convective power of the
         #  space heater are applied to porous media. Check for plausibility.
         self.porous_media.qr = {
->>>>>>> 15677ea7
             'type': 'fixedValue',
             'value': f'uniform {self.radiation_power}'
         }
