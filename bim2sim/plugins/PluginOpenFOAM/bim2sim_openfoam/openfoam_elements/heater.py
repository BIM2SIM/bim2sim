from OCC.Core.BRepPrimAPI import BRepPrimAPI_MakeBox
from OCC.Core.TopoDS import TopoDS_Compound, TopoDS_Builder
from OCC.Core.gp import gp_Pnt

from bim2sim.plugins.PluginOpenFOAM.bim2sim_openfoam.openfoam_elements.openfoam_base_boundary_conditions import \
    OpenFOAMBaseBoundaryFields
from bim2sim.plugins.PluginOpenFOAM.bim2sim_openfoam.openfoam_elements.openfoam_base_element import \
    OpenFOAMBaseElement
from bim2sim.utilities.pyocc_tools import PyOCCTools


class HeaterSurface(OpenFOAMBaseBoundaryFields, OpenFOAMBaseElement):
    def __init__(self, heater_shape, triSurface_path, radiative_power):
        super().__init__()
        self.tri_geom = PyOCCTools.triangulate_bound_shape(heater_shape)
        self.power = radiative_power
        self.bound_element_type = 'SpaceHeater'
        self.patch_info_type = 'wall'
        self.solid_name = 'heater'
        self.stl_name = self.solid_name + '.stl'
        self.temperature = 50.0
        self.stl_file_path_name = (triSurface_path.as_posix() + '/' +
                                   self.stl_name)
        self.refinement_level = [2, 3]


class PorousMedia(OpenFOAMBaseBoundaryFields, OpenFOAMBaseElement):
    def __init__(self, heater_shape, triSurface_path, convective_power):
        super().__init__()
        self.solid_name = 'porous_media'
        self.stl_name = self.solid_name + '.stl'
        self.stl_file_path_name = (triSurface_path.as_posix() + '/' +
                                   self.stl_name)
        self.power = convective_power
        self.refinement_level = [2, 3]
        self.tri_geom, self.bbox_min_max = (
            self.create_porous_media_tri_geom(heater_shape))

    @staticmethod
    def create_porous_media_tri_geom(heater_shape):
        # todo: change for oriented boxes?
        # todo: move to PyOCCTools?
        # add porous media
        porous_media_geom_min_max = PyOCCTools.simple_bounding_box(
            heater_shape)
        porous_media_geom = BRepPrimAPI_MakeBox(
            gp_Pnt(*porous_media_geom_min_max[0]),
            gp_Pnt(*porous_media_geom_min_max[1])).Shape()
        # todo: check why compound is created from bounding box shape (
        #  additional computational overhead, redundant?)
        porous_face_list = PyOCCTools.get_faces_from_shape(porous_media_geom)
        porous_shape = TopoDS_Compound()
        builder = TopoDS_Builder()
        builder.MakeCompound(porous_shape)
        for shape in porous_face_list:
            builder.Add(porous_shape, shape)
        porous_media_geom = porous_shape

        porous_media_tri_geom = PyOCCTools.triangulate_bound_shape(
            porous_media_geom)

        return porous_media_tri_geom, porous_media_geom_min_max


class Heater:
    def __init__(self, name, heater_shape, triSurface_path,
                 total_heating_power=0,
                 increase_small_refinement=0.05, increase_large_refinement=0.1):
        self.solid_name = name
        self.radiation_power = 0  # total_heating_power * 0.3
        self.convective_power = 0  # total_heating_power * 0.7
        self.bound_element_type = 'SpaceHeater'
        self.heater_surface = HeaterSurface(heater_shape, triSurface_path,
                                            self.radiation_power)
        self.porous_media = PorousMedia(heater_shape, triSurface_path,
                                        self.convective_power)

        self.refinement_level = [2, 3]
        self.refinement_zone_small = []
        self.refinement_zone_small.append([c - increase_small_refinement for c
                                           in
                                           self.porous_media.bbox_min_max[0]])
        self.refinement_zone_small.append([c + increase_small_refinement for c
                                           in
                                           self.porous_media.bbox_min_max[1]])
        self.refinement_zone_large = []
        self.refinement_zone_large.append(
            [c - increase_large_refinement for c in
             self.porous_media.bbox_min_max[0]])
        self.refinement_zone_large.append(
            [c + increase_large_refinement for c in
             self.porous_media.bbox_min_max[1]])

    def set_boundary_conditions(self, total_heating_power):
        self.radiation_power = total_heating_power * 0.3
        self.convective_power = total_heating_power * 0.7

        self.porous_media.power = self.convective_power
        self.heater_surface.power = self.radiation_power
<<<<<<< HEAD
        # todo: currently, both radiative and convective power of the
        #  space heater are applied to porous media. Check for plausibility.
        self.porous_media.qr = {
            'type': 'fixedValue',
            'value': f'uniform {self.radiation_power}'
=======

        self.heater_surface.qr = {
            'type': 'fixedValue',
            'value': f'uniform {self.heater_surface.power}'
>>>>>>> 807c3703
        }
        self.heater_surface.T = \
            {'type': 'externalWallHeatFluxTemperature',
             'mode': 'power',
             'Q': '0',
             'qr': 'qr',
             'qrRelaxation': '0.003',
             'relaxation': '1.0',
             'kappaMethod': 'fluidThermo',
             'kappa': 'fluidThermo',
             'value': f'uniform {self.heater_surface.temperature + 273.15}'
             }<|MERGE_RESOLUTION|>--- conflicted
+++ resolved
@@ -97,18 +97,11 @@
 
         self.porous_media.power = self.convective_power
         self.heater_surface.power = self.radiation_power
-<<<<<<< HEAD
         # todo: currently, both radiative and convective power of the
         #  space heater are applied to porous media. Check for plausibility.
         self.porous_media.qr = {
             'type': 'fixedValue',
             'value': f'uniform {self.radiation_power}'
-=======
-
-        self.heater_surface.qr = {
-            'type': 'fixedValue',
-            'value': f'uniform {self.heater_surface.power}'
->>>>>>> 807c3703
         }
         self.heater_surface.T = \
             {'type': 'externalWallHeatFluxTemperature',
