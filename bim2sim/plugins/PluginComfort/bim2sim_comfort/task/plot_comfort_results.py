import json
import logging
from pathlib import Path

import matplotlib as mpl
import numpy as np
import pandas as pd
from RWTHColors import ColorManager
from matplotlib import pyplot as plt
from matplotlib.colors import ListedColormap, Normalize

from bim2sim.tasks.bps import PlotBEPSResults

INCH = 2.54

logger = logging.getLogger(__name__)
cm = ColorManager()
plt.rcParams.update(mpl.rcParamsDefault)
plt.style.use(['science', 'grid', 'rwth'])
plt.style.use(['science', 'no-latex'])

# Update rcParams for font settings
plt.rcParams.update({
    'font.size': 20,
    'font.family': 'sans-serif',  # Use sans-serif font
    'font.sans-serif': ['Arial', 'Helvetica', 'DejaVu Sans', 'sans-serif'],  # Specify sans-serif fonts
    'legend.frameon': True,
    'legend.facecolor': 'white',
    'legend.framealpha': 0.5,
    'legend.edgecolor': 'black',
    "lines.linewidth": 0.4,
    "text.usetex": False,  # use inline math for ticks
    "pgf.rcfonts": True,
})

class PlotComfortResults(PlotBEPSResults):
    reads = ('df_finals', 'sim_results_path', 'ifc_files')
    final = True

    def run(self, df_finals, sim_results_path, ifc_files):
        """Plots the results for BEPS simulations.

         This holds pre configured functions to plot the results of the BEPS
         simulations with the EnergyPlus-based PluginComfort .

         Args:
             df_finals: dict of final results where key is the building name and
              value is the dataframe holding the results for this building
             sim_results_path: base path where to store the plots
             ifc_files: bim2sim IfcFileClass holding the ifcopenshell ifc instance
         """
        if not self.playground.sim_settings.create_plots:
            logger.info("Visualization of Comfort Results is skipped ...")
            return
        logger.info("Visualization of Comfort Results started ...")
        plot_single_guid = self.playground.sim_settings.plot_singe_zone_guid


        zone_dict_path = sim_results_path / self.prj_name / 'zone_dict.json'
        with open(zone_dict_path) as j:
            zone_dict = json.load(j)
        if plot_single_guid:
            logger.info("Check if plot_single_guid is valid space name.")
            if not plot_single_guid in zone_dict.keys():
                plot_single_guid = ''
                logger.info("Requested plot_single_guid is not found in IFC "
                            "file, plotting results for all spaces instead.")
        if self.playground.sim_settings.rename_plot_keys:
            with open(self.playground.sim_settings.rename_plot_keys_path) as rk:
                rename_keys = json.load(rk)
            zone_dict = self.rename_zone_usage(zone_dict, rename_keys)


        for bldg_name, df in df_finals.items():
            export_path = sim_results_path / bldg_name / 'plots'
            if not export_path.exists():
                export_path.mkdir(parents=False, exist_ok=False)
            # generate DIN EN 16798-1 adaptive comfort scatter plot and
            # return analysis of comfort categories for further plots
            if not plot_single_guid:
                cat_analysis, cat_analysis_occ = (
                    self.apply_en16798_to_all_zones(df, zone_dict,
                                                               export_path))
            else:
                cat_analysis, cat_analysis_occ = (
                    self.apply_en16798_to_single_zone(df, zone_dict,
                                                      export_path,
                                                      plot_single_guid))
            # plot a barplot combined with table of comfort categories from
            # DIN EN 16798.
            self.table_bar_plot_16798(cat_analysis, export_path)
            self.table_bar_plot_16798(cat_analysis_occ, export_path, tag='occ')

            fanger_pmv = df[[col for col in df.columns if 'fanger_pmv' in col]]
            if plot_single_guid:
                fanger_pmv = fanger_pmv[[col for col in fanger_pmv.columns if
                                         plot_single_guid in col]]
                self.pmv_plot(fanger_pmv, export_path,
                              f"pmv_{plot_single_guid}")
            for col in fanger_pmv.columns:
                # generate calendar plot for daily mean pmv results
                self.visualize_calendar(pd.DataFrame(fanger_pmv[col]),
                                        export_path, save_as='calendar_',
                                        add_title=True,
                                        color_only=True, figsize=[11, 12],
                                        zone_dict=zone_dict)

    @staticmethod
    def rename_duplicates(dictionary):
        value_counts = {}
        renamed_dict = {}
        for key, value in dictionary.items():
            if value in value_counts:
                value_counts[value] += 1
                new_value = f"{value}_{value_counts[value]}"
            else:
                value_counts[value] = 1
                new_value = value

            renamed_dict[key] = new_value
        return renamed_dict

    def rename_zone_usage(self, zone_dict, rename_keys):
        for key in zone_dict.keys():
            for key2 in rename_keys.keys():
                if zone_dict[key] == key2:
                    zone_dict[key] = rename_keys[key2]
        zone_usage = self.rename_duplicates(zone_dict)
        return zone_usage

    @staticmethod
    def pmv_plot(df, save_path, file_name):
        PlotBEPSResults.plot_dataframe(df, save_path=save_path,
                                       file_name=file_name,
                                       x_axis_title="Date",
                                       y_axis_title="PMV")


    def apply_en16798_to_all_zones(self, df, zone_dict, export_path):
        """Generate EN 16798 diagrams for all thermal zones.

        """
        logger.info("Plot DIN EN 16798 diagrams for all zones ...")

        cat_analysis = pd.DataFrame()
        cat_analysis_occ = pd.DataFrame()
        for guid, room_name in zone_dict.items():
            temp_cat_analysis = None
            temp_cat_analysis_occ = None
            temp_cat_analysis, temp_cat_analysis_occ = (
                self.plot_new_en16798_adaptive_count(
<<<<<<< HEAD
                df, guid, room_name, export_path))
=======
                df, guid, room_name+'_'+guid, export_path))
>>>>>>> 26a24230
            cat_analysis = pd.concat([cat_analysis, temp_cat_analysis])
            cat_analysis_occ = pd.concat([cat_analysis_occ,
                                          temp_cat_analysis_occ])
        return cat_analysis, cat_analysis_occ

    def apply_en16798_to_single_zone(self, df, zone_dict, export_path,
                                     zone_guid):
        logger.info(f"Plot DIN EN 16798 diagrams for zone {zone_guid} ...")

        cat_analysis = pd.DataFrame()
        cat_analysis_occ = pd.DataFrame()
        for guid, room_name in zone_dict.items():
            if not guid == zone_guid:
                continue
            temp_cat_analysis = None
            temp_cat_analysis_occ = None
            temp_cat_analysis, temp_cat_analysis_occ = self.plot_new_en16798_adaptive_count(
<<<<<<< HEAD
                df, guid, room_name, export_path)
=======
                df, guid, room_name+'_'+guid, export_path)
>>>>>>> 26a24230
            cat_analysis = pd.concat([cat_analysis, temp_cat_analysis])
            cat_analysis_occ = pd.concat([cat_analysis_occ, temp_cat_analysis_occ])
        return cat_analysis, cat_analysis_occ

    @staticmethod
    def plot_new_en16798_adaptive_count(df, guid, room_name, export_path):
        """Plot EN 16798 diagram for thermal comfort categories for a single
        thermal zone.

        """
        logger.info(f"Plot DIN EN 16798 diagrams for zone {guid}: {room_name}.")

        def is_within_thresholds_cat1_16798(row):
            if 10 <= row.iloc[0] <= 30:
                y_threshold1 = 0.33 * row.iloc[0] + 18.8 - 3
                y_threshold2 = 0.33 * row.iloc[0] + 18.8 + 2
                return y_threshold1 <= row.iloc[1] <= y_threshold2
            else:
                return False

        def is_within_thresholds_cat2_16798(row):
            if 10 <= row.iloc[0] <= 30:
                y_threshold1a = 0.33 * row.iloc[0] + 18.8 - 4
                y_threshold1b = 0.33 * row.iloc[0] + 18.8 - 3
                y_threshold2a = 0.33 * row.iloc[0] + 18.8 + 2
                y_threshold2b = 0.33 * row.iloc[0] + 18.8 + 3
                return any([y_threshold1a <= row.iloc[1] <= y_threshold1b,
                            y_threshold2a <= row.iloc[1] <= y_threshold2b])
            else:
                return False

        def is_within_thresholds_cat3_16798(row):
            if 10 <= row.iloc[0] <= 30:
                y_threshold1a = 0.33 * row.iloc[0] + 18.8 - 5
                y_threshold1b = 0.33 * row.iloc[0] + 18.8 - 4
                y_threshold2a = 0.33 * row.iloc[0] + 18.8 + 3
                y_threshold2b = 0.33 * row.iloc[0] + 18.8 + 4
                return any([y_threshold1a <= row.iloc[1] <= y_threshold1b,
                            y_threshold2a <= row.iloc[1] <= y_threshold2b])
            else:
                return False

        def is_outside_thresholds_16798(row):
            if 10 <= row.iloc[0] <= 30:
                y_threshold1 = 0.33 * row.iloc[0] + 18.8 - 5
                y_threshold2 = 0.33 * row.iloc[0] + 18.8 + 4
                return any([y_threshold1 >= row.iloc[1], y_threshold2
                            <= row.iloc[1]])
            else:
                return False

        def plot_scatter_en16798(cat1_df, cat2_df, cat3_df, out_df,
                                 path, name):
            plt.figure(figsize=(13.2 / INCH, 8.3 / INCH))

            plt.scatter(cat1_df.iloc[:, 0],
                        cat1_df.iloc[:, 1],
                        s=0.1,
                        color='green', marker=".")
            plt.scatter(cat2_df.iloc[:, 0],
                        cat2_df.iloc[:, 1],
                        s=0.1,
                        color='orange', marker=".")
            plt.scatter(cat3_df.iloc[:, 0],
                        cat3_df.iloc[:, 1],
                        s=0.1,
                        color='red', marker=".")
            plt.scatter(out_df.iloc[:, 0],
                        out_df.iloc[:, 1],
                        s=0.1, color='blue', label='OUT OF RANGE', marker=".")
            coord_cat1_low = [[10, 0.33 * 10 + 18.8 - 3.0],
                              [30, 0.33 * 30 + 18.8 - 3.0]]
            coord_cat1_up = [[10, 0.33 * 10 + 18.8 + 2.0],
                             [30, 0.33 * 30 + 18.8 + 2.0]]
            cc1lx, cc1ly = zip(*coord_cat1_low)
            cc1ux, cc1uy = zip(*coord_cat1_up)
            plt.plot(cc1lx, cc1ly, linestyle='dashed', color='green',
                     label='DIN EN 16798-1: Thresholds Category I')
            plt.plot(cc1ux, cc1uy, linestyle='dashed', color='green')
            coord_cat2_low = [[10, 0.33 * 10 + 18.8 - 4.0],
                              [30, 0.33 * 30 + 18.8 - 4.0]]
            coord_cat2_up = [[10, 0.33 * 10 + 18.8 + 3.0],
                             [30, 0.33 * 30 + 18.8 + 3.0]]
            cc2lx, cc2ly = zip(*coord_cat2_low)
            cc2ux, cc2uy = zip(*coord_cat2_up)
            plt.plot(cc2lx, cc2ly, linestyle='dashed', color='orange',
                     label='DIN EN 16798-1: Thresholds Category II')
            plt.plot(cc2ux, cc2uy, linestyle='dashed', color='orange')

            coord_cat3_low = [[10, 0.33 * 10 + 18.8 - 5.0],
                              [30, 0.33 * 30 + 18.8 - 5.0]]
            coord_cat3_up = [[10, 0.33 * 10 + 18.8 + 4.0],
                             [30, 0.33 * 30 + 18.8 + 4.0]]
            cc3lx, cc3ly = zip(*coord_cat3_low)
            cc3ux, cc3uy = zip(*coord_cat3_up)
            plt.plot(cc3lx, cc3ly, linestyle='dashed', color='red',
                     label='DIN EN 16798-1: Thresholds Category III')
            plt.plot(cc3ux, cc3uy, linestyle='dashed', color='red')

            # Customize plot
            plt.xlabel('Running Mean Outdoor Temperature (\u00B0C)',
                       fontsize=8)
            plt.ylabel('Operative Temperature (\u00B0C)', fontsize=8)
            plt.xlim([lim_min, lim_max])
            plt.ylim([16.5, 35.5])
            plt.grid()
            lgnd = plt.legend(loc="upper left", scatterpoints=1, fontsize=8)
            plt.savefig(
                path / str('DIN_EN_16798_new_' + name + '.pdf'))

        lim_min = 10
        lim_max = 30

        ot = df['operative_air_temp_rooms_' + guid]
        out_temp = df['site_outdoor_air_temp']
        n_persons_df = df['n_persons_rooms_'+guid]

        merged_df = pd.merge(out_temp, ot, left_index=True, right_index=True)
        merged_df = merged_df.map(lambda x: x.m)
        filtered_df_cat1 = merged_df[
            merged_df.apply(is_within_thresholds_cat1_16798,
                            axis=1)]
        filtered_df_cat2 = merged_df[
            merged_df.apply(is_within_thresholds_cat2_16798,
                            axis=1)]
        filtered_df_cat3 = merged_df[
            merged_df.apply(is_within_thresholds_cat3_16798,
                            axis=1)]
        filtered_df_outside = merged_df[
            merged_df.apply(is_outside_thresholds_16798,
                            axis=1)]
        common_index_c1 = filtered_df_cat1.index.intersection(
            n_persons_df.index)
        common_index_c2 = filtered_df_cat2.index.intersection(
            n_persons_df.index)
        common_index_c3 = filtered_df_cat3.index.intersection(
            n_persons_df.index)
        common_index_out = filtered_df_outside.index.intersection(
            n_persons_df.index)

        filter_occ_cat1 = filtered_df_cat1.loc[common_index_c1][
            n_persons_df.loc[common_index_c1] > 0]
        filter_occ_cat2 = filtered_df_cat2.loc[common_index_c2][
            n_persons_df.loc[common_index_c2] > 0]
        filter_occ_cat3 = filtered_df_cat3.loc[common_index_c3][
            n_persons_df.loc[common_index_c3] > 0]
        filter_occ_out = filtered_df_outside.loc[common_index_out][
            n_persons_df.loc[common_index_out] > 0]
        cat_analysis_dict = {
            'ROOM': room_name,
            'CAT1': len(filtered_df_cat1),
            'CAT2': len(filtered_df_cat2),
            'CAT3': len(filtered_df_cat3),
            'OUT': len(filtered_df_outside)
        }
        cat_analysis_df = pd.DataFrame(cat_analysis_dict, index=[0])
        cat_analysis_occ_dict = {
            'ROOM': room_name,
            'CAT1': len(filter_occ_cat1),
            'CAT2': len(filter_occ_cat2),
            'CAT3': len(filter_occ_cat3),
            'OUT': len(filter_occ_out)
        }
        cat_analysis_occ_df = pd.DataFrame(cat_analysis_occ_dict, index=[0])

        analysis_file = export_path / 'DIN_EN_16798_analysis.csv'
        cat_analysis_df.to_csv(analysis_file, mode='a+', header=False, sep=';')
        analysis_occ_file = export_path / 'DIN_EN_16798_analysis_occ.csv'
        cat_analysis_occ_df.to_csv(analysis_occ_file, mode='a+', header=False,
                                   sep=';')

        plot_scatter_en16798(filtered_df_cat1, filtered_df_cat2,
                             filtered_df_cat3, filtered_df_outside,
                             export_path, room_name)
        plot_scatter_en16798(filter_occ_cat1, filter_occ_cat2, filter_occ_cat3,
                             filtered_df_outside, export_path,
                             room_name+'_occupancy')
        return cat_analysis_df, cat_analysis_occ_df

    @staticmethod
    def table_bar_plot_16798(df, export_path, tag=''):
        """Create bar plot with a table below for EN 16798 thermal comfort.

        This function creates a bar plot with a table below along with the
        thermal comfort categories according to EN 16798. This table
        considers all hours of the day, not only the occupancy hours.

        """
        # with columns: 'ROOM', 'CAT1', 'CAT2', 'CAT3', 'OUT'
        logger.info(f"Plot DIN EN 16798 table bar plot all zones.")
        if tag:
            tag = '_' + tag
        rename_columns = {
            'CAT1': 'CAT I',
            'CAT2': 'CAT II',
            'CAT3': 'CAT III',
            'OUT': u'> CAT III',
            # Add more entries for other columns
        }

        # Rename the columns of the DataFrame using the dictionary
        df.rename(columns=rename_columns, inplace=True)

        # Set 'ROOM' column as the index
        df.set_index('ROOM', inplace=True)
        row_sums = df.sum(axis=1)
        # Create a new DataFrame by dividing the original DataFrame by the row
        # sums
        normalized_df = df.div(row_sums, axis=0)
        normalized_df = normalized_df * 100
        fig, ax = plt.subplots(
            figsize=(24, 12))  # Adjust figure size to allow more space

        x_pos = np.arange(len(set(normalized_df.index))) * 0.8
        bar_width = 0.35
        bottom = np.zeros(len(normalized_df.index))

        # Create the bar chart
        for i, col in enumerate(normalized_df.columns):
            ax.bar(normalized_df.index, normalized_df[col], width=-bar_width,
                   label=col, align='edge',
                   bottom=bottom)
            bottom += normalized_df[col]

        # Set consistent font size for all elements
        common_fontsize = 11
        ax.set_ylabel(u'% of hours per category', fontsize=common_fontsize)
        ax.tick_params(axis='y',
                       labelsize=common_fontsize)  # Match font size for y-axis ticks
        ax.tick_params(axis='x', labelrotation=90)
        plt.ylim([0, 100])
        plt.xlim([-bar_width / 2 - 0.5,
                  len(normalized_df.index) - bar_width / 2 - 0.5])
        plt.xticks([])  # Remove x-ticks for table

        formatted_df = normalized_df.applymap(lambda x: f'{x:.0f}')
        cell_text = [formatted_df[column] for column in formatted_df.columns]

        # Create the table
        table = plt.table(cellText=cell_text,
                          rowLabels=formatted_df.columns + u' / %',
                          colLabels=formatted_df.index,
                          cellLoc='center',
                          loc='bottom')

        # Ensure consistent font size for the table
        table.auto_set_font_size(False)
<<<<<<< HEAD
        table.set_fontsize(7)
        table.scale(1.0, 1.2)  # Adjust the table size as needed
        plt.tight_layout()
        plt.savefig(export_path / f'DIN_EN_16798{tag}_all_zones_bar_table.pdf',
=======
        table.set_fontsize(common_fontsize)

        # Dynamically calculate the required height for rotated text
        renderer = fig.canvas.get_renderer()
        max_text_height = 0  # Track the maximum height
        table.scale(1.0, 5.0)  # Adjust scaling for overall table size

        for i, key in enumerate(formatted_df.index):
            cell = table[(0, i)]  # Access header cells
            text = cell.get_text()
            text.set_rotation(90)  # Rotate the text by 90 degrees

            # Measure text size dynamically
            fig.canvas.draw()  # Update layout for accurate text size
            bbox = text.get_window_extent(renderer=renderer)
            text_height = bbox.height / 200  # Convert
            # height
            # to figure-relative units
            max_text_height = max(max_text_height, text_height)

        # Apply a uniform height to all header cells
        for i, key in enumerate(formatted_df.index):
            cell = table[(0, i)]
            cell.set_height(
                max_text_height * 1.05)  # Add a slight margin factor

        # Scale table rows and columns

        # Adjust the layout to fit the table properly
        fig.subplots_adjust(
            bottom=0.7)  # Allocate space below the plot for the table

        # Adjust the legend placement BELOW the table
        legend_y_offset = -0.8 - max_text_height  # Dynamically calculate offset
        lgnd = plt.legend(framealpha=0.0, prop={'size': common_fontsize},
                          loc='lower center',
                          bbox_to_anchor=(0.5, legend_y_offset),
                          ncol=4)  # Adjust legend position

        # Save the figure
        fig.savefig(export_path / f'DIN_EN_16798{tag}_all_zones_bar_table.pdf',
>>>>>>> 26a24230
                    bbox_inches='tight',
                    bbox_extra_artists=(lgnd, table))

    @staticmethod
    def visualize_calendar(calendar_df, export_path, year='',
                           color_only=False, save=True,
                           save_as='',
                           construction='', skip_legend=False,
                           add_title=False, figsize=[7.6, 8], zone_dict=None):

        logger.info(f"Plot PMV calendar plot for zone {calendar_df.columns[0]}")
        def visualize(zone_dict):

            fig, ax = plt.subplots(figsize=(figsize[0]/INCH, figsize[1]/INCH))
            daily_mean = calendar_df.resample('D').mean()
            calendar_heatmap(ax, daily_mean, color_only)
            title_name = calendar_df.columns[0]
            for key, item in zone_dict.items():
                if key in title_name:
                    title_name = title_name.replace(key, item)
            if add_title:
                plt.title(str(year) + ' ' + title_name)
            if save:
                plt.savefig(export_path / str(construction +
                                                        save_as + title_name
                                                               + '.pdf'),
                            bbox_inches='tight')
                if skip_legend:
                    plt.savefig(export_path / 'subplots' / str(construction +
                                                        save_as + title_name
                                                               + '.pdf'),
                                bbox_inches='tight')
            plt.draw()
            plt.close()

        def calendar_array(dates, data):
            i, j = zip(*[(d.day, d.month) for d in dates])
            i = np.array(i) - min(i)
            j = np.array(j) - 1
            ni = max(i) + 1
            calendar = np.empty([ni, 12])#, dtype='S10')
            calendar[:] = np.nan
            calendar[i, j] = data
            return i, j, calendar

        def calendar_heatmap(ax, df, color_only):

            color_schema = ['#0232c2', '#028cc2', '#03ffff',
                            '#02c248', '#bbc202', '#c27f02']
            # Labels and their corresponding indices
            labels = ['-3 to -2', '-2 to -1', '-1 to 0',
                      '0 to 1', '1 to 2', '2 to 3']
            label_indices = np.arange(len(labels)+1) - 3

            # Create a ListedColormap from the color schema
            cmap = ListedColormap(color_schema)
            df_dates = df.index
            df_data = df[df.columns[0]].values
            norm = Normalize(vmin=-3, vmax=3)

            i, j, calendar = calendar_array(df_dates, df_data)

            im = ax.imshow(calendar, aspect='auto', interpolation='none',
                           cmap=cmap, norm=norm)
            label_days(ax, df_dates, i, j, calendar)
            if not color_only:
                label_data(ax, calendar)
            label_months(ax, df_dates, i, j, calendar)
            if not skip_legend:
                cbar = ax.figure.colorbar(im, ticks=label_indices)
            # Minor ticks
            ax.set_xticks(np.arange(-.5, len(calendar[0]), 1), minor=True)
            ax.set_yticks(np.arange(-.5, len(calendar[:,0]), 1), minor=True)

            ax.grid(False)
            # Gridlines based on minor ticks
            ax.grid(which='minor', color='w', linestyle='-', linewidth=0.5)

            # Remove minor ticks
            ax.tick_params(which='minor', bottom=False, left=False)            # ax.get_yaxis().set_ticks(label_indices)
            # ax.get_yaxis().set_ticklabels(labels)

        def label_data(ax, calendar):
            for (i, j), data in np.ndenumerate(calendar):
                if type(data) == str:
                    ax.text(j, i, data, ha='center', va='center')
                elif np.isfinite(data):
                    ax.text(j, i, round(data,1), ha='center', va='center')

        def label_days(ax, dates, i, j, calendar):
            ni, nj = calendar.shape
            day_of_month = np.nan * np.zeros((ni, nj))
            day_of_month[i, j] = [d.day for d in dates]

            yticks = np.arange(31)
            yticklabels = [i+1 for i in yticks]
            ax.set_yticks(yticks)
            ax.set_yticklabels(yticklabels, fontsize=6)
            # ax.set(yticks=yticks,
            #        yticklabels=yticklabels)


        def label_months(ax, dates, i, j, calendar):
            month_labels = np.array(['Jan', 'Feb', 'Mar', 'Apr', 'May', 'Jun', 'Jul',
                                     'Aug', 'Sep', 'Oct', 'Nov', 'Dec'])
            months = np.array([d.month for d in dates])
            uniq_months = sorted(set(months))
            # xticks = [i[months == m].mean() for m in uniq_months]
            xticks = [i-1 for i in uniq_months]
            labels = [month_labels[m - 1] for m in uniq_months]
            ax.set(xticks=xticks)
            ax.set_xticklabels(labels, fontsize=6, rotation=90)
            ax.xaxis.tick_top()
        visualize(zone_dict)<|MERGE_RESOLUTION|>--- conflicted
+++ resolved
@@ -149,11 +149,7 @@
             temp_cat_analysis_occ = None
             temp_cat_analysis, temp_cat_analysis_occ = (
                 self.plot_new_en16798_adaptive_count(
-<<<<<<< HEAD
-                df, guid, room_name, export_path))
-=======
                 df, guid, room_name+'_'+guid, export_path))
->>>>>>> 26a24230
             cat_analysis = pd.concat([cat_analysis, temp_cat_analysis])
             cat_analysis_occ = pd.concat([cat_analysis_occ,
                                           temp_cat_analysis_occ])
@@ -171,11 +167,7 @@
             temp_cat_analysis = None
             temp_cat_analysis_occ = None
             temp_cat_analysis, temp_cat_analysis_occ = self.plot_new_en16798_adaptive_count(
-<<<<<<< HEAD
-                df, guid, room_name, export_path)
-=======
                 df, guid, room_name+'_'+guid, export_path)
->>>>>>> 26a24230
             cat_analysis = pd.concat([cat_analysis, temp_cat_analysis])
             cat_analysis_occ = pd.concat([cat_analysis_occ, temp_cat_analysis_occ])
         return cat_analysis, cat_analysis_occ
@@ -423,12 +415,6 @@
 
         # Ensure consistent font size for the table
         table.auto_set_font_size(False)
-<<<<<<< HEAD
-        table.set_fontsize(7)
-        table.scale(1.0, 1.2)  # Adjust the table size as needed
-        plt.tight_layout()
-        plt.savefig(export_path / f'DIN_EN_16798{tag}_all_zones_bar_table.pdf',
-=======
         table.set_fontsize(common_fontsize)
 
         # Dynamically calculate the required height for rotated text
@@ -470,7 +456,6 @@
 
         # Save the figure
         fig.savefig(export_path / f'DIN_EN_16798{tag}_all_zones_bar_table.pdf',
->>>>>>> 26a24230
                     bbox_inches='tight',
                     bbox_extra_artists=(lgnd, table))
 
