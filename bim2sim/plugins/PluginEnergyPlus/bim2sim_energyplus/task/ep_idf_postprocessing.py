--- conflicted
+++ resolved
@@ -9,38 +9,38 @@
 
 
 class IdfPostprocessing(ITask):
-<<<<<<< HEAD
-    reads = ('instances', 'idf', 'ifc_files', 'sim_results_path')
-
-    def run(self, instances, idf, ifc_files, sim_results_path):
+    reads = ('elements', 'idf', 'ifc_files', 'sim_results_path')
+
+    def run(self, elements, idf, ifc_files, sim_results_path):
         self.logger.info("IDF Postprocessing started...")
 
-        # self._export_surface_areas(instances, idf)  # todo: fix
-        self._export_space_info(instances, idf)
-        self._export_boundary_report(instances, idf, ifc_files)
-        self.write_zone_names(idf, instances,
+        # self._export_surface_areas(elements, idf)  # todo: fix
+        self._export_space_info(elements, idf)
+        self._export_boundary_report(elements, idf, ifc_files)
+        self.write_zone_names(idf, elements,
                               sim_results_path / self.prj_name)
         self.logger.info("IDF Postprocessing finished!")
 
+
     @staticmethod
-    def write_zone_names(idf, instances, exportpath: Path):
+    def write_zone_names(idf, elements, exportpath: Path):
         """
         Write a dictionary of the bim2sim ThermalZone names and usages.
 
         This method creates a dict and exports it to a json file (
         zone_dict.json) to the path defined in exportpath. This dict
         includes the zone name and the selected usage within bim2sim. All
-        zones are considered that are created within the bim2sim instances.
+        zones are considered that are created within the bim2sim elements.
 
         Args:
             idf: eppy idf
-            instances: bim2sim instances
+            elements: bim2sim elements
             exportpath: base path to place the resulting zone_dict.json
 
         """
         zones = idf.idfobjects['ZONE']
         zone_dict = {}
-        ifc_zones = filter_instances(instances, ThermalZone)
+        ifc_zones = filter_elements(elements, ThermalZone)
         for zone in zones:
             usage = [z.usage for z in ifc_zones if z.guid == zone.Name]
             zone_dict.update({zone.Name: usage[0]})
@@ -48,20 +48,7 @@
         with open(exportpath / 'zone_dict.json', 'w') as file:
             json.dump(zone_dict, file, indent=4)
 
-    def _export_surface_areas(self, instances, idf):
-=======
-    reads = ('elements', 'idf', 'ifc_files',)
-
-    def run(self, elements, idf, ifc_files):
-        self.logger.info("IDF Postprocessing started...")
-
-        # self._export_surface_areas(elements, idf)  # todo: fix
-        self._export_space_info(elements, idf)
-        self._export_boundary_report(elements, idf, ifc_files)
-        self.logger.info("IDF Postprocessing finished!")
-
     def _export_surface_areas(self, elements, idf):
->>>>>>> 83e010df
         """ combines sets of area sums and exports to csv """
         area_df = pd.DataFrame(
             columns=["granularity", "ID", "long_name", "out_bound_cond",
