--- conflicted
+++ resolved
@@ -47,13 +47,8 @@
     preprocessed space boundary geometries.
     """
 
-<<<<<<< HEAD
-    reads = ('instances', 'weather_file',)
-    touches = ('idf', 'ep_zone_lists')
-=======
     reads = ('elements', 'weather_file',)
-    touches = ('idf', 'sim_results_path')
->>>>>>> 1440891e
+    touches = ('idf', 'sim_results_path', 'ep_zone_lists')
 
     def __init__(self, playground):
         super().__init__(playground)
@@ -67,12 +62,8 @@
                             weather_file, self.prj_name)
         self.init_zone(self.playground.sim_settings, elements, idf)
         self.init_zonelist(idf)
-<<<<<<< HEAD
-        self.init_zonegroups(instances, idf)
+        self.init_zonegroups(elements, idf)
         ep_zone_lists = [z.Name for z in idf.idfobjects['ZONE']]
-=======
-        self.init_zonegroups(elements, idf)
->>>>>>> 1440891e
         self.get_preprocessed_materials_and_constructions(
             self.playground.sim_settings, elements, idf)
         if self.playground.sim_settings.add_shadings:
@@ -92,11 +83,7 @@
         idf.save(idf.idfname)
         logger.info("Idf file successfully saved.")
 
-<<<<<<< HEAD
-        return idf, ep_zone_lists
-=======
-        return idf, sim_results_path
->>>>>>> 1440891e
+        return idf, sim_results_path, ep_zone_lists
 
     @staticmethod
     def init_idf(sim_settings: EnergyPlusSimSettings, paths: FolderStructure,
