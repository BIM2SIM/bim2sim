from __future__ import annotations

import logging
import math
import os
from pathlib import Path, PosixPath
from typing import Union, TYPE_CHECKING

from OCC.Core.BRep import BRep_Tool
from OCC.Core.BRepBuilderAPI import BRepBuilderAPI_MakeFace
from OCC.Core.BRepTools import breptools_UVBounds, BRepTools_WireExplorer
from OCC.Core.TopAbs import TopAbs_FACE, TopAbs_WIRE
from OCC.Core.TopExp import TopExp_Explorer
from OCC.Core.TopoDS import topods_Face, topods_Wire
from OCC.Core._Geom import Handle_Geom_Plane_DownCast

from OCC.Core.gp import gp_Dir, gp_XYZ, gp_Pln
from geomeppy import IDF

from bim2sim.elements.base_elements import IFCBased
from bim2sim.elements.bps_elements import (ExternalSpatialElement,
                                           SpaceBoundary2B, ThermalZone, Storey,
                                           Layer, Window, SpaceBoundary, Wall,
                                           Door, Roof, Slab, InnerFloor,
                                           GroundFloor)
from bim2sim.elements.mapping.units import ureg
from bim2sim.project import FolderStructure
from bim2sim.tasks.base import ITask
from bim2sim.utilities.common_functions import filter_elements, \
    get_spaces_with_bounds, all_subclasses
from bim2sim.utilities.pyocc_tools import PyOCCTools

if TYPE_CHECKING:
    from bim2sim.plugins.PluginEnergyPlus.bim2sim_energyplus import \
        EnergyPlusSimSettings

logger = logging.getLogger(__name__)


class CreateIdf(ITask):
    """Create an EnergyPlus Input file.

    Task to create an EnergyPlus Input file based on the for EnergyPlus
    preprocessed space boundary geometries. See detailed explanation in the run
    function below.
    """

    reads = ('elements', 'weather_file',)
    touches = ('idf', 'sim_results_path')

    def __init__(self, playground):
        super().__init__(playground)
        self.idf = None

    def run(self, elements: dict, weather_file: Path) -> tuple[IDF, Path]:
        """Execute all methods to export an IDF from BIM2SIM.

        This task includes all functions for exporting EnergyPlus Input files
        (idf) based on the previously preprocessed SpaceBoundary geometry from
        the ep_geom_preprocessing task. Geometric preprocessing (includes
        EnergyPlus-specific space boundary enrichment) must be executed
        before this task.
        In this task, first, the IDF itself is initialized. Then, the zones,
        materials and constructions, shadings and control parameters are set
        in the idf. Within the export of the idf, the final mapping of the
        bim2sim elements and the idf components is executed. Shading control
        is added if required, and the ground temperature of the building
        surrounding ground is set, as well as the output variables of the
        simulation. Finally, the generated idf is validated, and minor
        corrections are performed, e.g., tiny surfaces are deleted that
        would cause errors during the EnergyPlus Simulation run.

        Args:
            elements (dict): dictionary in the format dict[guid: element],
                holds preprocessed elements including space boundaries.
            weather_file (Path): path to weather file in .epw data format
        Returns:
            idf (IDF): EnergyPlus input file
            sim_results_path (Path): path to the simulation results.
        """
        logger.info("IDF generation started ...")
        idf, sim_results_path = self.init_idf(self.playground.sim_settings,
                                              self.paths, weather_file,
                                              self.prj_name)
        self.init_zone(self.playground.sim_settings, elements, idf)
        self.init_zonelist(idf)
        self.init_zonegroups(elements, idf)
        self.get_preprocessed_materials_and_constructions(
            self.playground.sim_settings, elements, idf)
        if self.playground.sim_settings.add_shadings:
            self.add_shadings(elements, idf)
        self.set_simulation_control(self.playground.sim_settings, idf)
        idf.set_default_constructions()
        self.export_geom_to_idf(self.playground.sim_settings, elements, idf)
        if self.playground.sim_settings.add_window_shading:
            self.add_shading_control(
                self.playground.sim_settings.add_window_shading, elements,
                idf)
        self.set_ground_temperature(idf, t_ground=get_spaces_with_bounds(
            elements)[0].t_ground)  # assuming all zones have same ground
        self.set_output_variables(idf, self.playground.sim_settings)
        self.idf_validity_check(idf)
        logger.info("Save idf ...")
        idf.save(idf.idfname)
        logger.info("Idf file successfully saved.")

        return idf, sim_results_path

    @staticmethod
    def init_idf(sim_settings: EnergyPlusSimSettings, paths: FolderStructure,
                 weather_file: PosixPath, ifc_name: str) -> IDF:
        """ Initialize the EnergyPlus input file.

        Initialize the EnergyPlus input file (idf) with general idf settings
        and set default weather
        data.

        Args:
            sim_settings: EnergyPlusSimSettings
            paths: BIM2SIM FolderStructure
            weather_file: PosixPath to *.epw weather file
            ifc_name: str of name of ifc
        Returns:
            idf file of type IDF
        """
        logger.info("Initialize the idf ...")
        # set the installation path for the EnergyPlus installation
        ep_install_path = sim_settings.ep_install_path
        # set the plugin path of the PluginEnergyPlus within the BIM2SIM Tool
        plugin_ep_path = str(Path(__file__).parent.parent.parent)
        # set Energy+.idd as base for new idf
        IDF.setiddname(ep_install_path / 'Energy+.idd')
        # initialize the idf with a minimal idf setup
        idf = IDF(plugin_ep_path + '/data/Minimal.idf')
        sim_results_path = paths.export/'EnergyPlus'/'SimResults'
        export_path = sim_results_path / ifc_name
        if not os.path.exists(export_path):
            os.makedirs(export_path)
        idf.idfname = export_path / str(ifc_name + '.idf')
        # load and set basic compact schedules and ScheduleTypeLimits
        schedules_idf = IDF(plugin_ep_path + '/data/Schedules.idf')
        schedules = schedules_idf.idfobjects["Schedule:Compact".upper()]
        sch_typelim = schedules_idf.idfobjects["ScheduleTypeLimits".upper()]
        for s in schedules:
            idf.copyidfobject(s)
        for t in sch_typelim:
            idf.copyidfobject(t)
        # set weather file
        idf.epw = str(weather_file)
        return idf, sim_results_path

    def init_zone(self, sim_settings: EnergyPlusSimSettings, elements: dict,
                  idf: IDF):
        """Initialize zone settings.

        Creates one idf zone per space and sets heating and cooling
        templates, infiltration and internal loads (occupancy (people),
        equipment, lighting).

        Args:
            sim_settings: BIM2SIM simulation settings
            elements: dict[guid: element]
            idf: idf file object
        """
        logger.info("Init thermal zones ...")
        spaces = get_spaces_with_bounds(elements)
        for space in spaces:
            if space.space_shape_volume:
                volume = space.space_shape_volume.to(ureg.meter ** 3).m
            # for some shapes, shape volume calculation might not work
            else:
                volume = space.volume.to(ureg.meter ** 3).m
            zone = idf.newidfobject(
                'ZONE',
                Name=space.ifc.GlobalId,
                Volume=volume
            )
            self.set_heating_and_cooling(idf, zone_name=zone.Name, space=space)
            self.set_infiltration(
                idf, name=zone.Name, zone_name=zone.Name, space=space,
                ep_version=sim_settings.ep_version)
            if (not self.playground.sim_settings.cooling and
                    self.playground.sim_settings.add_natural_ventilation):
                self.set_natural_ventilation(
                    idf, name=zone.Name, zone_name=zone.Name, space=space,
                    ep_version=sim_settings.ep_version)
            self.set_people(sim_settings, idf, name=zone.Name,
                            zone_name=zone.Name, space=space)
            self.set_equipment(sim_settings, idf, name=zone.Name,
                               zone_name=zone.Name, space=space)
            self.set_lights(sim_settings, idf, name=zone.Name, zone_name=zone.Name,
                            space=space)

    @staticmethod
    def init_zonelist(
            idf: IDF,
            name: str = None,
            zones_in_list: list[str] = None):
        """Initialize zone lists.

        Inits a list of zones in the idf. If the zones_in_list is not set,
        all zones are assigned to a general zone, unless the number of total
        zones is greater than 20 (max. allowed number of zones in a zonelist
        in an idf).

        Args:
            idf: idf file object
            name: str with name of zone list
            zones_in_list: list with the guids of the zones to be included in
                the list
        """
        if zones_in_list is None:
            # assign all zones to one list unless the total number of zones
            # is larger than 20.
            idf_zones = idf.idfobjects["ZONE"]
            if len(idf_zones) > 20:
                return
        else:
            # assign all zones with the zone names that are included in
            # zones_in_list to the zonelist.
            all_idf_zones = idf.idfobjects["ZONE"]
            idf_zones = [zone for zone in all_idf_zones if zone.Name
                         in zones_in_list]
            if len(idf_zones) > 20:
                return
            if len(idf_zones) == 0:
                return
        if name is None:
            name = "All_Zones"
        zs = {}
        for i, z in enumerate(idf_zones):
            zs.update({"Zone_" + str(i + 1) + "_Name": z.Name})
        idf.newidfobject("ZONELIST", Name=name, **zs)

    def init_zonegroups(self, elements: dict, idf: IDF):
        """Assign one zonegroup per storey.

        Args:
            elements: dict[guid: element]
            idf: idf file object
        """
        spaces = get_spaces_with_bounds(elements)
        # assign storeys to spaces (ThermalZone)
        for space in spaces:
            if space.storeys:
                space.storey = space.storeys[0]  # Zone can only have one storey
            else:
                space.storey = None
        # add zonelist per storey
        storeys = filter_elements(elements, Storey)
        for st in storeys:
            space_ids = []
            for space in st.thermal_zones:
                if not space in spaces:
                    continue
                space_ids.append(space.guid)
            self.init_zonelist(idf, name=st.ifc.Name, zones_in_list=space_ids)

        # add zonelist for All_Zones
        zone_lists = [zlist for zlist in idf.idfobjects["ZONELIST"]
                      if zlist.Name != "All_Zones"]

        # add zonegroup for each zonegroup in zone_lists.
        for zlist in zone_lists:
            idf.newidfobject("ZONEGROUP",
                             Name=zlist.Name,
                             Zone_List_Name=zlist.Name,
                             Zone_List_Multiplier=1
                             )
    @staticmethod
    def check_preprocessed_materials_and_constructions(rel_elem, layers):
        """Check if preprocessed materials and constructions are valid."""
        correct_preprocessing = False
        # check if thickness and material parameters are available from
        # preprocessing
        if all(layer.thickness for layer in layers):
            for layer in rel_elem.layerset.layers:
                if None in (layer.material.thermal_conduc,
                            layer.material.spec_heat_capacity,
                            layer.material.density):
                    return correct_preprocessing
                elif 0 in (layer.material.thermal_conduc.m,
                            layer.material.spec_heat_capacity.m,
                            layer.material.density.m):
                    return correct_preprocessing
                else:
                    pass

            correct_preprocessing = True

        return correct_preprocessing

    def get_preprocessed_materials_and_constructions(
            self, sim_settings: EnergyPlusSimSettings, elements: dict, idf: IDF):
        """Get preprocessed materials and constructions.

        This function sets preprocessed construction and material for
        building surfaces and fenestration. For virtual bounds, an air
        boundary construction is set.

        Args:
            sim_settings: BIM2SIM simulation settings
            elements: dict[guid: element]
            idf: idf file object
        """
        logger.info("Get predefined materials and construction ...")
        bounds = filter_elements(elements, 'SpaceBoundary')
        for bound in bounds:
            rel_elem = bound.bound_element
            if not rel_elem:
                continue
            if not any([isinstance(rel_elem, window) for window in
                        all_subclasses(Window, include_self=True)]):
                # set construction for all but fenestration
                if self.check_preprocessed_materials_and_constructions(
                        rel_elem, rel_elem.layerset.layers):
                    self.set_preprocessed_construction_elem(
                        rel_elem, rel_elem.layerset.layers, idf)
                    for layer in rel_elem.layerset.layers:
                        self.set_preprocessed_material_elem(layer, idf)
                else:
                    logger.warning("No preprocessed construction and "
                                   "material found for space boundary %s on "
                                   "related building element %s. Using "
                                   "default values instead.",
                                   bound.guid, rel_elem.guid)
            else:
                # set construction elements for windows
                self.set_preprocessed_window_material_elem(
                    rel_elem, idf, sim_settings.add_window_shading)

        # Add air boundaries as construction as a material for virtual bounds
        if sim_settings.ep_version in ["9-2-0", "9-4-0"]:
            idf.newidfobject("CONSTRUCTION:AIRBOUNDARY",
                             Name='Air Wall',
                             Solar_and_Daylighting_Method='GroupedZones',
                             Radiant_Exchange_Method='GroupedZones',
                             Air_Exchange_Method='SimpleMixing',
                             Simple_Mixing_Air_Changes_per_Hour=0.5,
                             )
        else:
            idf.newidfobject("CONSTRUCTION:AIRBOUNDARY",
                             Name='Air Wall',
                             Air_Exchange_Method='SimpleMixing',
                             Simple_Mixing_Air_Changes_per_Hour=0.5,
                             )

    @staticmethod
    def set_preprocessed_construction_elem(
            rel_elem: IFCBased,
            layers: list[Layer],
            idf: IDF):
        """Write preprocessed constructions to idf.

        This function uses preprocessed data to define idf construction
        elements.

        Args:
            rel_elem: any subclass of IFCBased (e.g., Wall)
            layers: list of Layer
            idf: idf file object
        """
        construction_name = (rel_elem.key.replace('Disaggregated', '') + '_'
                             + str(len(layers)) + '_' + '_' \
            .join([str(l.thickness.to(ureg.metre).m) for l in layers]))
        # todo: find a unique key for construction name
        if idf.getobject("CONSTRUCTION", construction_name) is None:
            outer_layer = layers[-1]
            other_layer_list = layers[:-1]
            other_layer_list.reverse()
            other_layers = {}
            for i, l in enumerate(other_layer_list):
                other_layers.update(
                    {'Layer_' + str(i + 2): l.material.name + "_" + str(
                        l.thickness.to(ureg.metre).m)})
            idf.newidfobject("CONSTRUCTION",
                             Name=construction_name,
                             Outside_Layer=outer_layer.material.name + "_" +
                                           str(outer_layer.thickness.to(
                                               ureg.metre).m),
                             **other_layers
                             )

    @staticmethod
    def set_preprocessed_material_elem(layer: Layer, idf: IDF):
        """Set a preprocessed material element.

        Args:
            layer: Layer Instance
            idf: idf file object
        """
        material_name = layer.material.name + "_" + str(
            layer.thickness.to(ureg.metre).m)
        if idf.getobject("MATERIAL", material_name):
            return
        specific_heat = \
            layer.material.spec_heat_capacity.to(ureg.joule / ureg.kelvin /
                                                 ureg.kilogram).m
        if specific_heat < 100:
            specific_heat = 100
        conductivity = layer.material.thermal_conduc.to(
                             ureg.W / (ureg.m * ureg.K)).m
        density = layer.material.density.to(ureg.kg / ureg.m ** 3).m
        if conductivity == 0:
            logger.error(f"Conductivity of {layer.material} is 0. Simulation "
                         f"will crash, please correct input or resulting idf "
                         f"file.")
        if density == 0:
            logger.error(f"Density of {layer.material} is 0. Simulation "
                         f"will crash, please correct input or resulting idf "
                         f"file.")
        idf.newidfobject("MATERIAL",
                         Name=material_name,
                         Roughness="MediumRough",
                         Thickness=layer.thickness.to(ureg.metre).m,
                         Conductivity=conductivity,
                         Density=density,
                         Specific_Heat=specific_heat
                         )

    @staticmethod
    def set_preprocessed_window_material_elem(rel_elem: Window,
                                              idf: IDF,
                                              add_window_shading: False):
        """Set preprocessed window material.

        This function constructs windows with a
        WindowMaterial:SimpleGlazingSystem consisting of the outermost layer
        of the providing related element. This is a simplification, needs to
        be extended to hold multilayer window constructions.

        Args:
            rel_elem: Window instance
            idf: idf file object
            add_window_shading: Add window shading (options: 'None',
            'Interior', 'Exterior')
        """
        material_name = \
            'WM_' + rel_elem.layerset.layers[0].material.name + '_' \
            + str(rel_elem.layerset.layers[0].thickness.to(ureg.m).m)
        if idf.getobject("WINDOWMATERIAL:SIMPLEGLAZINGSYSTEM", material_name):
            return
        if rel_elem.u_value.to(ureg.W / ureg.K / ureg.meter ** 2).m > 0:
            ufactor = 1 / (0.04 + 1 / rel_elem.u_value.to(ureg.W / ureg.K /
                                                          ureg.meter ** 2).m
                           + 0.13)
        else:
            ufactor = 1 / (0.04 + rel_elem.layerset.layers[0].thickness.to(
                ureg.metre).m /
                           rel_elem.layerset.layers[
                               0].material.thermal_conduc.to(
                               ureg.W / (ureg.m * ureg.K)).m +
                           0.13)
        if rel_elem.g_value >= 1:
            old_g_value = rel_elem.g_value
            rel_elem.g_value = 0.999
            logger.warning("G-Value was set to %f, "
                           "but has to be smaller than 1, so overwritten by %f",
                           old_g_value, rel_elem.g_value)

        idf.newidfobject("WINDOWMATERIAL:SIMPLEGLAZINGSYSTEM",
                         Name=material_name,
                         UFactor=ufactor,
                         Solar_Heat_Gain_Coefficient=rel_elem.g_value,
                         # Visible_Transmittance=0.8    # optional
                         )
        if add_window_shading:
            default_shading_name = "DefaultWindowShade"
            if not idf.getobject("WINDOWMATERIAL:SHADE", default_shading_name):
                idf.newidfobject("WINDOWMATERIAL:SHADE",
                                 Name=default_shading_name,
                                 Solar_Transmittance=0.3,
                                 Solar_Reflectance=0.5,
                                 Visible_Transmittance=0.3,
                                 Visible_Reflectance=0.5,
                                 Infrared_Hemispherical_Emissivity=0.9,
                                 Infrared_Transmittance=0.05,
                                 Thickness=0.003,
                                 Conductivity=0.1)
            construction_name = 'Window_' + material_name + "_" \
                                + add_window_shading
            if idf.getobject("CONSTRUCTION", construction_name) is None:
                if add_window_shading == 'Interior':
                    idf.newidfobject("CONSTRUCTION",
                                     Name=construction_name,
                                     Outside_Layer=material_name,
                                     Layer_2=default_shading_name
                                     )
                else:
                    idf.newidfobject("CONSTRUCTION",
                                     Name=construction_name,
                                     Outside_Layer=default_shading_name,
                                     Layer_2=material_name
                                     )
        # todo: enable use of multilayer windows
        # set construction without shading anyways
        construction_name = 'Window_' + material_name
        if idf.getobject("CONSTRUCTION", construction_name) is None:
            idf.newidfobject("CONSTRUCTION",
                             Name=construction_name,
                             Outside_Layer=material_name
                             )

    def set_heating_and_cooling(self, idf: IDF, zone_name: str,
                                space: ThermalZone):
        """Set heating and cooling parameters.

        This function sets heating and cooling parameters based on the data
        available from BIM2SIM Preprocessing (either IFC-based or
        Template-based).

        Args:
            idf: idf file object
            zone_name: str
            space: ThermalZone instance
        """
        stat_name = "STATS " + space.usage.replace(',', '')
        if idf.getobject("HVACTEMPLATE:THERMOSTAT", stat_name) is None:
            stat = self.set_day_hvac_template(idf, space, stat_name)
        else:
            stat = idf.getobject("HVACTEMPLATE:THERMOSTAT", stat_name)

        cooling_availability = "Off"
        heating_availability = "Off"

        if space.with_cooling:
            cooling_availability = "On"
        if space.with_heating:
            heating_availability = "On"

        idf.newidfobject(
            "HVACTEMPLATE:ZONE:IDEALLOADSAIRSYSTEM",
            Zone_Name=zone_name,
            Template_Thermostat_Name=stat.Name,
            Heating_Availability_Schedule_Name=heating_availability,
            Cooling_Availability_Schedule_Name=cooling_availability
        )

    def set_people(self, sim_settings: EnergyPlusSimSettings, idf: IDF, name: str,
                   zone_name: str, space: ThermalZone):
        """Set occupancy schedules.

        This function sets schedules and internal loads from people (occupancy)
        based on the BIM2SIM Preprocessing, i.e. based on IFC data if
        available or on templates.

        Args:
            sim_settings: BIM2SIM simulation settings
            idf: idf file object
            name: name of the new people idf object
            zone_name: name of zone or zone_list
            space: ThermalZone instance
        """
        schedule_name = "Schedule " + "People " + space.usage.replace(',', '')
        profile_name = 'persons_profile'
        self.set_day_week_year_schedule(idf, space.persons_profile[:24],
                                        profile_name, schedule_name)
        # set default activity schedule
        if idf.getobject("SCHEDULETYPELIMITS", "Any Number") is None:
            idf.newidfobject("SCHEDULETYPELIMITS", Name="Any Number")
        activity_schedule_name = "Schedule Activity " + str(
            space.fixed_heat_flow_rate_persons)
        if idf.getobject("SCHEDULE:COMPACT", activity_schedule_name) is None:
            idf.newidfobject("SCHEDULE:COMPACT",
                             Name=activity_schedule_name,
                             Schedule_Type_Limits_Name="Any Number",
                             Field_1="Through: 12/31",
                             Field_2="For: Alldays",
                             Field_3="Until: 24:00",
                             Field_4=space.fixed_heat_flow_rate_persons.to(
                                 ureg.watt).m#*1.8  # in W/Person
                             )  # other method for Field_4 (not used here)
            # ="persons_profile"*"activity_degree_persons"*58,1*1,8
            # (58.1 W/(m2*met), 1.8m2/Person)
        if sim_settings.ep_version in ["9-2-0", "9-4-0"]:
            idf.newidfobject(
                "PEOPLE",
                Name=name,
                Zone_or_ZoneList_Name=zone_name,
                Number_of_People_Calculation_Method="People/Area",
                People_per_Zone_Floor_Area=space.persons,
                Activity_Level_Schedule_Name=activity_schedule_name,
                Number_of_People_Schedule_Name=schedule_name,
                Fraction_Radiant=space.ratio_conv_rad_persons
            )
        else:
            idf.newidfobject(
                "PEOPLE",
                Name=name,
                Zone_or_ZoneList_or_Space_or_SpaceList_Name=zone_name,
                Number_of_People_Calculation_Method="People/Area",
                People_per_Floor_Area=space.persons,
                Activity_Level_Schedule_Name=activity_schedule_name,
                Number_of_People_Schedule_Name=schedule_name,
                Fraction_Radiant=space.ratio_conv_rad_persons
            )

    @staticmethod
    def set_day_week_year_schedule(idf: IDF, schedule: list[float],
                                   profile_name: str,
                                   schedule_name: str):
        """Set day, week and year schedule (hourly).

        This function sets an hourly day, week and year schedule.

        Args:
            idf: idf file object
            schedule: list of float values for the schedule (e.g.,
                temperatures, loads)
            profile_name: string
            schedule_name: str
        """
        if idf.getobject("SCHEDULE:DAY:HOURLY", name=schedule_name) is None:
            limits_name = 'Fraction'
            hours = {}
            if profile_name in {'heating_profile', 'cooling_profile'}:
                limits_name = 'Temperature'
                if idf.getobject("SCHEDULETYPELIMITS", "Temperature") is None:
                    idf.newidfobject("SCHEDULETYPELIMITS", Name="Temperature")
            for i, l in enumerate(schedule[:24]):
                if profile_name in {'heating_profile', 'cooling_profile'}:
                    # convert Kelvin to Celsius for EnergyPlus Export
                    if schedule[i] > 270:
                        schedule[i] = schedule[i] - 273.15
                hours.update({'Hour_' + str(i + 1): schedule[i]})
            idf.newidfobject("SCHEDULE:DAY:HOURLY", Name=schedule_name,
                             Schedule_Type_Limits_Name=limits_name, **hours)
        if idf.getobject("SCHEDULE:WEEK:COMPACT", name=schedule_name) is None:
            idf.newidfobject("SCHEDULE:WEEK:COMPACT", Name=schedule_name,
                             DayType_List_1="AllDays",
                             ScheduleDay_Name_1=schedule_name)
        if idf.getobject("SCHEDULE:YEAR", name=schedule_name) is None:
            idf.newidfobject("SCHEDULE:YEAR", Name=schedule_name,
                             Schedule_Type_Limits_Name=limits_name,
                             ScheduleWeek_Name_1=schedule_name,
                             Start_Month_1=1,
                             Start_Day_1=1,
                             End_Month_1=12,
                             End_Day_1=31)

    def set_equipment(self, sim_settings: EnergyPlusSimSettings, idf: IDF,
                      name: str, zone_name: str,
                      space: ThermalZone):
        """Set internal loads from equipment.

        This function sets schedules and internal loads from equipment based
        on the BIM2SIM Preprocessing, i.e. based on IFC data if available or on
        templates.

        Args:
            sim_settings: BIM2SIM simulation settings
            idf: idf file object
            name: name of the new people idf object
            zone_name: name of zone or zone_list
            space: ThermalZone instance
        """
        schedule_name = "Schedule " + "Equipment " + space.usage.replace(',',
                                                                         '')
        profile_name = 'machines_profile'
        self.set_day_week_year_schedule(idf, space.machines_profile[:24],
                                        profile_name, schedule_name)
        if sim_settings.ep_version in ["9-2-0", "9-4-0"]:
            idf.newidfobject(
                "ELECTRICEQUIPMENT",
                Name=name,
                Zone_or_ZoneList_Name=zone_name,
                Schedule_Name=schedule_name,
                Design_Level_Calculation_Method="Watts/Area",
                Watts_per_Zone_Floor_Area=space.machines.to(ureg.watt).m
            )
        else:
            idf.newidfobject(
                "ELECTRICEQUIPMENT",
                Name=name,
                Zone_or_ZoneList_or_Space_or_SpaceList_Name=zone_name,
                Schedule_Name=schedule_name,
                Design_Level_Calculation_Method="Watts/Area",
                Watts_per_Zone_Floor_Area=space.machines.to(ureg.watt).m
            )

    def set_lights(self, sim_settings: EnergyPlusSimSettings, idf: IDF, name: str,
                   zone_name: str, space: ThermalZone):
        """Set internal loads from lighting.

        This function sets schedules and lighting based on the
        BIM2SIM Preprocessing, i.e. based on IFC data if available or on
        templates.

        Args:
            sim_settings: BIM2SIM simulation settings
            idf: idf file object
            name: name of the new people idf object
            zone_name: name of zone or zone_list
            space: ThermalZone instance
        """
        schedule_name = "Schedule " + "Lighting " + space.usage.replace(',', '')
        profile_name = 'lighting_profile'
        self.set_day_week_year_schedule(idf, space.lighting_profile[:24],
                                        profile_name, schedule_name)
        mode = "Watts/Area"
        watts_per_zone_floor_area = space.lighting_power.to(ureg.watt).m
        return_air_fraction = 0.0
        fraction_radiant = 0.42  # fraction radiant: cf. Table 1.28 in
        # InputOutputReference EnergyPlus (Version 9.4.0), p. 506
        fraction_visible = 0.18  # Todo: fractions do not match with .json
        # Data. Maybe set by user-input later
        if sim_settings.ep_version in ["9-2-0", "9-4-0"]:
            idf.newidfobject(
                "LIGHTS",
                Name=name,
                Zone_or_ZoneList_Name=zone_name,
                Schedule_Name=schedule_name,
                Design_Level_Calculation_Method=mode,
                Watts_per_Zone_Floor_Area=watts_per_zone_floor_area,
                Return_Air_Fraction=return_air_fraction,
                Fraction_Radiant=fraction_radiant,
                Fraction_Visible=fraction_visible
            )
        else:
            idf.newidfobject(
                "LIGHTS",
                Name=name,
                Zone_or_ZoneList_or_Space_or_SpaceList_Name=zone_name,
                Schedule_Name=schedule_name,
                Design_Level_Calculation_Method=mode,
                Watts_per_Zone_Floor_Area=watts_per_zone_floor_area,
                Return_Air_Fraction=return_air_fraction,
                Fraction_Radiant=fraction_radiant,
                Fraction_Visible=fraction_visible
            )

    @staticmethod
    def set_infiltration(idf: IDF,
                         name: str, zone_name: str,
                         space: ThermalZone, ep_version: str):
        """Set infiltration rate.

        This function sets the infiltration rate per space based on the
        BIM2SIM preprocessing values (IFC-based if available or
        template-based).

        Args:
            idf: idf file object
            name: name of the new people idf object
            zone_name: name of zone or zone_list
            space: ThermalZone instance
            ep_version: Used version of EnergyPlus
        """
        if ep_version in ["9-2-0", "9-4-0"]:
            idf.newidfobject(
                "ZONEINFILTRATION:DESIGNFLOWRATE",
                Name=name,
                Zone_or_ZoneList_Name=zone_name,
                Schedule_Name="Continuous",
                Design_Flow_Rate_Calculation_Method="AirChanges/Hour",
                Air_Changes_per_Hour=space.infiltration_rate
            )
        else:
            idf.newidfobject(
                "ZONEINFILTRATION:DESIGNFLOWRATE",
                Name=name,
                Zone_or_ZoneList_or_Space_or_SpaceList_Name=zone_name,
                Schedule_Name="Continuous",
                Design_Flow_Rate_Calculation_Method="AirChanges/Hour",
                Air_Changes_per_Hour=space.infiltration_rate
            )

    @staticmethod
    def set_natural_ventilation(idf: IDF, name: str, zone_name: str,
                                space: ThermalZone, ep_version):
        """Set natural ventilation.

        This function sets the natural ventilation per space based on the
        BIM2SIM preprocessing values (IFC-based if available or
        template-based). Natural ventilation is defined for winter, summer
        and overheating cases, setting the air change per hours and minimum
        and maximum outdoor temperature if applicable.

        Args:
            idf: idf file object
            name: name of the new people idf object
            zone_name: name of zone or zone_list
            space: ThermalZone instance
            ep_version: Used version of EnergyPlus

        """
        if ep_version in ["9-2-0", "9-4-0"]:
            idf.newidfobject(
                "ZONEVENTILATION:DESIGNFLOWRATE",
                Name=name + '_winter',
                Zone_or_ZoneList_Name=zone_name,
                Schedule_Name="Continuous",
                Ventilation_Type="Natural",
                Design_Flow_Rate_Calculation_Method="AirChanges/Hour",
                Air_Changes_per_Hour=space.winter_reduction_infiltration[0],
                Minimum_Outdoor_Temperature=
                space.winter_reduction_infiltration[1] - 273.15,
                Maximum_Outdoor_Temperature=
                space.winter_reduction_infiltration[2] - 273.15,
            )

            idf.newidfobject(
                "ZONEVENTILATION:DESIGNFLOWRATE",
                Name=name + '_summer',
                Zone_or_ZoneList_Name=zone_name,
                Schedule_Name="Continuous",
                Ventilation_Type="Natural",
                Design_Flow_Rate_Calculation_Method="AirChanges/Hour",
                Air_Changes_per_Hour=space.max_summer_infiltration[0],
                Minimum_Outdoor_Temperature
                =space.max_summer_infiltration[1] - 273.15,
                Maximum_Outdoor_Temperature
                =space.max_summer_infiltration[2] - 273.15,
            )

            idf.newidfobject(
                "ZONEVENTILATION:DESIGNFLOWRATE",
                Name=name + '_overheating',
                Zone_or_ZoneList_Name=zone_name,
                Schedule_Name="Continuous",
                Ventilation_Type="Natural",
                Design_Flow_Rate_Calculation_Method="AirChanges/Hour",
                # calculation of overheating infiltration is a simplification
                # compared to the corresponding TEASER implementation which
                # dynamically computes thresholds for overheating infiltration
                # based on the zone temperature and additional factors.
                Air_Changes_per_Hour=space.max_overheating_infiltration[0],
                Minimum_Outdoor_Temperature
                =space.max_summer_infiltration[2] - 273.15,
            )
        else:
            idf.newidfobject(
                "ZONEVENTILATION:DESIGNFLOWRATE",
                Name=name + '_winter',
                Zone_or_ZoneList_or_Space_or_SpaceList_Name=zone_name,
                Schedule_Name="Continuous",
                Ventilation_Type="Natural",
                Design_Flow_Rate_Calculation_Method="AirChanges/Hour",
                Air_Changes_per_Hour=space.winter_reduction_infiltration[0],
                Minimum_Outdoor_Temperature=
                space.winter_reduction_infiltration[1] - 273.15,
                Maximum_Outdoor_Temperature=
                space.winter_reduction_infiltration[2] - 273.15,
            )

            idf.newidfobject(
                "ZONEVENTILATION:DESIGNFLOWRATE",
                Name=name + '_summer',
                Zone_or_ZoneList_or_Space_or_SpaceList_Name=zone_name,
                Schedule_Name="Continuous",
                Ventilation_Type="Natural",
                Design_Flow_Rate_Calculation_Method="AirChanges/Hour",
                Air_Changes_per_Hour=space.max_summer_infiltration[0],
                Minimum_Outdoor_Temperature
                =space.max_summer_infiltration[1] - 273.15,
                Maximum_Outdoor_Temperature
                =space.max_summer_infiltration[2] - 273.15,
            )

            idf.newidfobject(
                "ZONEVENTILATION:DESIGNFLOWRATE",
                Name=name + '_overheating',
                Zone_or_ZoneList_or_Space_or_SpaceList_Name=zone_name,
                Schedule_Name="Continuous",
                Ventilation_Type="Natural",
                Design_Flow_Rate_Calculation_Method="AirChanges/Hour",
                # calculation of overheating infiltration is a simplification
                # compared to the corresponding TEASER implementation which
                # dynamically computes thresholds for overheating infiltration
                # based on the zone temperature and additional factors.
                Air_Changes_per_Hour=space.max_overheating_infiltration[0],
                Minimum_Outdoor_Temperature
                =space.max_summer_infiltration[2] - 273.15,
            )

    def set_day_hvac_template(self, idf: IDF, space: ThermalZone, name: str):
        """Set 24 hour hvac template.

        This function sets idf schedules with 24hour schedules for heating and
        cooling.

        Args:
            idf: idf file object
            space: ThermalZone
            name: IDF Thermostat Name
        """
        htg_schedule_name = "Schedule " + "Heating " + space.usage.replace(
            ',', '')
        self.set_day_week_year_schedule(idf, space.heating_profile[:24],
                                        'heating_profile',
                                        htg_schedule_name)

        clg_schedule_name = "Schedule " + "Cooling " + space.usage.replace(
            ',', '')
        self.set_day_week_year_schedule(idf, space.cooling_profile[:24],
                                        'cooling_profile',
                                        clg_schedule_name)
        stat = idf.newidfobject(
            "HVACTEMPLATE:THERMOSTAT",
            Name=name,
            Heating_Setpoint_Schedule_Name=htg_schedule_name,
            Cooling_Setpoint_Schedule_Name=clg_schedule_name
        )
        return stat

    def set_hvac_template(self, idf: IDF, name: str,
                          heating_sp: Union[int, float],
                          cooling_sp: Union[int, float],
                          mode='setback'):
        """Set heating and cooling templates (manually).

        This function manually sets heating and cooling templates.

        Args:
            idf: idf file object
            heating_sp: float or int for heating set point
            cooling_sp: float or int for cooling set point
            name: IDF Thermostat Name
        """
        if cooling_sp < 20:
            cooling_sp = 26
        elif cooling_sp < 24:
            cooling_sp = 23

        setback_htg = 18  # "T_threshold_heating"
        setback_clg = 26  # "T_threshold_cooling"

        # ensure setback temperature actually performs a setback on temperature
        if setback_htg > heating_sp:
            setback_htg = heating_sp
        if setback_clg < cooling_sp:
            setback_clg = cooling_sp

        if mode == "setback":
            htg_alldays = self._define_schedule_part('Alldays',
                                                     [('5:00', setback_htg),
                                                      ('21:00', heating_sp),
                                                      ('24:00', setback_htg)])
            clg_alldays = self._define_schedule_part('Alldays',
                                                     [('5:00', setback_clg),
                                                      ('21:00', cooling_sp),
                                                      ('24:00', setback_clg)])
            htg_name = "H_SetBack_" + str(heating_sp)
            clg_name = "C_SetBack_" + str(cooling_sp)
            if idf.getobject("SCHEDULE:COMPACT", htg_name) is None:
                self.write_schedule(idf, htg_name, [htg_alldays, ])
            else:
                idf.getobject("SCHEDULE:COMPACT", htg_name)
            if idf.getobject("SCHEDULE:COMPACT", clg_name) is None:
                self.write_schedule(idf, clg_name, [clg_alldays, ])
            else:
                idf.getobject("SCHEDULE:COMPACT", clg_name)
            stat = idf.newidfobject(
                "HVACTEMPLATE:THERMOSTAT",
                Name="STAT_" + name,
                Heating_Setpoint_Schedule_Name=htg_name,
                Cooling_Setpoint_Schedule_Name=clg_name,
            )

        if mode == "constant":
            stat = idf.newidfobject(
                "HVACTEMPLATE:THERMOSTAT",
                Name="STAT_" + name,
                Constant_Heating_Setpoint=heating_sp,
                Constant_Cooling_Setpoint=cooling_sp,
            )
        return stat

    @staticmethod
    def write_schedule(idf: IDF, sched_name: str, sched_part_list: list):
        """Write schedules to idf.

        This function writes a schedule to the idf. Only used for manual
        setup of schedules (combined with set_hvac_template).

        Args:
            idf: idf file object
            sched_name: str with name of the schedule
            sched_part_list: list of schedule parts (cf. function
                _define_schedule_part)
        """
        sched_list = {}
        field_count = 1
        for parts in sched_part_list:
            field_count += 1
            sched_list.update({'Field_' + str(field_count): 'For: ' + parts[0]})
            part = parts[1]
            for set in part:
                field_count += 1
                sched_list.update(
                    {'Field_' + str(field_count): 'Until: ' + str(set[0])})
                field_count += 1
                sched_list.update({'Field_' + str(field_count): str(set[1])})
        if idf.getobject("SCHEDULETYPELIMITS", "Temperature") is None:
            idf.newidfobject("SCHEDULETYPELIMITS", Name="Temperature")

        sched = idf.newidfobject(
            "SCHEDULE:COMPACT",
            Name=sched_name,
            Schedule_Type_Limits_Name="Temperature",
            Field_1="Through: 12/31",
            **sched_list
        )
        return sched

    @staticmethod
    def _define_schedule_part(
            days: str, til_time_temp: list[tuple[str, Union[int, float]]]):
        """Defines a part of a schedule.

        Args:
            days: string: Weekdays, Weekends, Alldays, AllOtherDays, Saturdays,
                Sundays, ...
            til_time_temp: List of tuples
                (until-time format 'hh:mm' (24h) as str),
                temperature until this time in Celsius),
                e.g. (05:00, 18)
        """
        return [days, til_time_temp]

    @staticmethod
    def add_shadings(elements: dict, idf: IDF):
        """Add shading boundaries to idf.

        Args:
            elements: dict[guid: element]
            idf: idf file object
        """
        logger.info("Add Shadings ...")
        spatials = []
        ext_spatial_elem = filter_elements(elements, ExternalSpatialElement)
        for elem in ext_spatial_elem:
            for sb in elem.space_boundaries:
                spatials.append(sb)
        if not spatials:
            return
        pure_spatials = []
        description_list = [s.ifc.Description for s in spatials]
        descriptions = list(dict.fromkeys(description_list))
        shades_included = ("Shading:Building" or "Shading:Site") in descriptions

        # check if ifc has dedicated shading space boundaries included and
        # append them to pure_spatials for further processing
        if shades_included:
            for s in spatials:
                if s.ifc.Description in ["Shading:Building", "Shading:Site"]:
                    pure_spatials.append(s)
        # if no shading boundaries are included in ifc, derive these from the
        # set of given space boundaries and append them to pure_spatials for
        # further processing
        else:
            for s in spatials:
                # only consider almost horizontal 2b shapes (roof-like SBs)
                if s.level_description == '2b':
                    angle = math.degrees(
                        gp_Dir(s.bound_normal).Angle(gp_Dir(gp_XYZ(0, 0, 1))))
                    if not ((-45 < angle < 45) or (135 < angle < 225)):
                        continue
                if s.related_bound and s.related_bound.ifc.RelatingSpace.is_a(
                        'IfcSpace'):
                    continue
                pure_spatials.append(s)

        # create idf shadings from set of pure_spatials
        for s in pure_spatials:
            obj = idf.newidfobject('SHADING:BUILDING:DETAILED',
                                   Name=s.guid,
                                   )
            obj_pnts = PyOCCTools.get_points_of_face(s.bound_shape)
            obj_coords = []
            for pnt in obj_pnts:
                co = tuple(round(p, 3) for p in pnt.Coord())
                obj_coords.append(co)
            obj.setcoords(obj_coords)

    def add_shading_control(self, shading_type, elements,
                            idf, outdoor_temp=22, solar=40):
        """Add a default shading control to IDF.
        Two criteria must be met such that the window shades are set: the
        outdoor temperature must exceed a certain temperature and the solar
        radiation [W/m²] must be greater than a certain heat flow.
        Args:
            shading_type: shading type, 'Interior' or 'Exterior'
            elements: elements
            idf: idf
            outdoor_temp: outdoor temperature [°C]
            solar: solar radiation on window surface [W/m²]
        """
        zones = filter_elements(elements, ThermalZone)

        for zone in zones:
            zone_name = zone.guid
            zone_openings = [sb for sb in zone.space_boundaries if
                             isinstance(sb.bound_element, Window)]
            if not zone_openings:
                continue
            fenestration_dict = {}
            for i, opening in enumerate(zone_openings):
                fenestration_dict.update({'Fenestration_Surface_' + str(
                    i+1) + '_Name': opening.guid})
            shade_control_name = "ShadeControl_" + zone_name
            opening_obj = idf.getobject(
                'FENESTRATIONSURFACE:DETAILED', zone_openings[
                    0].guid)
            if opening_obj:
                construction_name = opening_obj.Construction_Name + "_" + \
                                    shading_type
            else:
                continue
            if not idf.getobject(
                "WINDOWSHADINGCONTROL", shade_control_name):
                idf.newidfobject("WINDOWSHADINGCONTROL",
                                 Name=shade_control_name,
                                 Zone_Name=zone_name,
                                 Shading_Type=shading_type+"Shade",
                                 Construction_with_Shading_Name=construction_name,
                                 Shading_Control_Type=
                                 'OnIfHighOutdoorAirTempAndHighSolarOnWindow',
                                 Setpoint=outdoor_temp,
                                 Setpoint_2=solar,
                                 Multiple_Surface_Control_Type='Group',
                                 **fenestration_dict
                                 )

    @staticmethod
    def set_simulation_control(sim_settings: EnergyPlusSimSettings, idf):
        """Set simulation control parameters.

        This function sets general simulation control parameters. These can
        be easily overwritten in the exported idf.
        Args:
            sim_settings: EnergyPlusSimSettings
            idf: idf file object
        """
        logger.info("Set Simulation Control ...")
        for sim_control in idf.idfobjects["SIMULATIONCONTROL"]:
            if sim_settings.system_sizing:
                sim_control.Do_System_Sizing_Calculation = 'Yes'
            else:
                sim_control.Do_System_Sizing_Calculation = 'No'
            if sim_settings.run_for_sizing_periods:
                sim_control.Run_Simulation_for_Sizing_Periods = 'Yes'
            else:
                sim_control.Run_Simulation_for_Sizing_Periods = 'No'
            if sim_settings.run_for_weather_period:
                sim_control.Run_Simulation_for_Weather_File_Run_Periods = 'Yes'
            else:
                sim_control.Run_Simulation_for_Weather_File_Run_Periods = 'No'
            if sim_settings.set_run_period:
                sim_control.Run_Simulation_for_Weather_File_Run_Periods = 'Yes'

        if sim_settings.set_run_period:
            for run_period in idf.idfobjects["RUNPERIOD"]:
                run_period.Begin_Month = sim_settings.run_period_start_month
                run_period.Begin_Day_of_Month = (
                    sim_settings.run_period_start_day)
                run_period.End_Month = sim_settings.run_period_end_month
                run_period.End_Day_of_Month = sim_settings.run_period_end_day

        for building in idf.idfobjects['BUILDING']:
            building.Solar_Distribution = sim_settings.solar_distribution

    @staticmethod
    def set_ground_temperature(idf: IDF, t_ground: ureg.Quantity):
        """Set the ground temperature in the idf.

        Args:
            idf: idf file object
            t_ground: ground temperature as ureg.Quantity
        """
        logger.info("Set ground temperature...")

        string = '_Ground_Temperature'
        month_list = ['January', 'February', 'March', 'April', 'May', 'June',
                      'July', 'August', 'September', 'October',
                      'November', 'December']
        temp_dict = {}
        for month in month_list:
            temp_dict.update({month + string: t_ground.to(ureg.degC).m})
        idf.newidfobject("SITE:GROUNDTEMPERATURE:BUILDINGSURFACE", **temp_dict)

    @staticmethod
    def set_output_variables(idf: IDF, sim_settings: EnergyPlusSimSettings):
        """Set user defined output variables in the idf file.

        Args:
            idf: idf file object
            sim_settings: BIM2SIM simulation settings
        """
        logger.info("Set output variables ...")

        # general output settings. May be moved to general settings
        out_control = idf.idfobjects['OUTPUTCONTROL:TABLE:STYLE']
        out_control[0].Column_Separator = sim_settings.output_format
        out_control[0].Unit_Conversion = sim_settings.unit_conversion

        # remove all existing output variables with reporting frequency
        # "Timestep"
        out_var = [v for v in idf.idfobjects['OUTPUT:VARIABLE']
                   if v.Reporting_Frequency.upper() == "TIMESTEP"]
        for var in out_var:
            idf.removeidfobject(var)
        if 'output_outdoor_conditions' in sim_settings.output_keys:
            idf.newidfobject(
                "OUTPUT:VARIABLE",
                Variable_Name="Site Outdoor Air Drybulb Temperature",
                Reporting_Frequency="Hourly",
            )
            idf.newidfobject(
                "OUTPUT:VARIABLE",
                Variable_Name="Site Outdoor Air Humidity Ratio",
                Reporting_Frequency="Hourly",
            )
            idf.newidfobject(
                "OUTPUT:VARIABLE",
                Variable_Name="Site Outdoor Air Relative Humidity",
                Reporting_Frequency="Hourly",
            )
            idf.newidfobject(
                "OUTPUT:VARIABLE",
                Variable_Name="Site Outdoor Air Barometric Pressure",
                Reporting_Frequency="Hourly",
            )
            idf.newidfobject(
                "OUTPUT:VARIABLE",
                Variable_Name="Site Diffuse Solar Radiation Rate per Area",
                Reporting_Frequency="Hourly",
            )
            idf.newidfobject(
                "OUTPUT:VARIABLE",
                Variable_Name="Site Direct Solar Radiation Rate per Area",
                Reporting_Frequency="Hourly",
            )
            idf.newidfobject(
                "OUTPUT:VARIABLE",
                Variable_Name="Site Ground Temperature",
                Reporting_Frequency="Hourly",
            )
            idf.newidfobject(
                "OUTPUT:VARIABLE",
                Variable_Name="Site Wind Speed",
                Reporting_Frequency="Hourly",
            )
            idf.newidfobject(
                "OUTPUT:VARIABLE",
                Variable_Name="Site Wind Direction",
                Reporting_Frequency="Hourly",
            )
        if 'output_zone_temperature' in sim_settings.output_keys:
            idf.newidfobject(
                "OUTPUT:VARIABLE",
                Variable_Name="Zone Mean Air Temperature",
                Reporting_Frequency="Hourly",
            )
            idf.newidfobject(
                "OUTPUT:VARIABLE",
                Variable_Name="Zone Operative Temperature",
                Reporting_Frequency="Hourly",
            )
            idf.newidfobject(
                "OUTPUT:VARIABLE",
                Variable_Name="Zone Air Relative Humidity",
                Reporting_Frequency="Hourly",
            )
        if 'output_internal_gains' in sim_settings.output_keys:
            idf.newidfobject(
                "OUTPUT:VARIABLE",
                Variable_Name="Zone People Occupant Count",
                Reporting_Frequency="Hourly",
            )
            idf.newidfobject(
                "OUTPUT:VARIABLE",
                Variable_Name="Zone People Total Heating Rate",
                Reporting_Frequency="Hourly",
            )
            idf.newidfobject(
                "OUTPUT:VARIABLE",
                Variable_Name="Zone Electric Equipment Total Heating Rate",
                Reporting_Frequency="Hourly",
            )
            idf.newidfobject(
                "OUTPUT:VARIABLE",
                Variable_Name="Zone Lights Total Heating Rate",
                Reporting_Frequency="Hourly",
            )
        if 'output_zone' in sim_settings.output_keys:
            idf.newidfobject(
                "OUTPUT:VARIABLE",
                Variable_Name="Zone Thermostat Heating Setpoint Temperature",
                Reporting_Frequency="Hourly",
            )
            idf.newidfobject(
                "OUTPUT:VARIABLE",
                Variable_Name="Zone Thermostat Cooling Setpoint Temperature",
                Reporting_Frequency="Hourly",
            )
            idf.newidfobject(
                "OUTPUT:VARIABLE",
                Variable_Name="Zone Ideal Loads Zone Total Cooling Rate",
                Reporting_Frequency="Hourly",
            )
            idf.newidfobject(
                "OUTPUT:VARIABLE",
                Variable_Name="Zone Ideal Loads Zone Total Heating Rate",
                Reporting_Frequency="Hourly",
            )
            idf.newidfobject(
                "OUTPUT:VARIABLE",
                Variable_Name="Zone Ideal Loads Zone Total Heating Energy",
                Reporting_Frequency="Hourly",
            )
            idf.newidfobject(
                "OUTPUT:VARIABLE",
                Variable_Name="Zone Ideal Loads Zone Total Cooling Energy",
                Reporting_Frequency="Hourly",
            )
            idf.newidfobject(
                "OUTPUT:VARIABLE",
                Variable_Name="Zone Windows Total Heat Gain Rate",
                Reporting_Frequency="Hourly",
            )
            idf.newidfobject(
                "OUTPUT:VARIABLE",
                Variable_Name="Zone Windows Total Heat Gain Energy",
                Reporting_Frequency="Hourly",
            )
            idf.newidfobject(
                "OUTPUT:VARIABLE",
                Variable_Name="Zone Windows Total Transmitted Solar Radiation "
                              "Energy",
                Reporting_Frequency="Hourly",
            )
            idf.newidfobject(
                "OUTPUT:VARIABLE",
                Variable_Name="Zone Air System Sensible Heating Energy",
                Reporting_Frequency="Hourly",
            )
            idf.newidfobject(
                "OUTPUT:VARIABLE",
                Variable_Name="Zone Air System Sensible Cooling Energy",
                Reporting_Frequency="Hourly",
            )
        if 'output_infiltration' in sim_settings.output_keys:
            idf.newidfobject(
                "OUTPUT:VARIABLE",
                Variable_Name="Zone Infiltration Sensible Heat Gain Energy",
                Reporting_Frequency="Hourly",
            )
            idf.newidfobject(
                "OUTPUT:VARIABLE",
                Variable_Name="Zone Infiltration Sensible Heat Loss Energy",
                Reporting_Frequency="Hourly",
            )
            idf.newidfobject(
                "OUTPUT:VARIABLE",
                Variable_Name="Zone Infiltration Air Change Rate",
                Reporting_Frequency="Hourly",
            )
            idf.newidfobject(
                "OUTPUT:VARIABLE",
                Variable_Name="Zone Ventilation Air Change Rate",
                Reporting_Frequency="Hourly",
            )
            idf.newidfobject(
                "OUTPUT:VARIABLE",
                Variable_Name="Zone Ventilation Standard Density Volume Flow Rate",
                Reporting_Frequency="Hourly",
            )
            idf.newidfobject(
                "OUTPUT:VARIABLE",
                Variable_Name="Zone Ventilation Total Heat Gain Energy",
                Reporting_Frequency="Hourly",
            )
            idf.newidfobject(
                "OUTPUT:VARIABLE",
                Variable_Name="Zone Ventilation Total Heat Loss Energy",
                Reporting_Frequency="Hourly",
            )

        if 'output_meters' in sim_settings.output_keys:
            idf.newidfobject(
                "OUTPUT:METER",
                Key_Name="Heating:EnergyTransfer",
                Reporting_Frequency="Hourly",
            )
            idf.newidfobject(
                "OUTPUT:METER",
                Key_Name="Cooling:EnergyTransfer",
                Reporting_Frequency="Hourly",
            )
        if 'output_dxf' in sim_settings.output_keys:
            idf.newidfobject("OUTPUT:SURFACES:DRAWING",
                             Report_Type="DXF")
        if sim_settings.cfd_export:
            idf.newidfobject(
                "OUTPUT:VARIABLE",
                Variable_Name="Surface Inside Face Temperature",
                Reporting_Frequency="Hourly",
            )
        idf.newidfobject("OUTPUT:DIAGNOSTICS",
                         Key_1="DisplayAdvancedReportVariables",
                         Key_2="DisplayExtraWarnings")
        return idf

    @staticmethod
    def export_geom_to_idf(sim_settings: EnergyPlusSimSettings,
                           elements: dict, idf: IDF):
        """Write space boundary geometry to idf.

        This function converts the space boundary bound_shape from
        OpenCascade to idf geometry.

        Args:
            elements: dict[guid: element]
            idf: idf file object
        """
        logger.info("Export IDF geometry")
        bounds = filter_elements(elements, SpaceBoundary)
        for bound in bounds:
            idfp = IdfObject(sim_settings, bound, idf)
            if idfp.skip_bound:
                idf.popidfobject(idfp.key, -1)
                logger.warning(
                    "Boundary with the GUID %s (%s) is skipped (due to "
                    "missing boundary conditions)!",
                    idfp.name, idfp.surface_type)
                continue
        bounds_2b = filter_elements(elements, SpaceBoundary2B)
        for b_bound in bounds_2b:
            idfp = IdfObject(sim_settings, b_bound, idf)
            if idfp.skip_bound:
                logger.warning(
                    "Boundary with the GUID %s (%s) is skipped (due to "
                    "missing boundary conditions)!",
                    idfp.name, idfp.surface_type)
                continue

    @staticmethod
    def idf_validity_check(idf):
        """Perform idf validity check and simple fixes.

        This function performs a basic validity check of the resulting idf.
        It removes openings from adiabatic surfaces and very small surfaces.

        Args:
            idf: idf file object
        """
        logger.info('Start IDF Validity Checker')

        # remove erroneous fenestration surfaces which do may crash
        # EnergyPlus simulation
        fenestration = idf.idfobjects['FENESTRATIONSURFACE:DETAILED']
        for f in fenestration:
            if not f.Building_Surface_Name:
                logger.info('Removed Fenestration: %s' % f.Name)
                idf.removeidfobject(f)
            fbco = f.Building_Surface_Name
            bs = idf.getobject('BUILDINGSURFACE:DETAILED', fbco)
            if bs is not None:
                if bs.Outside_Boundary_Condition == 'Adiabatic':
                    logger.info('Removed Fenestration: %s' % f.Name)
                    idf.removeidfobject(f)
        for f in fenestration:
            fbco = f.Building_Surface_Name
            bs = idf.getobject('BUILDINGSURFACE:DETAILED', fbco)
            if bs is not None:
                if bs.Outside_Boundary_Condition == 'Adiabatic':
                    logger.info(
                        'Removed Fenestration in second try: %s' % f.Name)
                    idf.removeidfobject(f)

        # Check if shading control elements contain unavailable fenestration
        fenestration_updated = idf.idfobjects['FENESTRATIONSURFACE:DETAILED']
        shading_control = idf.idfobjects['WINDOWSHADINGCONTROL']
        fenestration_guids = [fe.Name for fe in fenestration_updated]
        for shc in shading_control:
            # create a list with current fenestration guids (only available
            # fenestration)
            fenestration_guids_new = []
            skipped_fenestration = False  # flag for unavailable fenestration
            for attr_name in dir(shc):
                if ('Fenestration_Surface' in attr_name):
                    if (getattr(shc, attr_name) in
                            fenestration_guids):
                        fenestration_guids_new.append(getattr(shc, attr_name))
                    elif (getattr(shc, attr_name) not in
                          fenestration_guids) and getattr(shc, attr_name):
                        skipped_fenestration = True
            # if the shading control element containes unavailable
            # fenestration objects, the shading control must be updated to
            # prevent errors in simulation
            if fenestration_guids_new and skipped_fenestration:
                fenestration_dict = {}
                for i, guid in enumerate(fenestration_guids_new):
                    fenestration_dict.update({'Fenestration_Surface_' + str(
                        i + 1) + '_Name': guid})
                # remove previous shading control from idf and create a new one
                # removing individual attributes of the shading element
                # caused errors, so new shading control is created
                idf.removeidfobject(shc)
                idf.newidfobject("WINDOWSHADINGCONTROL", Name=shc.Name,
                                 Zone_Name=shc.Zone_Name,
                                 Shading_Type=shc.Shading_Type,
                                 Construction_with_Shading_Name=
                                 shc.Construction_with_Shading_Name,
                                 Shading_Control_Type=shc.Shading_Control_Type,
                                 Setpoint=shc.Setpoint,
                                 Setpoint_2=shc.Setpoint_2,
                                 Multiple_Surface_Control_Type=
                                 shc.Multiple_Surface_Control_Type,
                                 **fenestration_dict)
                logger.info('Updated Shading Control due to unavailable '
                            'fenestration:  %s' % shc.Name)

        # check for small building surfaces and remove them
        sfs = idf.getsurfaces()
        small_area_obj = [s for s in sfs
                          if PyOCCTools.get_shape_area(
                PyOCCTools.make_faces_from_pnts(s.coords)) < 1e-2]

        for obj in small_area_obj:
            logger.info('Removed small area: %s' % obj.Name)
            idf.removeidfobject(obj)

        # check for small shading surfaces and remove them
        shadings = idf.getshadingsurfaces()
        small_area_obj = [s for s in shadings if PyOCCTools.get_shape_area(
            PyOCCTools.make_faces_from_pnts(s.coords)) < 1e-2]

        for obj in small_area_obj:
            logger.info('Removed small area: %s' % obj.Name)
            idf.removeidfobject(obj)

        # Check for building surfaces holding default window materials
        bsd = idf.idfobjects['BUILDINGSURFACE:DETAILED']
        for sf in bsd:
            if sf.Construction_Name == 'BS Exterior Window':
                logger.info(
                    'Surface due to invalid material: %s' % sf.Name)
                idf.removeidfobject(sf)
        logger.info('IDF Validity Checker done')


class IdfObject:
    """Create idf elements for surfaces.

    This class holds all data required for the idf setup of
    BUILDINGSURFACE:DETAILED and FENESTRATIONSURFACE:DETAILED.
    This includes further methods for processing the preprocessed information
    from the BIM2SIM process for the use in idf (e.g., surface type mapping).
    """

    def __init__(self, sim_settings, inst_obj, idf):
        self.name = inst_obj.guid
        self.building_surface_name = None
        self.key = None
        self.out_bound_cond = ''
        self.out_bound_cond_obj = ''
        self.sun_exposed = ''
        self.wind_exposed = ''
        self.surface_type = None
        self.physical = inst_obj.physical
        self.construction_name = None
        self.related_bound = inst_obj.related_bound
        self.this_bound = inst_obj
        self.skip_bound = False
        self.bound_shape = inst_obj.bound_shape
        self.add_window_shade = False
        if not hasattr(inst_obj.bound_thermal_zone, 'guid'):
            self.skip_bound = True
            return
        self.zone_name = inst_obj.bound_thermal_zone.guid
        if inst_obj.parent_bound:
            self.key = "FENESTRATIONSURFACE:DETAILED"
            if sim_settings.add_window_shading == 'Interior':
                self.add_window_shade = 'Interior'
            elif sim_settings.add_window_shading == 'Exterior':
                self.add_window_shade = 'Exterior'
        else:
            self.key = "BUILDINGSURFACE:DETAILED"
        if inst_obj.parent_bound:
            self.building_surface_name = inst_obj.parent_bound.guid
        self.map_surface_types(inst_obj)
        self.map_boundary_conditions(inst_obj)
        self.set_preprocessed_construction_name()
        # only set a construction name if this construction is available
        if not self.construction_name \
                or not (idf.getobject("CONSTRUCTION", self.construction_name)
                        or idf.getobject("CONSTRUCTION:AIRBOUNDARY",
                                         self.construction_name)):
            self.set_construction_name()
        obj = self.set_idfobject_attributes(idf)
        if obj is not None:
            self.set_idfobject_coordinates(obj, idf, inst_obj)
        else:
            pass

    def set_construction_name(self):
        """Set default construction names.

        This function sets default constructions for all idf surface types.
        Should only be used if no construction is available for the current
        object.
        """
        if self.surface_type == "Wall":
            self.construction_name = "Project Wall"
        elif self.surface_type == "Roof":
            self.construction_name = "Project Flat Roof"
        elif self.surface_type == "Ceiling":
            self.construction_name = "Project Ceiling"
        elif self.surface_type == "Floor":
            self.construction_name = "Project Floor"
        elif self.surface_type == "Door":
            self.construction_name = "Project Door"
        elif self.surface_type == "Window":
            self.construction_name = "Project External Window"

    def set_preprocessed_construction_name(self):
        """Set preprocessed constructions.

        This function sets constructions of idf surfaces to preprocessed
        constructions. Virtual space boundaries are set to be an air wall
        (not defined in preprocessing).
        """
        # set air wall for virtual bounds
        if not self.physical:
            if self.out_bound_cond == "Surface":
                self.construction_name = "Air Wall"
        else:
            rel_elem = self.this_bound.bound_element
            if not rel_elem:
                return
            if any([isinstance(rel_elem, window) for window in
                    all_subclasses(Window, include_self=True)]):
                self.construction_name = 'Window_WM_' + \
                                         rel_elem.layerset.layers[
                                             0].material.name \
                                         + '_' + str(
                    rel_elem.layerset.layers[0].thickness.to(ureg.metre).m)
            else:
                self.construction_name = (rel_elem.key.replace(
                    "Disaggregated", "") + '_' + str(len(
                    rel_elem.layerset.layers)) + '_' + '_'.join(
                    [str(l.thickness.to(ureg.metre).m) for l in
                     rel_elem.layerset.layers]))

    def set_idfobject_coordinates(self, obj, idf: IDF,
                                  inst_obj: Union[SpaceBoundary,
                                                  SpaceBoundary2B]):
        """Export surface coordinates.

        This function exports the surface coordinates from the BIM2SIM Space
        Boundary instance to idf.
        Circular shapes and shapes with more than 120 vertices
        (BuildingSurfaces) or more than 4 vertices (fenestration) are
        simplified.

        Args:
            obj: idf-surface object (buildingSurface:Detailed or fenestration)
            idf: idf file object
            inst_obj: SpaceBoundary instance
        """
        # write bound_shape to obj
        obj_pnts = PyOCCTools.get_points_of_face(self.bound_shape)
        obj_coords = []
        if not obj_pnts:
            self.skip_bound = True
            return
        for pnt in obj_pnts:
            co = tuple(round(p, 3) for p in pnt.Coord())
            obj_coords.append(co)
        try:
            obj.setcoords(obj_coords)
        except Exception as ex:
            logger.warning(f"Unexpected {ex=}. Setting coordinates for "
                           f"{inst_obj.guid} failed. This element is not "
                           f"exported."
                           f"{type(ex)=}")
            self.skip_bound = True
            return
        circular_shape = self.get_circular_shape(obj_pnts)
        try:
            if (3 <= len(obj_coords) <= 120
                and self.key == "BUILDINGSURFACE:DETAILED") \
                    or (3 <= len(obj_coords) <= 4
                        and self.key == "FENESTRATIONSURFACE:DETAILED"):
                obj.setcoords(obj_coords)
            elif circular_shape is True and self.surface_type != 'Door':
                self.process_circular_shapes(idf, obj_coords, obj, inst_obj)
            else:
                self.process_other_shapes(inst_obj, obj)
        except Exception as ex:
            logger.warning(f"Unexpected {ex=}. Setting coordinates for "
                           f"{inst_obj.guid} failed. This element is not "
                           f"exported."
                           f"{type(ex)=}")

    def set_idfobject_attributes(self, idf: IDF):
        """Writes precomputed surface attributes to idf.

        Args:
            idf: the idf file
        """
        if self.surface_type is not None:
            if self.key == "BUILDINGSURFACE:DETAILED":
                if self.surface_type.lower() in {"DOOR".lower(),
                                                 "Window".lower()}:
                    self.surface_type = "Wall"
                obj = idf.newidfobject(
                    self.key,
                    Name=self.name,
                    Surface_Type=self.surface_type,
                    Construction_Name=self.construction_name,
                    Outside_Boundary_Condition=self.out_bound_cond,
                    Outside_Boundary_Condition_Object=self.out_bound_cond_obj,
                    Zone_Name=self.zone_name,
                    Sun_Exposure=self.sun_exposed,
                    Wind_Exposure=self.wind_exposed,
                )
            else:
                obj = idf.newidfobject(
                    self.key,
                    Name=self.name,
                    Surface_Type=self.surface_type,
                    Construction_Name=self.construction_name,
                    Building_Surface_Name=self.building_surface_name,
                    Outside_Boundary_Condition_Object=self.out_bound_cond_obj,
                )
            return obj

    def map_surface_types(self, inst_obj: Union[SpaceBoundary,
                                                SpaceBoundary2B]):
        """Map surface types.

        This function maps the attributes of a SpaceBoundary instance to idf
        surface type.

        Args:
            inst_obj: SpaceBoundary instance
        """
        # TODO use bim2sim elements mapping instead of ifc.is_a()
        # TODO update to new disaggregations
        elem = inst_obj.bound_element
        surface_type = None
        if elem is not None:
<<<<<<< HEAD
            if elem.ifc.is_a("IfcWall") or elem.key == "BPS-Wall":
                surface_type = 'Wall'
            elif elem.ifc.is_a("IfcDoor") or elem.key == "BPS-Door":
                surface_type = "Door"
            elif elem.ifc.is_a("IfcWindow") or elem.key == "BPS-Window":
                surface_type = "Window"
            elif elem.ifc.is_a("IfcRoof") or elem.key == "BPS-Roof":
                surface_type = "Roof"
            elif elem.ifc.is_a("IfcSlab"):
                if elem.predefined_type:
                    if elem.predefined_type.lower() == 'baseslab':
                        surface_type = 'Floor'
                    elif elem.predefined_type.lower() == 'roof':
                        surface_type = 'Roof'
                    elif elem.predefined_type.lower() == 'floor':
                        if inst_obj.top_bottom == "BOTTOM":
                            surface_type = "Floor"
                        elif inst_obj.top_bottom == "TOP":
                            surface_type = "Ceiling"
                        elif inst_obj.top_bottom == "VERTICAL":
                            surface_type = "Wall"
                        else:
                            surface_type = "Floor"
                    else:
                        if inst_obj.top_bottom == "BOTTOM":
                            surface_type = "Floor"
                        elif inst_obj.top_bottom == "TOP":
                            surface_type = "Ceiling"
                        elif inst_obj.top_bottom == "VERTICAL":
                            surface_type = "Wall"
                        else:
                            surface_type = "Floor"
            elif elem.ifc.is_a("IfcBeam"):
                if not PyOCCTools.compare_direction_of_normals(
                        inst_obj.bound_normal, gp_XYZ(0, 0, 1)):
                    surface_type = 'Wall'
                else:
                    surface_type = 'Ceiling'
            elif elem.ifc.is_a('IfcColumn'):
                surface_type = 'Wall'
=======
            if any([isinstance(elem, wall) for wall in all_subclasses(Wall,
                                                                      include_self=True)]):
                surface_type = 'Wall'
            elif any([isinstance(elem, door) for door in all_subclasses(Door,
                                                                        include_self=True)]):
                surface_type = "Door"
            elif any([isinstance(elem, window) for window in all_subclasses(
                    Window, include_self=True)]):
                surface_type = "Window"
            elif any([isinstance(elem, roof) for roof in all_subclasses(Roof,
                                                                        include_self=True)]):
                surface_type = "Roof"
            elif any([isinstance(elem, slab) for slab in all_subclasses(Slab,
                                                                        include_self=True)]):
                if any([isinstance(elem, floor) for floor in all_subclasses(
                        GroundFloor, include_self=True)]):
                    surface_type = "Floor"
                elif any([isinstance(elem, floor) for floor in all_subclasses(
                        InnerFloor, include_self=True)]):
                    if inst_obj.top_bottom == "BOTTOM":
                        surface_type = "Floor"
                    elif inst_obj.top_bottom == "TOP":
                        surface_type = "Ceiling"
                    elif inst_obj.top_bottom == "VERTICAL":
                        surface_type = "Wall"
                        logger.warning(f"InnerFloor with vertical orientation "
                                       f"found, exported as wall, "
                                       f"GUID: {inst_obj.guid}.")
                    else:
                        logger.warning(f"InnerFloor was not correctly matched "
                                       f"to surface type for GUID: "
                                       f"{inst_obj.guid}.")
                        surface_type = "Floor"
            # elif elem.ifc is not None:
            #     if elem.ifc.is_a("IfcBeam"):
            #         if not PyOCCTools.compare_direction_of_normals(
            #                 inst_obj.bound_normal, gp_XYZ(0, 0, 1)):
            #             surface_type = 'Wall'
            #         else:
            #             surface_type = 'Ceiling'
            #     elif elem.ifc.is_a('IfcColumn'):
            #         surface_type = 'Wall'
>>>>>>> d90523d0
            elif inst_obj.top_bottom == "BOTTOM":
                surface_type = "Floor"
            elif inst_obj.top_bottom == "TOP":
                surface_type = "Ceiling"
                if inst_obj.related_bound is None or inst_obj.is_external:
                    surface_type = "Roof"
            elif inst_obj.top_bottom == "VERTICAL":
                surface_type = "Wall"
            else:
                if not PyOCCTools.compare_direction_of_normals(
                        inst_obj.bound_normal, gp_XYZ(0, 0, 1)):
                    surface_type = 'Wall'
                elif inst_obj.top_bottom == "BOTTOM":
                    surface_type = "Floor"
                elif inst_obj.top_bottom == "TOP":
                    surface_type = "Ceiling"
                    if inst_obj.related_bound is None or inst_obj.is_external:
                        surface_type = "Roof"
                else:
                    logger.warning(f"No surface type matched for {inst_obj}!")
        elif not inst_obj.physical:
            if not PyOCCTools.compare_direction_of_normals(
                    inst_obj.bound_normal, gp_XYZ(0, 0, 1)):
                surface_type = 'Wall'
            else:
                if inst_obj.top_bottom == "BOTTOM":
                    surface_type = "Floor"
                elif inst_obj.top_bottom == "TOP":
                    surface_type = "Ceiling"
        else:
            logger.warning(f"No surface type matched for {inst_obj}!")

        self.surface_type = surface_type

    def map_boundary_conditions(self, inst_obj: Union[SpaceBoundary,
                                                      SpaceBoundary2B]):
        """Map boundary conditions.

        This function maps the boundary conditions of a SpaceBoundary instance
        to the idf space boundary conditions.

        Args:
            inst_obj: SpaceBoundary instance
        """
        if inst_obj.level_description == '2b' \
                or inst_obj.related_adb_bound is not None:
            self.out_bound_cond = 'Adiabatic'
            self.sun_exposed = 'NoSun'
            self.wind_exposed = 'NoWind'
        elif (hasattr(inst_obj.ifc, 'CorrespondingBoundary')
              and ((inst_obj.ifc.CorrespondingBoundary is not None) and (
                        inst_obj.ifc.CorrespondingBoundary.InternalOrExternalBoundary.upper()
                        == 'EXTERNAL_EARTH'))
              and (self.key == "BUILDINGSURFACE:DETAILED")
              and not (len(inst_obj.opening_bounds) > 0)):
            self.out_bound_cond = "Ground"
            self.sun_exposed = 'NoSun'
            self.wind_exposed = 'NoWind'
        elif inst_obj.is_external and inst_obj.physical \
                and not self.surface_type == 'Floor':
            self.out_bound_cond = 'Outdoors'
            self.sun_exposed = 'SunExposed'
            self.wind_exposed = 'WindExposed'
            self.out_bound_cond_obj = ''
        elif self.surface_type == "Floor" and \
                (inst_obj.related_bound is None
                 or inst_obj.related_bound.ifc.RelatingSpace.is_a(
                            'IfcExternalSpatialElement')):
            self.out_bound_cond = "Ground"
            self.sun_exposed = 'NoSun'
            self.wind_exposed = 'NoWind'
        elif inst_obj.related_bound is not None \
                and not inst_obj.related_bound.ifc.RelatingSpace.is_a(
            'IfcExternalSpatialElement'):
            self.out_bound_cond = 'Surface'
            self.out_bound_cond_obj = inst_obj.related_bound.guid
            self.sun_exposed = 'NoSun'
            self.wind_exposed = 'NoWind'
        elif self.key == "FENESTRATIONSURFACE:DETAILED":
            self.out_bound_cond = 'Outdoors'
            self.sun_exposed = 'SunExposed'
            self.wind_exposed = 'WindExposed'
            self.out_bound_cond_obj = ''
        elif self.related_bound is None:
            self.out_bound_cond = 'Outdoors'
            self.sun_exposed = 'SunExposed'
            self.wind_exposed = 'WindExposed'
            self.out_bound_cond_obj = ''
        else:
            self.skip_bound = True

    @staticmethod
    def get_circular_shape(obj_pnts: list[tuple]) -> bool:
        """Check if a shape is circular.

        This function checks if a SpaceBoundary has a circular shape.

        Args:
            obj_pnts: SpaceBoundary vertices (list of coordinate tuples)
        Returns:
            True if shape is circular
        """
        circular_shape = False
        # compute if shape is circular:
        if len(obj_pnts) > 4:
            pnt = obj_pnts[0]
            pnt2 = obj_pnts[1]
            distance_prev = pnt.Distance(pnt2)
            pnt = pnt2
            for pnt2 in obj_pnts[2:]:
                distance = pnt.Distance(pnt2)
                if (distance_prev - distance) ** 2 < 0.01:
                    circular_shape = True
                    pnt = pnt2
                    distance_prev = distance
                else:
                    continue
        return circular_shape

    @staticmethod
    def process_circular_shapes(idf: IDF, obj_coords: list[tuple], obj,
                                inst_obj: Union[SpaceBoundary, SpaceBoundary2B]
                                ):
        """Simplify circular space boundaries.

        This function processes circular boundary shapes. It converts circular
        shapes to triangular shapes.

        Args:
            idf: idf file object
            obj_coords: coordinates of an idf object
            obj: idf object
            inst_obj: SpaceBoundary instance
        """
        drop_count = int(len(obj_coords) / 8)
        drop_list = obj_coords[0::drop_count]
        pnt = drop_list[0]
        counter = 0
        # del inst_obj.__dict__['bound_center']
        for pnt2 in drop_list[1:]:
            counter += 1
            new_obj = idf.copyidfobject(obj)
            new_obj.Name = str(obj.Name) + '_' + str(counter)
            fc = PyOCCTools.make_faces_from_pnts(
                [pnt, pnt2, inst_obj.bound_center.Coord()])
            fcsc = PyOCCTools.scale_face(fc, 0.99)
            new_pnts = PyOCCTools.get_points_of_face(fcsc)
            new_coords = []
            for pnt in new_pnts:
                new_coords.append(pnt.Coord())
            new_obj.setcoords(new_coords)
            pnt = pnt2
        new_obj = idf.copyidfobject(obj)
        new_obj.Name = str(obj.Name) + '_' + str(counter + 1)
        fc = PyOCCTools.make_faces_from_pnts(
            [drop_list[-1], drop_list[0], inst_obj.bound_center.Coord()])
        fcsc = PyOCCTools.scale_face(fc, 0.99)
        new_pnts = PyOCCTools.get_points_of_face(fcsc)
        new_coords = []
        for pnt in new_pnts:
            new_coords.append(pnt.Coord())
        new_obj.setcoords(new_coords)
        idf.removeidfobject(obj)

    @staticmethod
    def process_other_shapes(inst_obj: Union[SpaceBoundary, SpaceBoundary2B],
                             obj):
        """Simplify non-circular shapes.

        This function processes non-circular shapes with too many vertices
        by approximation of the shape utilizing the UV-Bounds from OCC
        (more than 120 vertices for BUILDINGSURFACE:DETAILED
        and more than 4 vertices for FENESTRATIONSURFACE:DETAILED)

        Args:
            inst_obj: SpaceBoundary Instance
            obj: idf object
        """
        # print("TOO MANY EDGES")
        obj_pnts = []
        exp = TopExp_Explorer(inst_obj.bound_shape, TopAbs_FACE)
        face = topods_Face(exp.Current())
        umin, umax, vmin, vmax = breptools_UVBounds(face)
        surf = BRep_Tool.Surface(face)
        plane = Handle_Geom_Plane_DownCast(surf)
        plane = gp_Pln(plane.Location(), plane.Axis().Direction())
        new_face = BRepBuilderAPI_MakeFace(plane,
                                           umin,
                                           umax,
                                           vmin,
                                           vmax).Face().Reversed()
        face_exp = TopExp_Explorer(new_face, TopAbs_WIRE)
        w_exp = BRepTools_WireExplorer(topods_Wire(face_exp.Current()))
        while w_exp.More():
            wire_vert = w_exp.CurrentVertex()
            obj_pnts.append(BRep_Tool.Pnt(wire_vert))
            w_exp.Next()
        obj_coords = []
        for pnt in obj_pnts:
            obj_coords.append(pnt.Coord())
        obj.setcoords(obj_coords)<|MERGE_RESOLUTION|>--- conflicted
+++ resolved
@@ -1743,59 +1743,17 @@
         elem = inst_obj.bound_element
         surface_type = None
         if elem is not None:
-<<<<<<< HEAD
-            if elem.ifc.is_a("IfcWall") or elem.key == "BPS-Wall":
-                surface_type = 'Wall'
-            elif elem.ifc.is_a("IfcDoor") or elem.key == "BPS-Door":
-                surface_type = "Door"
-            elif elem.ifc.is_a("IfcWindow") or elem.key == "BPS-Window":
-                surface_type = "Window"
-            elif elem.ifc.is_a("IfcRoof") or elem.key == "BPS-Roof":
-                surface_type = "Roof"
-            elif elem.ifc.is_a("IfcSlab"):
-                if elem.predefined_type:
-                    if elem.predefined_type.lower() == 'baseslab':
-                        surface_type = 'Floor'
-                    elif elem.predefined_type.lower() == 'roof':
-                        surface_type = 'Roof'
-                    elif elem.predefined_type.lower() == 'floor':
-                        if inst_obj.top_bottom == "BOTTOM":
-                            surface_type = "Floor"
-                        elif inst_obj.top_bottom == "TOP":
-                            surface_type = "Ceiling"
-                        elif inst_obj.top_bottom == "VERTICAL":
-                            surface_type = "Wall"
-                        else:
-                            surface_type = "Floor"
-                    else:
-                        if inst_obj.top_bottom == "BOTTOM":
-                            surface_type = "Floor"
-                        elif inst_obj.top_bottom == "TOP":
-                            surface_type = "Ceiling"
-                        elif inst_obj.top_bottom == "VERTICAL":
-                            surface_type = "Wall"
-                        else:
-                            surface_type = "Floor"
-            elif elem.ifc.is_a("IfcBeam"):
-                if not PyOCCTools.compare_direction_of_normals(
-                        inst_obj.bound_normal, gp_XYZ(0, 0, 1)):
-                    surface_type = 'Wall'
-                else:
-                    surface_type = 'Ceiling'
-            elif elem.ifc.is_a('IfcColumn'):
-                surface_type = 'Wall'
-=======
             if any([isinstance(elem, wall) for wall in all_subclasses(Wall,
-                                                                      include_self=True)]):
+                                                                      include_self=True)]) or elem.key == "BPS-Wall":
                 surface_type = 'Wall'
             elif any([isinstance(elem, door) for door in all_subclasses(Door,
-                                                                        include_self=True)]):
+                                                                        include_self=True)]) or elem.key == "BPS-Door":
                 surface_type = "Door"
             elif any([isinstance(elem, window) for window in all_subclasses(
-                    Window, include_self=True)]):
+                    Window, include_self=True)]) or elem.key == "BPS-Window":
                 surface_type = "Window"
             elif any([isinstance(elem, roof) for roof in all_subclasses(Roof,
-                                                                        include_self=True)]):
+                                                                        include_self=True)]) or elem.key == "BPS-Roof":
                 surface_type = "Roof"
             elif any([isinstance(elem, slab) for slab in all_subclasses(Slab,
                                                                         include_self=True)]):
@@ -1818,16 +1776,14 @@
                                        f"to surface type for GUID: "
                                        f"{inst_obj.guid}.")
                         surface_type = "Floor"
-            # elif elem.ifc is not None:
-            #     if elem.ifc.is_a("IfcBeam"):
-            #         if not PyOCCTools.compare_direction_of_normals(
-            #                 inst_obj.bound_normal, gp_XYZ(0, 0, 1)):
-            #             surface_type = 'Wall'
-            #         else:
-            #             surface_type = 'Ceiling'
-            #     elif elem.ifc.is_a('IfcColumn'):
-            #         surface_type = 'Wall'
->>>>>>> d90523d0
+            elif elem.ifc.is_a("IfcBeam"):
+                if not PyOCCTools.compare_direction_of_normals(
+                        inst_obj.bound_normal, gp_XYZ(0, 0, 1)):
+                    surface_type = 'Wall'
+                else:
+                    surface_type = 'Ceiling'
+            elif elem.ifc.is_a('IfcColumn'):
+                surface_type = 'Wall'
             elif inst_obj.top_bottom == "BOTTOM":
                 surface_type = "Floor"
             elif inst_obj.top_bottom == "TOP":
