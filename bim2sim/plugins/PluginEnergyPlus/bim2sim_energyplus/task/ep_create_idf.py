from __future__ import annotations

import logging
import math
import os
from pathlib import Path, PosixPath
from typing import Union, TYPE_CHECKING

from OCC.Core.BRep import BRep_Tool
from OCC.Core.BRepBuilderAPI import BRepBuilderAPI_MakeFace
from OCC.Core.BRepTools import breptools_UVBounds, BRepTools_WireExplorer
from OCC.Core.TopAbs import TopAbs_FACE, TopAbs_WIRE
from OCC.Core.TopExp import TopExp_Explorer
from OCC.Core.TopoDS import topods_Face, topods_Wire
from OCC.Core._Geom import Handle_Geom_Plane_DownCast

from OCC.Core.gp import gp_Dir, gp_XYZ, gp_Pln
from geomeppy import IDF

from bim2sim.elements.base_elements import IFCBased
from bim2sim.elements.bps_elements import (ExternalSpatialElement,
                                           SpaceBoundary2B, ThermalZone, Storey,
                                           Layer, Window, SpaceBoundary, Wall,
                                           Door, Roof, Slab, InnerFloor,
                                           GroundFloor)
from bim2sim.elements.mapping.units import ureg
from bim2sim.project import FolderStructure
from bim2sim.tasks.base import ITask
from bim2sim.utilities.common_functions import filter_elements, \
    get_spaces_with_bounds, all_subclasses
from bim2sim.utilities.pyocc_tools import PyOCCTools

if TYPE_CHECKING:
    from bim2sim.sim_settings import EnergyPlusSimSettings

logger = logging.getLogger(__name__)


class CreateIdf(ITask):
    """Create an EnergyPlus Input file.

    Task to create an EnergyPlus Input file based on the for EnergyPlus
    preprocessed space boundary geometries. See detailed explanation in the run
    function below.
    """

    reads = ('elements', 'weather_file_ep',)
    touches = ('idf', 'sim_results_path', 'ep_zone_lists')

    def __init__(self, playground):
        super().__init__(playground)
        self.idf = None

<<<<<<< HEAD
    def run(self, elements, weather_file_ep):
        """Execute all methods to export an IDF from BIM2SIM."""
        logger.info("IDF generation started ...")
        idf, sim_results_path = self.init_idf(
            self.playground.sim_settings,
            self.paths,
            weather_file_ep,
            self.prj_name)
=======
    def run(self, elements: dict, weather_file: Path) -> tuple[IDF, Path]:
        """Execute all methods to export an IDF from BIM2SIM.

        This task includes all functions for exporting EnergyPlus Input files
        (idf) based on the previously preprocessed SpaceBoundary geometry from
        the ep_geom_preprocessing task. Geometric preprocessing (includes
        EnergyPlus-specific space boundary enrichment) must be executed
        before this task.
        In this task, first, the IDF itself is initialized. Then, the zones,
        materials and constructions, shadings and control parameters are set
        in the idf. Within the export of the idf, the final mapping of the
        bim2sim elements and the idf components is executed. Shading control
        is added if required, and the ground temperature of the building
        surrounding ground is set, as well as the output variables of the
        simulation. Finally, the generated idf is validated, and minor
        corrections are performed, e.g., tiny surfaces are deleted that
        would cause errors during the EnergyPlus Simulation run.

        Args:
            elements (dict): dictionary in the format dict[guid: element],
                holds preprocessed elements including space boundaries.
            weather_file (Path): path to weather file in .epw data format
        Returns:
            idf (IDF): EnergyPlus input file
            sim_results_path (Path): path to the simulation results.
        """
        logger.info("IDF generation started ...")
        idf, sim_results_path = self.init_idf(self.playground.sim_settings,
                                              self.paths, weather_file,
                                              self.prj_name)
>>>>>>> aeafe08f
        self.init_zone(self.playground.sim_settings, elements, idf)
        self.init_zonelist(idf)
        self.init_zonegroups(elements, idf)
        ep_zone_lists = [z.Name for z in idf.idfobjects['ZONE']]
        self.get_preprocessed_materials_and_constructions(
            self.playground.sim_settings, elements, idf)
        if self.playground.sim_settings.add_shadings:
            self.add_shadings(elements, idf)
        self.set_simulation_control(self.playground.sim_settings, idf)
        idf.set_default_constructions()
        self.export_geom_to_idf(self.playground.sim_settings, elements, idf)
        if self.playground.sim_settings.add_window_shading:
            self.add_shading_control(
                self.playground.sim_settings.add_window_shading, elements,
                idf)
        self.set_ground_temperature(idf, t_ground=get_spaces_with_bounds(
            elements)[0].t_ground)  # assuming all zones have same ground
        self.set_output_variables(idf, self.playground.sim_settings)
        self.idf_validity_check(idf)
        logger.info("Save idf ...")
        idf.save(idf.idfname)
        logger.info("Idf file successfully saved.")

        return idf, sim_results_path, ep_zone_lists

    @staticmethod
    def init_idf(sim_settings: EnergyPlusSimSettings, paths: FolderStructure,
                 weather_file: PosixPath, ifc_name: str) -> IDF:
        """ Initialize the EnergyPlus input file.

        Initialize the EnergyPlus input file (idf) with general idf settings
        and set default weather
        data.

        Args:
            sim_settings: EnergyPlusSimSettings
            paths: BIM2SIM FolderStructure
            weather_file: PosixPath to *.epw weather file
            ifc_name: str of name of ifc
        Returns:
            idf file of type IDF
        """
        logger.info("Initialize the idf ...")
        # set the installation path for the EnergyPlus installation
        ep_install_path = sim_settings.ep_install_path
        # set the plugin path of the PluginEnergyPlus within the BIM2SIM Tool
        plugin_ep_path = str(Path(__file__).parent.parent.parent)
        # set Energy+.idd as base for new idf
        IDF.setiddname(ep_install_path / 'Energy+.idd')
        # initialize the idf with a minimal idf setup
        idf = IDF(plugin_ep_path + '/data/Minimal.idf')
        sim_results_path = paths.export/'EnergyPlus'/'SimResults'
        export_path = sim_results_path / ifc_name
        if not os.path.exists(export_path):
            os.makedirs(export_path)
        idf.idfname = export_path / str(ifc_name + '.idf')
        # load and set basic compact schedules and ScheduleTypeLimits
        schedules_idf = IDF(plugin_ep_path + '/data/Schedules.idf')
        schedules = schedules_idf.idfobjects["Schedule:Compact".upper()]
        sch_typelim = schedules_idf.idfobjects["ScheduleTypeLimits".upper()]
        for s in schedules:
            idf.copyidfobject(s)
        for t in sch_typelim:
            idf.copyidfobject(t)
        # set weather file
        idf.epw = str(weather_file)
        return idf, sim_results_path

    def init_zone(self, sim_settings: EnergyPlusSimSettings, elements: dict,
                  idf: IDF):
        """Initialize zone settings.

        Creates one idf zone per space and sets heating and cooling
        templates, infiltration and internal loads (occupancy (people),
        equipment, lighting).

        Args:
            sim_settings: BIM2SIM simulation settings
            elements: dict[guid: element]
            idf: idf file object
        """
        logger.info("Init thermal zones ...")
        spaces = get_spaces_with_bounds(elements)
        for space in spaces:
            if space.space_shape_volume:
                volume = space.space_shape_volume.to(ureg.meter ** 3).m
            # for some shapes, shape volume calculation might not work
            else:
                volume = space.volume.to(ureg.meter ** 3).m
            zone = idf.newidfobject(
                'ZONE',
                Name=space.ifc.GlobalId,
                Volume=volume
            )
            self.set_heating_and_cooling(idf, zone_name=zone.Name, space=space)
            self.set_infiltration(idf, name=zone.Name, zone_name=zone.Name,
                                  space=space)
            if (not self.playground.sim_settings.cooling and
                    self.playground.sim_settings.add_natural_ventilation):
                self.set_natural_ventilation(idf, name=zone.Name,
                                             zone_name=zone.Name, space=space)
            self.set_people(sim_settings, idf, name=zone.Name, zone_name=zone.Name,
                            space=space)
            self.set_equipment(sim_settings, idf, name=zone.Name,
                               zone_name=zone.Name, space=space)
            self.set_lights(sim_settings, idf, name=zone.Name, zone_name=zone.Name,
                            space=space)

    @staticmethod
    def init_zonelist(
            idf: IDF,
            name: str = None,
            zones_in_list: list[str] = None):
        """Initialize zone lists.

        Inits a list of zones in the idf. If the zones_in_list is not set,
        all zones are assigned to a general zone, unless the number of total
        zones is greater than 20 (max. allowed number of zones in a zonelist
        in an idf).

        Args:
            idf: idf file object
            name: str with name of zone list
            zones_in_list: list with the guids of the zones to be included in
                the list
        """
        if zones_in_list is None:
            # assign all zones to one list unless the total number of zones
            # is larger than 20.
            idf_zones = idf.idfobjects["ZONE"]
            if len(idf_zones) > 20:
                return
        else:
            # assign all zones with the zone names that are included in
            # zones_in_list to the zonelist.
            all_idf_zones = idf.idfobjects["ZONE"]
            idf_zones = [zone for zone in all_idf_zones if zone.Name
                         in zones_in_list]
            if len(idf_zones) > 20:
                return
            if len(idf_zones) == 0:
                return
        if name is None:
            name = "All_Zones"
        zs = {}
        for i, z in enumerate(idf_zones):
            zs.update({"Zone_" + str(i + 1) + "_Name": z.Name})
        idf.newidfobject("ZONELIST", Name=name, **zs)

    def init_zonegroups(self, elements: dict, idf: IDF):
        """Assign one zonegroup per storey.

        Args:
            elements: dict[guid: element]
            idf: idf file object
        Returns
            zone_lists: list of all zones with their name in EP
            @Veronika Richter, correct?
        """
        spaces = get_spaces_with_bounds(elements)
        # assign storeys to spaces (ThermalZone)
        for space in spaces:
            if space.storeys:
                space.storey = space.storeys[0]  # Zone can only have one storey
            else:
                space.storey = None
        # add zonelist per storey
        storeys = filter_elements(elements, Storey)
        for st in storeys:
            space_ids = []
            for space in st.thermal_zones:
                if not space in spaces:
                    continue
                space_ids.append(space.guid)
            self.init_zonelist(idf, name=st.ifc.Name, zones_in_list=space_ids)

        # add zonelist for All_Zones
        zone_lists = [zlist for zlist in idf.idfobjects["ZONELIST"]
                      if zlist.Name != "All_Zones"]

        # add zonegroup for each zonegroup in zone_lists.
        for zlist in zone_lists:
            idf.newidfobject("ZONEGROUP",
                             Name=zlist.Name,
                             Zone_List_Name=zlist.Name,
                             Zone_List_Multiplier=1
                             )

    @staticmethod
    def check_preprocessed_materials_and_constructions(rel_elem, layers):
        """Check if preprocessed materials and constructions are valid."""
        correct_preprocessing = False
        # check if thickness and material parameters are available from
        # preprocessing
        if all(layer.thickness for layer in layers):
            for layer in rel_elem.layerset.layers:
                if None in (layer.material.thermal_conduc,
                            layer.material.spec_heat_capacity,
                            layer.material.density):
                    return correct_preprocessing
                elif 0 in (layer.material.thermal_conduc.m,
                            layer.material.spec_heat_capacity.m,
                            layer.material.density.m):
                    return correct_preprocessing
                else:
                    pass

            correct_preprocessing = True

        return correct_preprocessing

    def get_preprocessed_materials_and_constructions(
            self, sim_settings: EnergyPlusSimSettings, elements: dict, idf: IDF):
        """Get preprocessed materials and constructions.

        This function sets preprocessed construction and material for
        building surfaces and fenestration. For virtual bounds, an air
        boundary construction is set.

        Args:
            sim_settings: BIM2SIM simulation settings
            elements: dict[guid: element]
            idf: idf file object
        """
        logger.info("Get predefined materials and construction ...")
        bounds = filter_elements(elements, 'SpaceBoundary')
        for bound in bounds:
            rel_elem = bound.bound_element
            if not rel_elem:
                continue
            if not any([isinstance(rel_elem, window) for window in
                        all_subclasses(Window, include_self=True)]):
                # set construction for all but fenestration
                if self.check_preprocessed_materials_and_constructions(
                        rel_elem, rel_elem.layerset.layers):
                    self.set_preprocessed_construction_elem(
                        rel_elem, rel_elem.layerset.layers, idf)
                    for layer in rel_elem.layerset.layers:
                        self.set_preprocessed_material_elem(layer, idf)
                else:
                    logger.warning("No preprocessed construction and "
                                   "material found for space boundary %s on "
                                   "related building element %s. Using "
                                   "default values instead.",
                                   bound.guid, rel_elem.guid)
            else:
                # set construction elements for windows
                self.set_preprocessed_window_material_elem(
                    rel_elem, idf, sim_settings.add_window_shading)

        # Add air boundaries as construction as a material for virtual bounds
        if sim_settings.ep_version in ["9-2-0", "9-4-0"]:
            idf.newidfobject("CONSTRUCTION:AIRBOUNDARY",
                             Name='Air Wall',
                             Solar_and_Daylighting_Method='GroupedZones',
                             Radiant_Exchange_Method='GroupedZones',
                             Air_Exchange_Method='SimpleMixing',
                             Simple_Mixing_Air_Changes_per_Hour=0.5,
                             )
        else:
            idf.newidfobject("CONSTRUCTION:AIRBOUNDARY",
                             Name='Air Wall',
                             Air_Exchange_Method='SimpleMixing',
                             Simple_Mixing_Air_Changes_per_Hour=0.5,
                             )

    @staticmethod
    def set_preprocessed_construction_elem(
            rel_elem: IFCBased,
            layers: list[Layer],
            idf: IDF):
        """Write preprocessed constructions to idf.

        This function uses preprocessed data to define idf construction
        elements.

        Args:
            rel_elem: any subclass of IFCBased (e.g., Wall)
            layers: list of Layer
            idf: idf file object
        """
        construction_name = (rel_elem.key.replace('Disaggregated', '') + '_'
                             + str(len(layers)) + '_' + '_' \
            .join([str(l.thickness.to(ureg.metre).m) for l in layers]))
        # todo: find a unique key for construction name
        if idf.getobject("CONSTRUCTION", construction_name) is None:
            outer_layer = layers[-1]
            other_layer_list = layers[:-1]
            other_layer_list.reverse()
            other_layers = {}
            for i, l in enumerate(other_layer_list):
                other_layers.update(
                    {'Layer_' + str(i + 2): l.material.name + "_" + str(
                        l.thickness.to(ureg.metre).m)})
            idf.newidfobject("CONSTRUCTION",
                             Name=construction_name,
                             Outside_Layer=outer_layer.material.name + "_" +
                                           str(outer_layer.thickness.to(
                                               ureg.metre).m),
                             **other_layers
                             )

    @staticmethod
    def set_preprocessed_material_elem(layer: Layer, idf: IDF):
        """Set a preprocessed material element.

        Args:
            layer: Layer Instance
            idf: idf file object
        """
        material_name = layer.material.name + "_" + str(
            layer.thickness.to(ureg.metre).m)
        if idf.getobject("MATERIAL", material_name):
            return
        specific_heat = \
            layer.material.spec_heat_capacity.to(ureg.joule / ureg.kelvin /
                                                 ureg.kilogram).m
        if specific_heat < 100:
            specific_heat = 100
        conductivity = layer.material.thermal_conduc.to(
                             ureg.W / (ureg.m * ureg.K)).m
        density = layer.material.density.to(ureg.kg / ureg.m ** 3).m
        if conductivity == 0:
            logger.error(f"Conductivity of {layer.material} is 0. Simulation "
                         f"will crash, please correct input or resulting idf "
                         f"file.")
        if density == 0:
            logger.error(f"Density of {layer.material} is 0. Simulation "
                         f"will crash, please correct input or resulting idf "
                         f"file.")
        idf.newidfobject("MATERIAL",
                         Name=material_name,
                         Roughness="MediumRough",
                         Thickness=layer.thickness.to(ureg.metre).m,
                         Conductivity=conductivity,
                         Density=density,
                         Specific_Heat=specific_heat
                         )

    @staticmethod
    def set_preprocessed_window_material_elem(rel_elem: Window,
                                              idf: IDF,
                                              add_window_shading: False):
        """Set preprocessed window material.

        This function constructs windows with a
        WindowMaterial:SimpleGlazingSystem consisting of the outermost layer
        of the providing related element. This is a simplification, needs to
        be extended to hold multilayer window constructions.

        Args:
            rel_elem: Window instance
            idf: idf file object
            add_window_shading: Add window shading (options: 'None',
            'Interior', 'Exterior')
        """
        material_name = \
            'WM_' + rel_elem.layerset.layers[0].material.name + '_' \
            + str(rel_elem.layerset.layers[0].thickness.to(ureg.m).m)
        if idf.getobject("WINDOWMATERIAL:SIMPLEGLAZINGSYSTEM", material_name):
            return
        if rel_elem.u_value.to(ureg.W / ureg.K / ureg.meter ** 2).m > 0:
            ufactor = 1 / (0.04 + 1 / rel_elem.u_value.to(ureg.W / ureg.K /
                                                          ureg.meter ** 2).m
                           + 0.13)
        else:
            ufactor = 1 / (0.04 + rel_elem.layerset.layers[0].thickness.to(
                ureg.metre).m /
                           rel_elem.layerset.layers[
                               0].material.thermal_conduc.to(
                               ureg.W / (ureg.m * ureg.K)).m +
                           0.13)
        if rel_elem.g_value >= 1:
            old_g_value = rel_elem.g_value
            rel_elem.g_value = 0.999
            logger.warning("G-Value was set to %f, "
                           "but has to be smaller than 1, so overwritten by %f",
                           old_g_value, rel_elem.g_value)

        idf.newidfobject("WINDOWMATERIAL:SIMPLEGLAZINGSYSTEM",
                         Name=material_name,
                         UFactor=ufactor,
                         Solar_Heat_Gain_Coefficient=rel_elem.g_value,
                         # Visible_Transmittance=0.8    # optional
                         )
        if add_window_shading:
            default_shading_name = "DefaultWindowShade"
            if not idf.getobject("WINDOWMATERIAL:SHADE", default_shading_name):
                idf.newidfobject("WINDOWMATERIAL:SHADE",
                                 Name=default_shading_name,
                                 Solar_Transmittance=0.3,
                                 Solar_Reflectance=0.5,
                                 Visible_Transmittance=0.3,
                                 Visible_Reflectance=0.5,
                                 Infrared_Hemispherical_Emissivity=0.9,
                                 Infrared_Transmittance=0.05,
                                 Thickness=0.003,
                                 Conductivity=0.1)
            construction_name = 'Window_' + material_name + "_" \
                                + add_window_shading
            if idf.getobject("CONSTRUCTION", construction_name) is None:
                if add_window_shading == 'Interior':
                    idf.newidfobject("CONSTRUCTION",
                                     Name=construction_name,
                                     Outside_Layer=material_name,
                                     Layer_2=default_shading_name
                                     )
                else:
                    idf.newidfobject("CONSTRUCTION",
                                     Name=construction_name,
                                     Outside_Layer=default_shading_name,
                                     Layer_2=material_name
                                     )
        # todo: enable use of multilayer windows
        # set construction without shading anyways
        construction_name = 'Window_' + material_name
        if idf.getobject("CONSTRUCTION", construction_name) is None:
            idf.newidfobject("CONSTRUCTION",
                             Name=construction_name,
                             Outside_Layer=material_name
                             )

    def set_heating_and_cooling(self, idf: IDF, zone_name: str,
                                space: ThermalZone):
        """Set heating and cooling parameters.

        This function sets heating and cooling parameters based on the data
        available from BIM2SIM Preprocessing (either IFC-based or
        Template-based).

        Args:
            idf: idf file object
            zone_name: str
            space: ThermalZone instance
        """
        stat_name = "STATS " + space.usage.replace(',', '')
        if idf.getobject("HVACTEMPLATE:THERMOSTAT", stat_name) is None:
            stat = self.set_day_hvac_template(idf, space, stat_name)
        else:
            stat = idf.getobject("HVACTEMPLATE:THERMOSTAT", stat_name)

        cooling_availability = "Off"
        heating_availability = "Off"

        if space.with_cooling:
            cooling_availability = "On"
        if space.with_heating:
            heating_availability = "On"

        idf.newidfobject(
            "HVACTEMPLATE:ZONE:IDEALLOADSAIRSYSTEM",
            Zone_Name=zone_name,
            Template_Thermostat_Name=stat.Name,
            Heating_Availability_Schedule_Name=heating_availability,
            Cooling_Availability_Schedule_Name=cooling_availability
        )

    def set_people(self, sim_settings: EnergyPlusSimSettings, idf: IDF, name: str,
                   zone_name: str, space: ThermalZone):
        """Set occupancy schedules.

        This function sets schedules and internal loads from people (occupancy)
        based on the BIM2SIM Preprocessing, i.e. based on IFC data if
        available or on templates.

        Args:
            sim_settings: BIM2SIM simulation settings
            idf: idf file object
            name: name of the new people idf object
            zone_name: name of zone or zone_list
            space: ThermalZone instance
        """
        schedule_name = "Schedule " + "People " + space.usage.replace(',', '')
        profile_name = 'persons_profile'
        self.set_day_week_year_schedule(idf, space.persons_profile[:24],
                                        profile_name, schedule_name)
        # set default activity schedule
        if idf.getobject("SCHEDULETYPELIMITS", "Any Number") is None:
            idf.newidfobject("SCHEDULETYPELIMITS", Name="Any Number")
        activity_schedule_name = "Schedule Activity " + str(
            space.fixed_heat_flow_rate_persons)
        if idf.getobject("SCHEDULE:COMPACT", activity_schedule_name) is None:
            idf.newidfobject("SCHEDULE:COMPACT",
                             Name=activity_schedule_name,
                             Schedule_Type_Limits_Name="Any Number",
                             Field_1="Through: 12/31",
                             Field_2="For: Alldays",
                             Field_3="Until: 24:00",
                             Field_4=space.fixed_heat_flow_rate_persons.to(
                                 ureg.watt).m#*1.8  # in W/Person
                             )  # other method for Field_4 (not used here)
            # ="persons_profile"*"activity_degree_persons"*58,1*1,8
            # (58.1 W/(m2*met), 1.8m2/Person)
        if sim_settings.ep_version in ["9-2-0", "9-4-0"]:
            idf.newidfobject(
                "PEOPLE",
                Name=name,
                Zone_or_ZoneList_Name=zone_name,
                Number_of_People_Calculation_Method="People/Area",
                People_per_Zone_Floor_Area=space.persons,
                Activity_Level_Schedule_Name=activity_schedule_name,
                Number_of_People_Schedule_Name=schedule_name,
                Fraction_Radiant=space.ratio_conv_rad_persons
            )
        else:
            idf.newidfobject(
                "PEOPLE",
                Name=name,
                Zone_or_ZoneList_or_Space_or_SpaceList_Name=zone_name,
                Number_of_People_Calculation_Method="People/Area",
                People_per_Floor_Area=space.persons,
                Activity_Level_Schedule_Name=activity_schedule_name,
                Number_of_People_Schedule_Name=schedule_name,
                Fraction_Radiant=space.ratio_conv_rad_persons
            )

    @staticmethod
    def set_day_week_year_schedule(idf: IDF, schedule: list[float],
                                   profile_name: str,
                                   schedule_name: str):
        """Set day, week and year schedule (hourly).

        This function sets an hourly day, week and year schedule.

        Args:
            idf: idf file object
            schedule: list of float values for the schedule (e.g.,
                temperatures, loads)
            profile_name: string
            schedule_name: str
        """
        if idf.getobject("SCHEDULE:DAY:HOURLY", name=schedule_name) is None:
            limits_name = 'Fraction'
            hours = {}
            if profile_name in {'heating_profile', 'cooling_profile'}:
                limits_name = 'Temperature'
                if idf.getobject("SCHEDULETYPELIMITS", "Temperature") is None:
                    idf.newidfobject("SCHEDULETYPELIMITS", Name="Temperature")
            for i, l in enumerate(schedule[:24]):
                if profile_name in {'heating_profile', 'cooling_profile'}:
                    # convert Kelvin to Celsius for EnergyPlus Export
                    if schedule[i] > 270:
                        schedule[i] = schedule[i] - 273.15
                hours.update({'Hour_' + str(i + 1): schedule[i]})
            idf.newidfobject("SCHEDULE:DAY:HOURLY", Name=schedule_name,
                             Schedule_Type_Limits_Name=limits_name, **hours)
        if idf.getobject("SCHEDULE:WEEK:COMPACT", name=schedule_name) is None:
            idf.newidfobject("SCHEDULE:WEEK:COMPACT", Name=schedule_name,
                             DayType_List_1="AllDays",
                             ScheduleDay_Name_1=schedule_name)
        if idf.getobject("SCHEDULE:YEAR", name=schedule_name) is None:
            idf.newidfobject("SCHEDULE:YEAR", Name=schedule_name,
                             Schedule_Type_Limits_Name=limits_name,
                             ScheduleWeek_Name_1=schedule_name,
                             Start_Month_1=1,
                             Start_Day_1=1,
                             End_Month_1=12,
                             End_Day_1=31)

    def set_equipment(self, sim_settings: EnergyPlusSimSettings, idf: IDF,
                      name: str, zone_name: str,
                      space: ThermalZone):
        """Set internal loads from equipment.

        This function sets schedules and internal loads from equipment based
        on the BIM2SIM Preprocessing, i.e. based on IFC data if available or on
        templates.

        Args:
            sim_settings: BIM2SIM simulation settings
            idf: idf file object
            name: name of the new people idf object
            zone_name: name of zone or zone_list
            space: ThermalZone instance
        """
        schedule_name = "Schedule " + "Equipment " + space.usage.replace(',',
                                                                         '')
        profile_name = 'machines_profile'
        self.set_day_week_year_schedule(idf, space.machines_profile[:24],
                                        profile_name, schedule_name)
        if sim_settings.ep_version in ["9-2-0", "9-4-0"]:
            idf.newidfobject(
                "ELECTRICEQUIPMENT",
                Name=name,
                Zone_or_ZoneList_Name=zone_name,
                Schedule_Name=schedule_name,
                Design_Level_Calculation_Method="Watts/Area",
                Watts_per_Zone_Floor_Area=space.machines.to(ureg.watt).m
            )
        else:
            idf.newidfobject(
                "ELECTRICEQUIPMENT",
                Name=name,
                Zone_or_ZoneList_or_Space_or_SpaceList_Name=zone_name,
                Schedule_Name=schedule_name,
                Design_Level_Calculation_Method="Watts/Area",
                Watts_per_Zone_Floor_Area=space.machines.to(ureg.watt).m
            )

    def set_lights(self, sim_settings: EnergyPlusSimSettings, idf: IDF, name: str,
                   zone_name: str, space: ThermalZone):
        """Set internal loads from lighting.

        This function sets schedules and lighting based on the
        BIM2SIM Preprocessing, i.e. based on IFC data if available or on
        templates.

        Args:
            sim_settings: BIM2SIM simulation settings
            idf: idf file object
            name: name of the new people idf object
            zone_name: name of zone or zone_list
            space: ThermalZone instance
        """
        schedule_name = "Schedule " + "Lighting " + space.usage.replace(',', '')
        profile_name = 'lighting_profile'
        self.set_day_week_year_schedule(idf, space.lighting_profile[:24],
                                        profile_name, schedule_name)
        mode = "Watts/Area"
        watts_per_zone_floor_area = space.lighting_power.to(ureg.watt).m
        return_air_fraction = 0.0
        fraction_radiant = 0.42  # fraction radiant: cf. Table 1.28 in
        # InputOutputReference EnergyPlus (Version 9.4.0), p. 506
        fraction_visible = 0.18  # Todo: fractions do not match with .json
        # Data. Maybe set by user-input later
        if sim_settings.ep_version in ["9-2-0", "9-4-0"]:
            idf.newidfobject(
                "LIGHTS",
                Name=name,
                Zone_or_ZoneList_Name=zone_name,
                Schedule_Name=schedule_name,
                Design_Level_Calculation_Method=mode,
                Watts_per_Zone_Floor_Area=watts_per_zone_floor_area,
                Return_Air_Fraction=return_air_fraction,
                Fraction_Radiant=fraction_radiant,
                Fraction_Visible=fraction_visible
            )
        else:
            idf.newidfobject(
                "LIGHTS",
                Name=name,
                Zone_or_ZoneList_or_Space_or_SpaceList_Name=zone_name,
                Schedule_Name=schedule_name,
                Design_Level_Calculation_Method=mode,
                Watts_per_Zone_Floor_Area=watts_per_zone_floor_area,
                Return_Air_Fraction=return_air_fraction,
                Fraction_Radiant=fraction_radiant,
                Fraction_Visible=fraction_visible
            )

    @staticmethod
    def set_infiltration(idf: IDF, name: str, zone_name: str,
                         space: ThermalZone):
        """Set infiltration rate.

        This function sets the infiltration rate per space based on the
        BIM2SIM preprocessing values (IFC-based if available or
        template-based).

        Args:
            idf: idf file object
            name: name of the new people idf object
            zone_name: name of zone or zone_list
            space: ThermalZone instance
        """
        idf.newidfobject(
            "ZONEINFILTRATION:DESIGNFLOWRATE",
            Name=name,
            Zone_or_ZoneList_Name=zone_name,
            Schedule_Name="Continuous",
            Design_Flow_Rate_Calculation_Method="AirChanges/Hour",
            Air_Changes_per_Hour=space.infiltration_rate
        )

    @staticmethod
    def set_natural_ventilation(idf: IDF, name: str, zone_name: str,
                                space: ThermalZone):
        """Set natural ventilation.

        This function sets the natural ventilation per space based on the
        BIM2SIM preprocessing values (IFC-based if available or
        template-based). Natural ventilation is defined for winter, summer
        and overheating cases, setting the air change per hours and minimum
        and maximum outdoor temperature if applicable.

        Args:
            idf: idf file object
            name: name of the new people idf object
            zone_name: name of zone or zone_list
            space: ThermalZone instance
        """

        idf.newidfobject(
            "ZONEVENTILATION:DESIGNFLOWRATE",
            Name=name + '_winter',
            Zone_or_ZoneList_Name=zone_name,
            Schedule_Name="Continuous",
            Ventilation_Type="Natural",
            Design_Flow_Rate_Calculation_Method="AirChanges/Hour",
            Air_Changes_per_Hour=space.winter_reduction_infiltration[0],
            Minimum_Outdoor_Temperature=
            space.winter_reduction_infiltration[1] - 273.15,
            Maximum_Outdoor_Temperature=
            space.winter_reduction_infiltration[2] - 273.15,
        )

        idf.newidfobject(
            "ZONEVENTILATION:DESIGNFLOWRATE",
            Name=name + '_summer',
            Zone_or_ZoneList_Name=zone_name,
            Schedule_Name="Continuous",
            Ventilation_Type="Natural",
            Design_Flow_Rate_Calculation_Method="AirChanges/Hour",
            Air_Changes_per_Hour=space.max_summer_infiltration[0],
            Minimum_Outdoor_Temperature
            =space.max_summer_infiltration[1] - 273.15,
            Maximum_Outdoor_Temperature
            =space.max_summer_infiltration[2] - 273.15,
        )

        idf.newidfobject(
            "ZONEVENTILATION:DESIGNFLOWRATE",
            Name=name + '_overheating',
            Zone_or_ZoneList_Name=zone_name,
            Schedule_Name="Continuous",
            Ventilation_Type="Natural",
            Design_Flow_Rate_Calculation_Method="AirChanges/Hour",
            # calculation of overheating infiltration is a simplification
            # compared to the corresponding TEASER implementation which
            # dynamically computes thresholds for overheating infiltration
            # based on the zone temperature and additional factors.
            Air_Changes_per_Hour=space.max_overheating_infiltration[0],
            Minimum_Outdoor_Temperature
            =space.max_summer_infiltration[2] - 273.15,
        )

    def set_day_hvac_template(self, idf: IDF, space: ThermalZone, name: str):
        """Set 24 hour hvac template.

        This function sets idf schedules with 24hour schedules for heating and
        cooling.

        Args:
            idf: idf file object
            space: ThermalZone
            name: IDF Thermostat Name
        """
        htg_schedule_name = "Schedule " + "Heating " + space.usage.replace(
            ',', '')
        self.set_day_week_year_schedule(idf, space.heating_profile[:24],
                                        'heating_profile',
                                        htg_schedule_name)

        clg_schedule_name = "Schedule " + "Cooling " + space.usage.replace(
            ',', '')
        self.set_day_week_year_schedule(idf, space.cooling_profile[:24],
                                        'cooling_profile',
                                        clg_schedule_name)
        stat = idf.newidfobject(
            "HVACTEMPLATE:THERMOSTAT",
            Name=name,
            Heating_Setpoint_Schedule_Name=htg_schedule_name,
            Cooling_Setpoint_Schedule_Name=clg_schedule_name
        )
        return stat

    def set_hvac_template(self, idf: IDF, name: str,
                          heating_sp: Union[int, float],
                          cooling_sp: Union[int, float],
                          mode='setback'):
        """Set heating and cooling templates (manually).

        This function manually sets heating and cooling templates.

        Args:
            idf: idf file object
            heating_sp: float or int for heating set point
            cooling_sp: float or int for cooling set point
            name: IDF Thermostat Name
        """
        if cooling_sp < 20:
            cooling_sp = 26
        elif cooling_sp < 24:
            cooling_sp = 23

        setback_htg = 18  # "T_threshold_heating"
        setback_clg = 26  # "T_threshold_cooling"

        # ensure setback temperature actually performs a setback on temperature
        if setback_htg > heating_sp:
            setback_htg = heating_sp
        if setback_clg < cooling_sp:
            setback_clg = cooling_sp

        if mode == "setback":
            htg_alldays = self._define_schedule_part('Alldays',
                                                     [('5:00', setback_htg),
                                                      ('21:00', heating_sp),
                                                      ('24:00', setback_htg)])
            clg_alldays = self._define_schedule_part('Alldays',
                                                     [('5:00', setback_clg),
                                                      ('21:00', cooling_sp),
                                                      ('24:00', setback_clg)])
            htg_name = "H_SetBack_" + str(heating_sp)
            clg_name = "C_SetBack_" + str(cooling_sp)
            if idf.getobject("SCHEDULE:COMPACT", htg_name) is None:
                self.write_schedule(idf, htg_name, [htg_alldays, ])
            else:
                idf.getobject("SCHEDULE:COMPACT", htg_name)
            if idf.getobject("SCHEDULE:COMPACT", clg_name) is None:
                self.write_schedule(idf, clg_name, [clg_alldays, ])
            else:
                idf.getobject("SCHEDULE:COMPACT", clg_name)
            stat = idf.newidfobject(
                "HVACTEMPLATE:THERMOSTAT",
                Name="STAT_" + name,
                Heating_Setpoint_Schedule_Name=htg_name,
                Cooling_Setpoint_Schedule_Name=clg_name,
            )

        if mode == "constant":
            stat = idf.newidfobject(
                "HVACTEMPLATE:THERMOSTAT",
                Name="STAT_" + name,
                Constant_Heating_Setpoint=heating_sp,
                Constant_Cooling_Setpoint=cooling_sp,
            )
        return stat

    @staticmethod
    def write_schedule(idf: IDF, sched_name: str, sched_part_list: list):
        """Write schedules to idf.

        This function writes a schedule to the idf. Only used for manual
        setup of schedules (combined with set_hvac_template).

        Args:
            idf: idf file object
            sched_name: str with name of the schedule
            sched_part_list: list of schedule parts (cf. function
                _define_schedule_part)
        """
        sched_list = {}
        field_count = 1
        for parts in sched_part_list:
            field_count += 1
            sched_list.update({'Field_' + str(field_count): 'For: ' + parts[0]})
            part = parts[1]
            for set in part:
                field_count += 1
                sched_list.update(
                    {'Field_' + str(field_count): 'Until: ' + str(set[0])})
                field_count += 1
                sched_list.update({'Field_' + str(field_count): str(set[1])})
        if idf.getobject("SCHEDULETYPELIMITS", "Temperature") is None:
            idf.newidfobject("SCHEDULETYPELIMITS", Name="Temperature")

        sched = idf.newidfobject(
            "SCHEDULE:COMPACT",
            Name=sched_name,
            Schedule_Type_Limits_Name="Temperature",
            Field_1="Through: 12/31",
            **sched_list
        )
        return sched

    @staticmethod
    def _define_schedule_part(
            days: str, til_time_temp: list[tuple[str, Union[int, float]]]):
        """Defines a part of a schedule.

        Args:
            days: string: Weekdays, Weekends, Alldays, AllOtherDays, Saturdays,
                Sundays, ...
            til_time_temp: List of tuples
                (until-time format 'hh:mm' (24h) as str),
                temperature until this time in Celsius),
                e.g. (05:00, 18)
        """
        return [days, til_time_temp]

    @staticmethod
    def add_shadings(elements: dict, idf: IDF):
        """Add shading boundaries to idf.

        Args:
            elements: dict[guid: element]
            idf: idf file object
        """
        logger.info("Add Shadings ...")
        spatials = []
        ext_spatial_elem = filter_elements(elements, ExternalSpatialElement)
        for elem in ext_spatial_elem:
            for sb in elem.space_boundaries:
                spatials.append(sb)
        if not spatials:
            return
        pure_spatials = []
        description_list = [s.ifc.Description for s in spatials]
        descriptions = list(dict.fromkeys(description_list))
        shades_included = ("Shading:Building" or "Shading:Site") in descriptions

        # check if ifc has dedicated shading space boundaries included and
        # append them to pure_spatials for further processing
        if shades_included:
            for s in spatials:
                if s.ifc.Description in ["Shading:Building", "Shading:Site"]:
                    pure_spatials.append(s)
        # if no shading boundaries are included in ifc, derive these from the
        # set of given space boundaries and append them to pure_spatials for
        # further processing
        else:
            for s in spatials:
                # only consider almost horizontal 2b shapes (roof-like SBs)
                if s.level_description == '2b':
                    angle = math.degrees(
                        gp_Dir(s.bound_normal).Angle(gp_Dir(gp_XYZ(0, 0, 1))))
                    if not ((-45 < angle < 45) or (135 < angle < 225)):
                        continue
                if s.related_bound and s.related_bound.ifc.RelatingSpace.is_a(
                        'IfcSpace'):
                    continue
                pure_spatials.append(s)

        # create idf shadings from set of pure_spatials
        for s in pure_spatials:
            obj = idf.newidfobject('SHADING:BUILDING:DETAILED',
                                   Name=s.guid,
                                   )
            obj_pnts = PyOCCTools.get_points_of_face(s.bound_shape)
            obj_coords = []
            for pnt in obj_pnts:
                co = tuple(round(p, 3) for p in pnt.Coord())
                obj_coords.append(co)
            obj.setcoords(obj_coords)

    def add_shading_control(self, shading_type, elements,
                            idf, outdoor_temp=22, solar=40):
        """Add a default shading control to IDF.
        Two criteria must be met such that the window shades are set: the
        outdoor temperature must exceed a certain temperature and the solar
        radiation [W/m²] must be greater than a certain heat flow.
        Args:
            shading_type: shading type, 'Interior' or 'Exterior'
            elements: elements
            idf: idf
            outdoor_temp: outdoor temperature [°C]
            solar: solar radiation on window surface [W/m²]
        """
        zones = filter_elements(elements, ThermalZone)

        for zone in zones:
            zone_name = zone.guid
            zone_openings = [sb for sb in zone.space_boundaries if
                             isinstance(sb.bound_element, Window)]
            if not zone_openings:
                continue
            fenestration_dict = {}
            for i, opening in enumerate(zone_openings):
                fenestration_dict.update({'Fenestration_Surface_' + str(
                    i+1) + '_Name': opening.guid})
            shade_control_name = "ShadeControl_" + zone_name
            opening_obj = idf.getobject(
                'FENESTRATIONSURFACE:DETAILED', zone_openings[
                    0].guid)
            if opening_obj:
                construction_name = opening_obj.Construction_Name + "_" + \
                                    shading_type
            else:
                continue
            if not idf.getobject(
                "WINDOWSHADINGCONTROL", shade_control_name):
                idf.newidfobject("WINDOWSHADINGCONTROL",
                                 Name=shade_control_name,
                                 Zone_Name=zone_name,
                                 Shading_Type=shading_type+"Shade",
                                 Construction_with_Shading_Name=construction_name,
                                 Shading_Control_Type=
                                 'OnIfHighOutdoorAirTempAndHighSolarOnWindow',
                                 Setpoint=outdoor_temp,
                                 Setpoint_2=solar,
                                 Multiple_Surface_Control_Type='Group',
                                 **fenestration_dict
                                 )

    @staticmethod
    def set_simulation_control(sim_settings: EnergyPlusSimSettings, idf):
        """Set simulation control parameters.

        This function sets general simulation control parameters. These can
        be easily overwritten in the exported idf.
        Args:
            sim_settings: EnergyPlusSimSettings
            idf: idf file object
        """
        logger.info("Set Simulation Control ...")
        for sim_control in idf.idfobjects["SIMULATIONCONTROL"]:
            if sim_settings.system_sizing:
                sim_control.Do_System_Sizing_Calculation = 'Yes'
            else:
                sim_control.Do_System_Sizing_Calculation = 'No'
            if sim_settings.run_for_sizing_periods:
                sim_control.Run_Simulation_for_Sizing_Periods = 'Yes'
            else:
                sim_control.Run_Simulation_for_Sizing_Periods = 'No'
            if sim_settings.run_for_weather_period:
                sim_control.Run_Simulation_for_Weather_File_Run_Periods = 'Yes'
            else:
                sim_control.Run_Simulation_for_Weather_File_Run_Periods = 'No'

        for building in idf.idfobjects['BUILDING']:
            building.Solar_Distribution = sim_settings.solar_distribution

    @staticmethod
    def set_ground_temperature(idf: IDF, t_ground: ureg.Quantity):
        """Set the ground temperature in the idf.

        Args:
            idf: idf file object
            t_ground: ground temperature as ureg.Quantity
        """
        logger.info("Set ground temperature...")

        string = '_Ground_Temperature'
        month_list = ['January', 'February', 'March', 'April', 'May', 'June',
                      'July', 'August', 'September', 'October',
                      'November', 'December']
        temp_dict = {}
        for month in month_list:
            temp_dict.update({month + string: t_ground.to(ureg.degC).m})
        idf.newidfobject("SITE:GROUNDTEMPERATURE:BUILDINGSURFACE", **temp_dict)

    @staticmethod
    def set_output_variables(idf: IDF, sim_settings: EnergyPlusSimSettings):
        """Set user defined output variables in the idf file.

        Args:
            idf: idf file object
            sim_settings: BIM2SIM simulation settings
        """
        logger.info("Set output variables ...")

        # general output settings. May be moved to general settings
        out_control = idf.idfobjects['OUTPUTCONTROL:TABLE:STYLE']
        out_control[0].Column_Separator = sim_settings.output_format
        out_control[0].Unit_Conversion = sim_settings.unit_conversion

        # remove all existing output variables with reporting frequency
        # "Timestep"
        out_var = [v for v in idf.idfobjects['OUTPUT:VARIABLE']
                   if v.Reporting_Frequency.upper() == "TIMESTEP"]
        for var in out_var:
            idf.removeidfobject(var)
        if 'output_outdoor_conditions' in sim_settings.output_keys:
            idf.newidfobject(
                "OUTPUT:VARIABLE",
                Variable_Name="Site Outdoor Air Drybulb Temperature",
                Reporting_Frequency="Hourly",
            )
            idf.newidfobject(
                "OUTPUT:VARIABLE",
                Variable_Name="Site Outdoor Air Humidity Ratio",
                Reporting_Frequency="Hourly",
            )
            idf.newidfobject(
                "OUTPUT:VARIABLE",
                Variable_Name="Site Outdoor Air Relative Humidity",
                Reporting_Frequency="Hourly",
            )
            idf.newidfobject(
                "OUTPUT:VARIABLE",
                Variable_Name="Site Outdoor Air Barometric Pressure",
                Reporting_Frequency="Hourly",
            )
            idf.newidfobject(
                "OUTPUT:VARIABLE",
                Variable_Name="Site Diffuse Solar Radiation Rate per Area",
                Reporting_Frequency="Hourly",
            )
            idf.newidfobject(
                "OUTPUT:VARIABLE",
                Variable_Name="Site Direct Solar Radiation Rate per Area",
                Reporting_Frequency="Hourly",
            )
            idf.newidfobject(
                "OUTPUT:VARIABLE",
                Variable_Name="Site Ground Temperature",
                Reporting_Frequency="Hourly",
            )
            idf.newidfobject(
                "OUTPUT:VARIABLE",
                Variable_Name="Site Wind Speed",
                Reporting_Frequency="Hourly",
            )
            idf.newidfobject(
                "OUTPUT:VARIABLE",
                Variable_Name="Site Wind Direction",
                Reporting_Frequency="Hourly",
            )
        if 'output_zone_temperature' in sim_settings.output_keys:
            idf.newidfobject(
                "OUTPUT:VARIABLE",
                Variable_Name="Zone Mean Air Temperature",
                Reporting_Frequency="Hourly",
            )
            idf.newidfobject(
                "OUTPUT:VARIABLE",
                Variable_Name="Zone Operative Temperature",
                Reporting_Frequency="Hourly",
            )
            idf.newidfobject(
                "OUTPUT:VARIABLE",
                Variable_Name="Zone Air Relative Humidity",
                Reporting_Frequency="Hourly",
            )
        if 'output_internal_gains' in sim_settings.output_keys:
            idf.newidfobject(
                "OUTPUT:VARIABLE",
                Variable_Name="Zone People Occupant Count",
                Reporting_Frequency="Hourly",
            )
            idf.newidfobject(
                "OUTPUT:VARIABLE",
                Variable_Name="Zone People Total Heating Rate",
                Reporting_Frequency="Hourly",
            )
            idf.newidfobject(
                "OUTPUT:VARIABLE",
                Variable_Name="Zone Electric Equipment Total Heating Rate",
                Reporting_Frequency="Hourly",
            )
            idf.newidfobject(
                "OUTPUT:VARIABLE",
                Variable_Name="Zone Lights Total Heating Rate",
                Reporting_Frequency="Hourly",
            )
        if 'output_zone' in sim_settings.output_keys:
            idf.newidfobject(
                "OUTPUT:VARIABLE",
                Variable_Name="Zone Thermostat Heating Setpoint Temperature",
                Reporting_Frequency="Hourly",
            )
            idf.newidfobject(
                "OUTPUT:VARIABLE",
                Variable_Name="Zone Thermostat Cooling Setpoint Temperature",
                Reporting_Frequency="Hourly",
            )
            idf.newidfobject(
                "OUTPUT:VARIABLE",
                Variable_Name="Zone Ideal Loads Zone Total Cooling Rate",
                Reporting_Frequency="Hourly",
            )
            idf.newidfobject(
                "OUTPUT:VARIABLE",
                Variable_Name="Zone Ideal Loads Zone Total Heating Rate",
                Reporting_Frequency="Hourly",
            )
            idf.newidfobject(
                "OUTPUT:VARIABLE",
                Variable_Name="Zone Total Internal Total Heating Energy",
                Reporting_Frequency="Hourly",
            )
            idf.newidfobject(
                "OUTPUT:VARIABLE",
                Variable_Name="Zone Ideal Loads Zone Total Cooling Energy",
                Reporting_Frequency="Hourly",
            )
            idf.newidfobject(
                "OUTPUT:VARIABLE",
                Variable_Name="Zone Windows Total Heat Gain Rate",
                Reporting_Frequency="Hourly",
            )
            idf.newidfobject(
                "OUTPUT:VARIABLE",
                Variable_Name="Zone Windows Total Heat Gain Energy",
                Reporting_Frequency="Hourly",
            )
            idf.newidfobject(
                "OUTPUT:VARIABLE",
                Variable_Name="Zone Windows Total Transmitted Solar Radiation "
                              "Energy",
                Reporting_Frequency="Hourly",
            )
            idf.newidfobject(
                "OUTPUT:VARIABLE",
                Variable_Name="Zone Air System Sensible Heating Energy",
                Reporting_Frequency="Hourly",
            )
            idf.newidfobject(
                "OUTPUT:VARIABLE",
                Variable_Name="Zone Air System Sensible Cooling Energy",
                Reporting_Frequency="Hourly",
            )
        if 'output_infiltration' in sim_settings.output_keys:
            idf.newidfobject(
                "OUTPUT:VARIABLE",
                Variable_Name="Zone Infiltration Sensible Heat Gain Energy",
                Reporting_Frequency="Hourly",
            )
            idf.newidfobject(
                "OUTPUT:VARIABLE",
                Variable_Name="Zone Infiltration Sensible Heat Loss Energy",
                Reporting_Frequency="Hourly",
            )
            idf.newidfobject(
                "OUTPUT:VARIABLE",
                Variable_Name="Zone Infiltration Air Change Rate",
                Reporting_Frequency="Hourly",
            )
            idf.newidfobject(
                "OUTPUT:VARIABLE",
                Variable_Name="Zone Ventilation Air Change Rate",
                Reporting_Frequency="Hourly",
            )
            idf.newidfobject(
                "OUTPUT:VARIABLE",
                Variable_Name="Zone Ventilation Standard Density Volume Flow Rate",
                Reporting_Frequency="Hourly",
            )
            idf.newidfobject(
                "OUTPUT:VARIABLE",
                Variable_Name="Zone Ventilation Total Heat Gain Energy",
                Reporting_Frequency="Hourly",
            )
            idf.newidfobject(
                "OUTPUT:VARIABLE",
                Variable_Name="Zone Ventilation Total Heat Loss Energy",
                Reporting_Frequency="Hourly",
            )

        if 'output_meters' in sim_settings.output_keys:
            idf.newidfobject(
                "OUTPUT:METER",
                Key_Name="Heating:EnergyTransfer",
                Reporting_Frequency="Hourly",
            )
            idf.newidfobject(
                "OUTPUT:METER",
                Key_Name="Cooling:EnergyTransfer",
                Reporting_Frequency="Hourly",
            )
        if 'output_dxf' in sim_settings.output_keys:
            idf.newidfobject("OUTPUT:SURFACES:DRAWING",
                             Report_Type="DXF")
        if sim_settings.cfd_export:
            idf.newidfobject(
                "OUTPUT:VARIABLE",
                Variable_Name="Surface Inside Face Temperature",
                Reporting_Frequency="Hourly",
            )
        idf.newidfobject("OUTPUT:DIAGNOSTICS",
                         Key_1="DisplayAdvancedReportVariables",
                         Key_2="DisplayExtraWarnings")
        return idf

    @staticmethod
    def export_geom_to_idf(sim_settings: EnergyPlusSimSettings,
                           elements: dict, idf: IDF):
        """Write space boundary geometry to idf.

        This function converts the space boundary bound_shape from
        OpenCascade to idf geometry.

        Args:
            elements: dict[guid: element]
            idf: idf file object
        """
        logger.info("Export IDF geometry")
        bounds = filter_elements(elements, SpaceBoundary)
        for bound in bounds:
            idfp = IdfObject(sim_settings, bound, idf)
            if idfp.skip_bound:
                idf.popidfobject(idfp.key, -1)
                logger.warning(
                    "Boundary with the GUID %s (%s) is skipped (due to "
                    "missing boundary conditions)!",
                    idfp.name, idfp.surface_type)
                continue
        bounds_2b = filter_elements(elements, SpaceBoundary2B)
        for b_bound in bounds_2b:
            idfp = IdfObject(sim_settings, b_bound, idf)
            if idfp.skip_bound:
                logger.warning(
                    "Boundary with the GUID %s (%s) is skipped (due to "
                    "missing boundary conditions)!",
                    idfp.name, idfp.surface_type)
                continue

    @staticmethod
    def idf_validity_check(idf):
        """Perform idf validity check and simple fixes.

        This function performs a basic validity check of the resulting idf.
        It removes openings from adiabatic surfaces and very small surfaces.

        Args:
            idf: idf file object
        """
        logger.info('Start IDF Validity Checker')

        # remove erroneous fenestration surfaces which do may crash
        # EnergyPlus simulation
        fenestration = idf.idfobjects['FENESTRATIONSURFACE:DETAILED']
        for f in fenestration:
            if not f.Building_Surface_Name:
                logger.info('Removed Fenestration: %s' % f.Name)
                idf.removeidfobject(f)
            fbco = f.Building_Surface_Name
            bs = idf.getobject('BUILDINGSURFACE:DETAILED', fbco)
            if bs.Outside_Boundary_Condition == 'Adiabatic':
                logger.info('Removed Fenestration: %s' % f.Name)
                idf.removeidfobject(f)
        for f in fenestration:
            fbco = f.Building_Surface_Name
            bs = idf.getobject('BUILDINGSURFACE:DETAILED', fbco)
            if bs.Outside_Boundary_Condition == 'Adiabatic':
                logger.info(
                    'Removed Fenestration in second try: %s' % f.Name)
                idf.removeidfobject(f)

        # Check if shading control elements contain unavailable fenestration
        fenestration_updated = idf.idfobjects['FENESTRATIONSURFACE:DETAILED']
        shading_control = idf.idfobjects['WINDOWSHADINGCONTROL']
        fenestration_guids = [fe.Name for fe in fenestration_updated]
        for shc in shading_control:
            # create a list with current fenestration guids (only available
            # fenestration)
            fenestration_guids_new = []
            skipped_fenestration = False  # flag for unavailable fenestration
            for attr_name in dir(shc):
                if ('Fenestration_Surface' in attr_name):
                    if (getattr(shc, attr_name) in
                            fenestration_guids):
                        fenestration_guids_new.append(getattr(shc, attr_name))
                    elif (getattr(shc, attr_name) not in
                          fenestration_guids) and getattr(shc, attr_name):
                        skipped_fenestration = True
            # if the shading control element containes unavailable
            # fenestration objects, the shading control must be updated to
            # prevent errors in simulation
            if fenestration_guids_new and skipped_fenestration:
                fenestration_dict = {}
                for i, guid in enumerate(fenestration_guids_new):
                    fenestration_dict.update({'Fenestration_Surface_' + str(
                        i + 1) + '_Name': guid})
                # remove previous shading control from idf and create a new one
                # removing individual attributes of the shading element
                # caused errors, so new shading control is created
                idf.removeidfobject(shc)
                idf.newidfobject("WINDOWSHADINGCONTROL", Name=shc.Name,
                                 Zone_Name=shc.Zone_Name,
                                 Shading_Type=shc.Shading_Type,
                                 Construction_with_Shading_Name=
                                 shc.Construction_with_Shading_Name,
                                 Shading_Control_Type=shc.Shading_Control_Type,
                                 Setpoint=shc.Setpoint,
                                 Setpoint_2=shc.Setpoint_2,
                                 Multiple_Surface_Control_Type=
                                 shc.Multiple_Surface_Control_Type,
                                 **fenestration_dict)
                logger.info('Updated Shading Control due to unavailable '
                            'fenestration:  %s' % shc.Name)

        # check for small building surfaces and remove them
        sfs = idf.getsurfaces()
        small_area_obj = [s for s in sfs
                          if PyOCCTools.get_shape_area(
                PyOCCTools.make_faces_from_pnts(s.coords)) < 1e-2]

        for obj in small_area_obj:
            logger.info('Removed small area: %s' % obj.Name)
            idf.removeidfobject(obj)

        # check for small shading surfaces and remove them
        shadings = idf.getshadingsurfaces()
        small_area_obj = [s for s in shadings if PyOCCTools.get_shape_area(
            PyOCCTools.make_faces_from_pnts(s.coords)) < 1e-2]

        for obj in small_area_obj:
            logger.info('Removed small area: %s' % obj.Name)
            idf.removeidfobject(obj)

        # Check for building surfaces holding default window materials
        bsd = idf.idfobjects['BUILDINGSURFACE:DETAILED']
        for sf in bsd:
            if sf.Construction_Name == 'BS Exterior Window':
                logger.info(
                    'Surface due to invalid material: %s' % sf.Name)
                idf.removeidfobject(sf)
        logger.info('IDF Validity Checker done')


class IdfObject:
    """Create idf elements for surfaces.

    This class holds all data required for the idf setup of
    BUILDINGSURFACE:DETAILED and FENESTRATIONSURFACE:DETAILED.
    This includes further methods for processing the preprocessed information
    from the BIM2SIM process for the use in idf (e.g., surface type mapping).
    """

    def __init__(self, sim_settings, inst_obj, idf):
        self.name = inst_obj.guid
        self.building_surface_name = None
        self.key = None
        self.out_bound_cond = ''
        self.out_bound_cond_obj = ''
        self.sun_exposed = ''
        self.wind_exposed = ''
        self.surface_type = None
        self.physical = inst_obj.physical
        self.construction_name = None
        self.related_bound = inst_obj.related_bound
        self.this_bound = inst_obj
        self.skip_bound = False
        self.bound_shape = inst_obj.bound_shape
        self.add_window_shade = False
        if not hasattr(inst_obj.bound_thermal_zone, 'guid'):
            self.skip_bound = True
            return
        self.zone_name = inst_obj.bound_thermal_zone.guid
        if inst_obj.parent_bound:
            self.key = "FENESTRATIONSURFACE:DETAILED"
            if sim_settings.add_window_shading == 'Interior':
                self.add_window_shade = 'Interior'
            elif sim_settings.add_window_shading == 'Exterior':
                self.add_window_shade = 'Exterior'
        else:
            self.key = "BUILDINGSURFACE:DETAILED"
        if inst_obj.parent_bound:
            self.building_surface_name = inst_obj.parent_bound.guid
        self.map_surface_types(inst_obj)
        self.map_boundary_conditions(inst_obj)
        self.set_preprocessed_construction_name()
        # only set a construction name if this construction is available
        if not self.construction_name \
                or not (idf.getobject("CONSTRUCTION", self.construction_name)
                        or idf.getobject("CONSTRUCTION:AIRBOUNDARY",
                                         self.construction_name)):
            self.set_construction_name()
        obj = self.set_idfobject_attributes(idf)
        if obj is not None:
            self.set_idfobject_coordinates(obj, idf, inst_obj)
        else:
            pass

    def set_construction_name(self):
        """Set default construction names.

        This function sets default constructions for all idf surface types.
        Should only be used if no construction is available for the current
        object.
        """
        if self.surface_type == "Wall":
            self.construction_name = "Project Wall"
        elif self.surface_type == "Roof":
            self.construction_name = "Project Flat Roof"
        elif self.surface_type == "Ceiling":
            self.construction_name = "Project Ceiling"
        elif self.surface_type == "Floor":
            self.construction_name = "Project Floor"
        elif self.surface_type == "Door":
            self.construction_name = "Project Door"
        elif self.surface_type == "Window":
            self.construction_name = "Project External Window"

    def set_preprocessed_construction_name(self):
        """Set preprocessed constructions.

        This function sets constructions of idf surfaces to preprocessed
        constructions. Virtual space boundaries are set to be an air wall
        (not defined in preprocessing).
        """
        # set air wall for virtual bounds
        if not self.physical:
            if self.out_bound_cond == "Surface":
                self.construction_name = "Air Wall"
        else:
            rel_elem = self.this_bound.bound_element
            if not rel_elem:
                return
            if any([isinstance(rel_elem, window) for window in
                    all_subclasses(Window, include_self=True)]):
                self.construction_name = 'Window_WM_' + \
                                         rel_elem.layerset.layers[
                                             0].material.name \
                                         + '_' + str(
                    rel_elem.layerset.layers[0].thickness.to(ureg.metre).m)
            else:
                self.construction_name = (rel_elem.key.replace(
                    "Disaggregated", "") + '_' + str(len(
                    rel_elem.layerset.layers)) + '_' + '_'.join(
                    [str(l.thickness.to(ureg.metre).m) for l in
                     rel_elem.layerset.layers]))

    def set_idfobject_coordinates(self, obj, idf: IDF,
                                  inst_obj: Union[SpaceBoundary,
                                                  SpaceBoundary2B]):
        """Export surface coordinates.

        This function exports the surface coordinates from the BIM2SIM Space
        Boundary instance to idf.
        Circular shapes and shapes with more than 120 vertices
        (BuildingSurfaces) or more than 4 vertices (fenestration) are
        simplified.

        Args:
            obj: idf-surface object (buildingSurface:Detailed or fenestration)
            idf: idf file object
            inst_obj: SpaceBoundary instance
        """
        # write bound_shape to obj
        obj_pnts = PyOCCTools.get_points_of_face(self.bound_shape)
        obj_coords = []
        for pnt in obj_pnts:
            co = tuple(round(p, 3) for p in pnt.Coord())
            obj_coords.append(co)
        try:
            obj.setcoords(obj_coords)
        except Exception as ex:
            logger.warning(f"Unexpected {ex=}. Setting coordinates for "
                           f"{inst_obj.guid} failed. This element is not "
                           f"exported."
                           f"{type(ex)=}")
            self.skip_bound = True
            return
        circular_shape = self.get_circular_shape(obj_pnts)
        try:
            if (3 <= len(obj_coords) <= 120
                and self.key == "BUILDINGSURFACE:DETAILED") \
                    or (3 <= len(obj_coords) <= 4
                        and self.key == "FENESTRATIONSURFACE:DETAILED"):
                obj.setcoords(obj_coords)
            elif circular_shape is True and self.surface_type != 'Door':
                self.process_circular_shapes(idf, obj_coords, obj, inst_obj)
            else:
                self.process_other_shapes(inst_obj, obj)
        except Exception as ex:
            logger.warning(f"Unexpected {ex=}. Setting coordinates for "
                           f"{inst_obj.guid} failed. This element is not "
                           f"exported."
                           f"{type(ex)=}")

    def set_idfobject_attributes(self, idf: IDF):
        """Writes precomputed surface attributes to idf.

        Args:
            idf: the idf file
        """
        if self.surface_type is not None:
            if self.key == "BUILDINGSURFACE:DETAILED":
                if self.surface_type.lower() in {"DOOR".lower(),
                                                 "Window".lower()}:
                    self.surface_type = "Wall"
                obj = idf.newidfobject(
                    self.key,
                    Name=self.name,
                    Surface_Type=self.surface_type,
                    Construction_Name=self.construction_name,
                    Outside_Boundary_Condition=self.out_bound_cond,
                    Outside_Boundary_Condition_Object=self.out_bound_cond_obj,
                    Zone_Name=self.zone_name,
                    Sun_Exposure=self.sun_exposed,
                    Wind_Exposure=self.wind_exposed,
                )
            else:
                obj = idf.newidfobject(
                    self.key,
                    Name=self.name,
                    Surface_Type=self.surface_type,
                    Construction_Name=self.construction_name,
                    Building_Surface_Name=self.building_surface_name,
                    Outside_Boundary_Condition_Object=self.out_bound_cond_obj,
                )
            return obj

    def map_surface_types(self, inst_obj: Union[SpaceBoundary,
                                                SpaceBoundary2B]):
        """Map surface types.

        This function maps the attributes of a SpaceBoundary instance to idf
        surface type.

        Args:
            inst_obj: SpaceBoundary instance
        """
        # TODO use bim2sim elements mapping instead of ifc.is_a()
        # TODO update to new disaggregations
        elem = inst_obj.bound_element
        surface_type = None
        if elem is not None:
            if any([isinstance(elem, wall) for wall in all_subclasses(Wall,
                                                                      include_self=True)]):
                surface_type = 'Wall'
            elif any([isinstance(elem, door) for door in all_subclasses(Door,
                                                                        include_self=True)]):
                surface_type = "Door"
            elif any([isinstance(elem, window) for window in all_subclasses(
                    Window, include_self=True)]):
                surface_type = "Window"
            elif any([isinstance(elem, roof) for roof in all_subclasses(Roof,
                                                                        include_self=True)]):
                surface_type = "Roof"
            elif any([isinstance(elem, slab) for slab in all_subclasses(Slab,
                                                                        include_self=True)]):
                if any([isinstance(elem, floor) for floor in all_subclasses(
                        GroundFloor, include_self=True)]):
                    surface_type = "Floor"
                elif any([isinstance(elem, floor) for floor in all_subclasses(
                        InnerFloor, include_self=True)]):
                    if inst_obj.top_bottom == "BOTTOM":
                        surface_type = "Floor"
                    elif inst_obj.top_bottom == "TOP":
                        surface_type = "Ceiling"
                    elif inst_obj.top_bottom == "VERTICAL":
                        surface_type = "Wall"
                        logger.warning(f"InnerFloor with vertical orientation "
                                       f"found, exported as wall, "
                                       f"GUID: {inst_obj.guid}.")
                    else:
                        logger.warning(f"InnerFloor was not correctly matched "
                                       f"to surface type for GUID: "
                                       f"{inst_obj.guid}.")
                        surface_type = "Floor"
            # elif elem.ifc is not None:
            #     if elem.ifc.is_a("IfcBeam"):
            #         if not PyOCCTools.compare_direction_of_normals(
            #                 inst_obj.bound_normal, gp_XYZ(0, 0, 1)):
            #             surface_type = 'Wall'
            #         else:
            #             surface_type = 'Ceiling'
            #     elif elem.ifc.is_a('IfcColumn'):
            #         surface_type = 'Wall'
            elif inst_obj.top_bottom == "BOTTOM":
                surface_type = "Floor"
            elif inst_obj.top_bottom == "TOP":
                surface_type = "Ceiling"
                if inst_obj.related_bound is None or inst_obj.is_external:
                    surface_type = "Roof"
            elif inst_obj.top_bottom == "VERTICAL":
                surface_type = "Wall"
            else:
                if not PyOCCTools.compare_direction_of_normals(
                        inst_obj.bound_normal, gp_XYZ(0, 0, 1)):
                    surface_type = 'Wall'
                elif inst_obj.top_bottom == "BOTTOM":
                    surface_type = "Floor"
                elif inst_obj.top_bottom == "TOP":
                    surface_type = "Ceiling"
                    if inst_obj.related_bound is None or inst_obj.is_external:
                        surface_type = "Roof"
                else:
                    logger.warning(f"No surface type matched for {inst_obj}!")
        elif not inst_obj.physical:
            if not PyOCCTools.compare_direction_of_normals(
                    inst_obj.bound_normal, gp_XYZ(0, 0, 1)):
                surface_type = 'Wall'
            else:
                if inst_obj.top_bottom == "BOTTOM":
                    surface_type = "Floor"
                elif inst_obj.top_bottom == "TOP":
                    surface_type = "Ceiling"
        else:
            logger.warning(f"No surface type matched for {inst_obj}!")

        self.surface_type = surface_type

    def map_boundary_conditions(self, inst_obj: Union[SpaceBoundary,
                                                      SpaceBoundary2B]):
        """Map boundary conditions.

        This function maps the boundary conditions of a SpaceBoundary instance
        to the idf space boundary conditions.

        Args:
            inst_obj: SpaceBoundary instance
        """
        if inst_obj.level_description == '2b' \
                or inst_obj.related_adb_bound is not None:
            self.out_bound_cond = 'Adiabatic'
            self.sun_exposed = 'NoSun'
            self.wind_exposed = 'NoWind'
        elif (hasattr(inst_obj.ifc, 'CorrespondingBoundary')
              and ((inst_obj.ifc.CorrespondingBoundary is not None) and (
                        inst_obj.ifc.CorrespondingBoundary.InternalOrExternalBoundary.upper()
                        == 'EXTERNAL_EARTH'))
              and (self.key == "BUILDINGSURFACE:DETAILED")
              and not (len(inst_obj.opening_bounds) > 0)):
            self.out_bound_cond = "Ground"
            self.sun_exposed = 'NoSun'
            self.wind_exposed = 'NoWind'
        elif inst_obj.is_external and inst_obj.physical \
                and not self.surface_type == 'Floor':
            self.out_bound_cond = 'Outdoors'
            self.sun_exposed = 'SunExposed'
            self.wind_exposed = 'WindExposed'
            self.out_bound_cond_obj = ''
        elif self.surface_type == "Floor" and \
                (inst_obj.related_bound is None
                 or inst_obj.related_bound.ifc.RelatingSpace.is_a(
                            'IfcExternalSpatialElement')):
            self.out_bound_cond = "Ground"
            self.sun_exposed = 'NoSun'
            self.wind_exposed = 'NoWind'
        elif inst_obj.related_bound is not None \
                and not inst_obj.related_bound.ifc.RelatingSpace.is_a(
            'IfcExternalSpatialElement'):
            self.out_bound_cond = 'Surface'
            self.out_bound_cond_obj = inst_obj.related_bound.guid
            self.sun_exposed = 'NoSun'
            self.wind_exposed = 'NoWind'
        elif self.key == "FENESTRATIONSURFACE:DETAILED":
            self.out_bound_cond = 'Outdoors'
            self.sun_exposed = 'SunExposed'
            self.wind_exposed = 'WindExposed'
            self.out_bound_cond_obj = ''
        elif self.related_bound is None:
            self.out_bound_cond = 'Outdoors'
            self.sun_exposed = 'SunExposed'
            self.wind_exposed = 'WindExposed'
            self.out_bound_cond_obj = ''
        else:
            self.skip_bound = True

    @staticmethod
    def get_circular_shape(obj_pnts: list[tuple]) -> bool:
        """Check if a shape is circular.

        This function checks if a SpaceBoundary has a circular shape.

        Args:
            obj_pnts: SpaceBoundary vertices (list of coordinate tuples)
        Returns:
            True if shape is circular
        """
        circular_shape = False
        # compute if shape is circular:
        if len(obj_pnts) > 4:
            pnt = obj_pnts[0]
            pnt2 = obj_pnts[1]
            distance_prev = pnt.Distance(pnt2)
            pnt = pnt2
            for pnt2 in obj_pnts[2:]:
                distance = pnt.Distance(pnt2)
                if (distance_prev - distance) ** 2 < 0.01:
                    circular_shape = True
                    pnt = pnt2
                    distance_prev = distance
                else:
                    continue
        return circular_shape

    @staticmethod
    def process_circular_shapes(idf: IDF, obj_coords: list[tuple], obj,
                                inst_obj: Union[SpaceBoundary, SpaceBoundary2B]
                                ):
        """Simplify circular space boundaries.

        This function processes circular boundary shapes. It converts circular
        shapes to triangular shapes.

        Args:
            idf: idf file object
            obj_coords: coordinates of an idf object
            obj: idf object
            inst_obj: SpaceBoundary instance
        """
        drop_count = int(len(obj_coords) / 8)
        drop_list = obj_coords[0::drop_count]
        pnt = drop_list[0]
        counter = 0
        # del inst_obj.__dict__['bound_center']
        for pnt2 in drop_list[1:]:
            counter += 1
            new_obj = idf.copyidfobject(obj)
            new_obj.Name = str(obj.Name) + '_' + str(counter)
            fc = PyOCCTools.make_faces_from_pnts(
                [pnt, pnt2, inst_obj.bound_center.Coord()])
            fcsc = PyOCCTools.scale_face(fc, 0.99)
            new_pnts = PyOCCTools.get_points_of_face(fcsc)
            new_coords = []
            for pnt in new_pnts:
                new_coords.append(pnt.Coord())
            new_obj.setcoords(new_coords)
            pnt = pnt2
        new_obj = idf.copyidfobject(obj)
        new_obj.Name = str(obj.Name) + '_' + str(counter + 1)
        fc = PyOCCTools.make_faces_from_pnts(
            [drop_list[-1], drop_list[0], inst_obj.bound_center.Coord()])
        fcsc = PyOCCTools.scale_face(fc, 0.99)
        new_pnts = PyOCCTools.get_points_of_face(fcsc)
        new_coords = []
        for pnt in new_pnts:
            new_coords.append(pnt.Coord())
        new_obj.setcoords(new_coords)
        idf.removeidfobject(obj)

    @staticmethod
    def process_other_shapes(inst_obj: Union[SpaceBoundary, SpaceBoundary2B],
                             obj):
        """Simplify non-circular shapes.

        This function processes non-circular shapes with too many vertices
        by approximation of the shape utilizing the UV-Bounds from OCC
        (more than 120 vertices for BUILDINGSURFACE:DETAILED
        and more than 4 vertices for FENESTRATIONSURFACE:DETAILED)

        Args:
            inst_obj: SpaceBoundary Instance
            obj: idf object
        """
        # print("TOO MANY EDGES")
        obj_pnts = []
        exp = TopExp_Explorer(inst_obj.bound_shape, TopAbs_FACE)
        face = topods_Face(exp.Current())
        umin, umax, vmin, vmax = breptools_UVBounds(face)
        surf = BRep_Tool.Surface(face)
        plane = Handle_Geom_Plane_DownCast(surf)
        plane = gp_Pln(plane.Location(), plane.Axis().Direction())
        new_face = BRepBuilderAPI_MakeFace(plane,
                                           umin,
                                           umax,
                                           vmin,
                                           vmax).Face().Reversed()
        face_exp = TopExp_Explorer(new_face, TopAbs_WIRE)
        w_exp = BRepTools_WireExplorer(topods_Wire(face_exp.Current()))
        while w_exp.More():
            wire_vert = w_exp.CurrentVertex()
            obj_pnts.append(BRep_Tool.Pnt(wire_vert))
            w_exp.Next()
        obj_coords = []
        for pnt in obj_pnts:
            obj_coords.append(pnt.Coord())
        obj.setcoords(obj_coords)<|MERGE_RESOLUTION|>--- conflicted
+++ resolved
@@ -51,16 +51,6 @@
         super().__init__(playground)
         self.idf = None
 
-<<<<<<< HEAD
-    def run(self, elements, weather_file_ep):
-        """Execute all methods to export an IDF from BIM2SIM."""
-        logger.info("IDF generation started ...")
-        idf, sim_results_path = self.init_idf(
-            self.playground.sim_settings,
-            self.paths,
-            weather_file_ep,
-            self.prj_name)
-=======
     def run(self, elements: dict, weather_file: Path) -> tuple[IDF, Path]:
         """Execute all methods to export an IDF from BIM2SIM.
 
@@ -88,10 +78,11 @@
             sim_results_path (Path): path to the simulation results.
         """
         logger.info("IDF generation started ...")
-        idf, sim_results_path = self.init_idf(self.playground.sim_settings,
-                                              self.paths, weather_file,
-                                              self.prj_name)
->>>>>>> aeafe08f
+        idf, sim_results_path = self.init_idf(
+            self.playground.sim_settings,
+            self.paths,
+            weather_file_ep,
+            self.prj_name)
         self.init_zone(self.playground.sim_settings, elements, idf)
         self.init_zonelist(idf)
         self.init_zonegroups(elements, idf)
