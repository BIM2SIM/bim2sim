--- conflicted
+++ resolved
@@ -29,7 +29,6 @@
 from bim2sim.utilities.common_functions import filter_elements, \
     get_spaces_with_bounds, all_subclasses
 from bim2sim.utilities.pyocc_tools import PyOCCTools
-from bim2sim.utilities.types import BoundaryOrientation
 
 if TYPE_CHECKING:
     from bim2sim.plugins.PluginEnergyPlus.bim2sim_energyplus import \
@@ -177,16 +176,6 @@
                 Volume=volume
             )
             self.set_heating_and_cooling(idf, zone_name=zone.Name, space=space)
-<<<<<<< HEAD
-            self.set_infiltration(idf, name=zone.Name, zone_name=zone.Name,
-                                  space=space)
-            # if (not self.playground.sim_settings.cooling and
-            if self.playground.sim_settings.add_natural_ventilation:
-                self.set_natural_ventilation(idf, name=zone.Name,
-                                             zone_name=zone.Name, space=space)
-            self.set_people(sim_settings, idf, name=zone.Name, zone_name=zone.Name,
-                            space=space)
-=======
             self.set_infiltration(
                 idf, name=zone.Name, zone_name=zone.Name, space=space,
                 ep_version=sim_settings.ep_version)
@@ -197,7 +186,6 @@
                     ep_version=sim_settings.ep_version)
             self.set_people(sim_settings, idf, name=zone.Name,
                             zone_name=zone.Name, space=space)
->>>>>>> 339f33e8
             self.set_equipment(sim_settings, idf, name=zone.Name,
                                zone_name=zone.Name, space=space)
             self.set_lights(sim_settings, idf, name=zone.Name, zone_name=zone.Name,
@@ -858,24 +846,6 @@
                 space.winter_reduction_infiltration[2] - 273.15,
             )
 
-<<<<<<< HEAD
-        idf.newidfobject(
-            "ZONEVENTILATION:DESIGNFLOWRATE",
-            Name=name + '_overheating',
-            Zone_or_ZoneList_Name=zone_name,
-            Schedule_Name="Continuous",
-            Ventilation_Type="Natural",
-            Design_Flow_Rate_Calculation_Method="AirChanges/Hour",
-            # calculation of overheating infiltration is a simplification
-            # compared to the corresponding TEASER implementation which
-            # dynamically computes thresholds for overheating infiltration
-            # based on the zone temperature and additional factors.
-            Air_Changes_per_Hour=space.max_overheating_infiltration[0] /
-                                 space.max_overheating_infiltration[1],
-            Minimum_Outdoor_Temperature
-            =space.max_summer_infiltration[2] - 273.15,
-        )
-=======
             idf.newidfobject(
                 "ZONEVENTILATION:DESIGNFLOWRATE",
                 Name=name + '_summer',
@@ -905,7 +875,6 @@
                 Minimum_Outdoor_Temperature
                 =space.max_summer_infiltration[2] - 273.15,
             )
->>>>>>> 339f33e8
 
     def set_day_hvac_template(self, idf: IDF, space: ThermalZone, name: str):
         """Set 24 hour hvac template.
@@ -1809,11 +1778,11 @@
                     surface_type = "Floor"
                 elif any([isinstance(elem, floor) for floor in all_subclasses(
                         InnerFloor, include_self=True)]):
-                    if inst_obj.top_bottom == BoundaryOrientation.bottom:
+                    if inst_obj.top_bottom == "BOTTOM":
                         surface_type = "Floor"
-                    elif inst_obj.top_bottom == BoundaryOrientation.top:
+                    elif inst_obj.top_bottom == "TOP":
                         surface_type = "Ceiling"
-                    elif inst_obj.top_bottom == BoundaryOrientation.vertical:
+                    elif inst_obj.top_bottom == "VERTICAL":
                         surface_type = "Wall"
                         logger.warning(f"InnerFloor with vertical orientation "
                                        f"found, exported as wall, "
@@ -1832,21 +1801,21 @@
             #             surface_type = 'Ceiling'
             #     elif elem.ifc.is_a('IfcColumn'):
             #         surface_type = 'Wall'
-            elif inst_obj.top_bottom == BoundaryOrientation.bottom:
+            elif inst_obj.top_bottom == "BOTTOM":
                 surface_type = "Floor"
-            elif inst_obj.top_bottom == BoundaryOrientation.top:
+            elif inst_obj.top_bottom == "TOP":
                 surface_type = "Ceiling"
                 if inst_obj.related_bound is None or inst_obj.is_external:
                     surface_type = "Roof"
-            elif inst_obj.top_bottom == BoundaryOrientation.vertical:
+            elif inst_obj.top_bottom == "VERTICAL":
                 surface_type = "Wall"
             else:
                 if not PyOCCTools.compare_direction_of_normals(
                         inst_obj.bound_normal, gp_XYZ(0, 0, 1)):
                     surface_type = 'Wall'
-                elif inst_obj.top_bottom == BoundaryOrientation.bottom:
+                elif inst_obj.top_bottom == "BOTTOM":
                     surface_type = "Floor"
-                elif inst_obj.top_bottom == BoundaryOrientation.top:
+                elif inst_obj.top_bottom == "TOP":
                     surface_type = "Ceiling"
                     if inst_obj.related_bound is None or inst_obj.is_external:
                         surface_type = "Roof"
@@ -1857,9 +1826,9 @@
                     inst_obj.bound_normal, gp_XYZ(0, 0, 1)):
                 surface_type = 'Wall'
             else:
-                if inst_obj.top_bottom == BoundaryOrientation.bottom:
+                if inst_obj.top_bottom == "BOTTOM":
                     surface_type = "Floor"
-                elif inst_obj.top_bottom == BoundaryOrientation.top:
+                elif inst_obj.top_bottom == "TOP":
                     surface_type = "Ceiling"
         else:
             logger.warning(f"No surface type matched for {inst_obj}!")
