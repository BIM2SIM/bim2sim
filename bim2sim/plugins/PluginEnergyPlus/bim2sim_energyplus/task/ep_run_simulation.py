<<<<<<< HEAD
import subprocess

from bim2sim.decision import BoolDecision, DecisionBunch
from bim2sim.task.base import ITask
from bim2sim.utilities.common_functions import create_plotly_graphs_from_df
=======
from bim2sim.tasks.base import ITask
>>>>>>> 70e07319


class RunEnergyPlusSimulation(ITask):
    reads = ('idf', )

    def run(self, idf):
        # subprocess.run(['energyplus', '-x', '-c', '--convert-only', '-d', self.paths.export, idf.idfname])
        ep_full = self.playground.sim_settings.run_full_simulation
        design_day = False
        if not ep_full:
            design_day = True
        output_string = str(self.paths.export / 'EP-results/')
        idf.run(output_directory=output_string, readvars=True, annual=ep_full,
                design_day=design_day)
        self.playground.sim_settings.simulated = True
        self.logger.info(f"Simulation successfully finished.")
        # if ep_full:
        #     PostprocessingUtils._visualize_results(csv_name=self.paths.export / 'EP-results/eplusout.csv')
        df = self.save_to_dataframe()
        create_plotly_graphs_from_df(df)

    def save_to_dataframe(self):
        # todo #497
        df = None
        pass
        return df<|MERGE_RESOLUTION|>--- conflicted
+++ resolved
@@ -1,12 +1,4 @@
-<<<<<<< HEAD
-import subprocess
-
-from bim2sim.decision import BoolDecision, DecisionBunch
-from bim2sim.task.base import ITask
-from bim2sim.utilities.common_functions import create_plotly_graphs_from_df
-=======
 from bim2sim.tasks.base import ITask
->>>>>>> 70e07319
 
 
 class RunEnergyPlusSimulation(ITask):
@@ -24,12 +16,4 @@
         self.playground.sim_settings.simulated = True
         self.logger.info(f"Simulation successfully finished.")
         # if ep_full:
-        #     PostprocessingUtils._visualize_results(csv_name=self.paths.export / 'EP-results/eplusout.csv')
-        df = self.save_to_dataframe()
-        create_plotly_graphs_from_df(df)
-
-    def save_to_dataframe(self):
-        # todo #497
-        df = None
-        pass
-        return df+        #     PostprocessingUtils._visualize_results(csv_name=self.paths.export / 'EP-results/eplusout.csv')