import pandas as pd
from matplotlib import pyplot as plt
import datetime as dt


class PostprocessingUtils:

    @staticmethod
    def _string_to_datetime(date_str):
        """
        Converts a date string in the format MM:DD hh:mm:ss into a datetime
        object.
        :param date_str: A date string in the specified format.
        :return: The converted datetime object.
        """
        date_str = date_str.strip()
        # datetime_df = None

        if date_str[7:9] != '24':
            timestamp = pd.to_datetime(date_str, format='%m/%d  %H:%M:%S')
        else:
            # If the time is 24, set it to 0 and increment day by 1
            date_str = date_str[0:7] + '00' + date_str[9:]
            timestamp = pd.to_datetime(date_str, format='%m/%d  %H:%M:%S') +\
                        pd.Timedelta(days=1)
        return timestamp

    @staticmethod
    def _extract_cols_from_df(df, col_name_part):
        """
        extract columns from an energyplus result dataframe based on parts
        of the column name
        """
        col = [col for col in df.columns if col_name_part in col]
        return_df = df[col].copy()
        return_df["Date/Time"] = df["Date/Time"].copy()
        return_df = return_df.set_index("Date/Time", drop=True).dropna()
        return return_df

    @staticmethod
    def read_csv_and_format_datetime(csv_name):
        res_df = pd.read_csv(csv_name)
        res_df["Date/Time"] = res_df["Date/Time"].apply(
            PostprocessingUtils._string_to_datetime)
        # correct the year based on the length to something useful. This is
        # needed to make plotting easier in the later processes
        if len(res_df["Date/Time"]) > 8761:
            new_year = 2020
        else:
            new_year = 2021
        original_year = res_df["Date/Time"][0].year
        res_df["Date/Time"] = res_df["Date/Time"].map(
            lambda x: x.replace(year=new_year) if x.year == original_year
            else x.replace(year=new_year+1)
        )
        # set the index
        res_df = res_df.set_index('Date/Time', drop=True)
        # drops the year and reformats
        # res_df['Date/Time'] = res_df['Date/Time'].dt.strftime('%m/%d-%H:%M:%S')

        return res_df

    @staticmethod
    def shift_dataframe_to_midnight(df):
        # Shift the datetime index backward by one hour
        df.index = df.index - pd.DateOffset(hours=1)
<<<<<<< HEAD
        # df.index = df.index.strftime('%m/%d-%H:%M:%S')

=======
>>>>>>> fb5e30e1
        return df

    @staticmethod
    def export_df_for_webtool(csv_name):
        res_df = pd.read_csv(csv_name)
        res_df["Date/Time"] = res_df["Date/Time"].apply(
            PostprocessingUtils._string_to_datetime)
        res_df['Date/Time'] = res_df['Date/Time'].dt.strftime('%m-%d '
                                                            '%H:%M:%S')  # drops the year
        export_df = pd.DataFrame(index=res_df['Date/Time'])
        zone_cooling_rates_W = PostprocessingUtils._extract_cols_from_df(
            res_df, 'Zone Ideal Loads Zone Total Cooling Rate [W]')
        zone_heating_rates_W = PostprocessingUtils._extract_cols_from_df(
            res_df, 'Zone Ideal Loads Zone Total Heating Rate [W]')
        export_df['heat_demand_kW'] = zone_heating_rates_W.sum(axis=1) / 1000
        export_df['cooling_demand_kW'] = zone_cooling_rates_W.sum(axis=1) / \
                                         1000
        return export_df

    @staticmethod
    def _visualize_results(csv_name, period="week", number=28, date=False):
        """
        Plot Zone Mean Air Temperature (Hourly) vs Outdoor Temperature per
        zone and as an overview on all zones.
        :param csv_name: path to energyplus outputs (eplusout.csv)
        :param period: choose plotting period (
        "year"/"month"/"week"/"day"/"date")
        :param number: choose number of day or week (0...365 (day) or 0...52
        (week))
        :param date: only required if period == date. enter date in format
        date=[int(month), int(day)]
        :return:
        """
        res_df = pd.read_csv(csv_name)
        res_df["Date/Time"] = res_df["Date/Time"].apply(
            PostprocessingUtils._string_to_datetime)
        # df = res_df.loc[:, ~res_df.columns.str.contains('Surface Inside
        # Face Temperature']
        zone_mean_air = PostprocessingUtils._extract_cols_from_df(res_df,
                                                                  "Zone Mean "
                                                                  "Air "
                                                                  "Temperature")
        ideal_loads = PostprocessingUtils._extract_cols_from_df(res_df,
                                                                "IDEAL LOADS "
                                                                "AIR "
                                                                "SYSTEM:Zone "
                                                                "Ideal Loads "
                                                                "Zone "
                                                                "Sensible")
        equip_rate = PostprocessingUtils._extract_cols_from_df(res_df,
                                                               "Zone "
                                                               "Electric "
                                                               "Equipment "
                                                               "Convective "
                                                               "Heating Rate")
        people_rate = PostprocessingUtils._extract_cols_from_df(res_df,
                                                                "Zone People "
                                                                "Convective "
                                                                "Heating Rate")
        rad_dir = PostprocessingUtils._extract_cols_from_df(res_df,
                                                            "Site Direct "
                                                            "Solar Radiation "
                                                            "Rate per Area")
        # rad_dir_h = rad_dir.resample('1h').mean()
        temp = PostprocessingUtils._extract_cols_from_df(res_df,
                                                         "Outdoor Air "
                                                         "Drybulb "
                                                         "Temperature [C]("
                                                         "Hourly)")
        t_mean = temp.resample('24h').mean()
        zone_id_list = []
        for col in zone_mean_air.columns:
            z_id = col.partition(':')
            if z_id[0] not in zone_id_list:
                zone_id_list.append(z_id[0])
        if period == "year":
            for col in zone_mean_air.columns:
                ax = zone_mean_air.plot(y=[col], figsize=(10, 5), grid=True)
                # temp.plot(ax=ax)
                t_mean.plot(ax=ax)
                plt.show()
            axc = zone_mean_air.iloc[:].plot(figsize=(10, 5), grid=True)
            t_mean.iloc[:].plot(ax=axc)
            plt.show()
            return
        elif period == "month":
            for col in zone_mean_air.columns:
                ax = zone_mean_air[zone_mean_air.index.month == number].plot(
                    y=[col], figsize=(10, 5), grid=True)
                # temp.plot(ax=ax)
                temp[temp.index.month == number].plot(ax=ax)
                plt.show()
            axc = zone_mean_air[zone_mean_air.index.month == number].plot(
                figsize=(10, 5), grid=True)
            temp[temp.index.month == number].plot(ax=axc)
            plt.show()
            return
        elif period == "date":
            month = date[0]
            day = date[1]
            for col in zone_mean_air.columns:
                ax = zone_mean_air.loc[
                    ((zone_mean_air.index.month == month)
                     & (zone_mean_air.index.day == day))] \
                    .plot(y=[col], figsize=(10, 5), grid=True)
                # temp.plot(ax=ax)
                temp.loc[((temp.index.month == month)
                          & (temp.index.day == day))].plot(ax=ax)
                plt.show()
            axc = zone_mean_air.loc[((zone_mean_air.index.month == month)
                                     & (zone_mean_air.index.day == day))] \
                .plot(figsize=(10, 5), grid=True)
            temp.loc[((temp.index.month == month)
                      & (temp.index.day == day))].plot(ax=axc)
            plt.show()
            return
        elif period == "week":
            min = number * 168
            max = (number + 1) * 168
        elif period == "day":
            min = number * 24
            max = (number + 1) * 24
        for col in zone_mean_air.columns:
            ax = zone_mean_air.iloc[min:max].plot(y=[col], figsize=(10,
                                                  5), grid=True)
            # temp.plot(ax=ax)
            temp.iloc[min:max].plot(ax=ax)
            plt.show()
        axc = zone_mean_air.iloc[min:max].plot(figsize=(10, 5), grid=True)
        temp.iloc[min:max].plot(ax=axc)
        plt.show()

        for zid in zone_id_list:
            fig, (ax1, ax2) = plt.subplots(2, sharex=True, figsize=(10, 8))
            fig.suptitle("Zone " + zid, y=1.00)
            z_col = [col for col in ideal_loads.columns if zid in col]
            zma_col = [col for col in zone_mean_air.columns if zid in col]
            ideal_loads[z_col].iloc[min:max].plot(ax=ax1, grid=True)
            # ax1b = ax1.twinx()
            # rad_dir_h.iloc[min:max].plot(ax=ax1b)
            zone_mean_air[zma_col].iloc[min:max].plot(ax=ax2, grid=True,
                                                      color='green')
            temp.iloc[min:max].plot(ax=ax2, color='black')
            ax1.set_title("Loads")
            ax2.set_title("Temperatures")
            ax1.autoscale()
            ax2.autoscale()
            fig.tight_layout(rect=[0, 0.03, 1, 0.8])
            plt.show()<|MERGE_RESOLUTION|>--- conflicted
+++ resolved
@@ -64,11 +64,6 @@
     def shift_dataframe_to_midnight(df):
         # Shift the datetime index backward by one hour
         df.index = df.index - pd.DateOffset(hours=1)
-<<<<<<< HEAD
-        # df.index = df.index.strftime('%m/%d-%H:%M:%S')
-
-=======
->>>>>>> fb5e30e1
         return df
 
     @staticmethod
