--- conflicted
+++ resolved
@@ -52,16 +52,13 @@
             'ParallelPump',
             'ConsumerHeatingDistributorModule',
         ]
-<<<<<<< HEAD
+        #        answers = ('HVAC-Distributor', *('HVAC-ThreeWayValve',) * 2,
+        #           *('HVAC-Valve',) * 14, *(None,) * 2,
+        #            *(True,) * 7, 0.75, 50,
         answers = (None, 'HVAC-PipeFitting', 'HVAC-Distributor', 'HVAC-Valve',
                    # 5 dead ends
                    *(True,)*5,
                    0.95, 50,
-=======
-        answers = ('HVAC-Distributor', *('HVAC-ThreeWayValve',) * 2,
-                   *('HVAC-Valve',) * 14, *(None,) * 2,
-                   *(True,) * 7, 0.75, 50,
->>>>>>> 677955eb
                    # rated current, rated height, rated_voltage,
                    # rated_volume_flow for pumps
                     150, 70, 50, 50,
@@ -90,14 +87,11 @@
             'ConsumerHeatingDistributorModule',
             'GeneratorOneFluid'
         ]
-<<<<<<< HEAD
+        # answers = ('HVAC-Distributor', *('HVAC-ThreeWayValve',) * 2,
+        #           *('HVAC-Valve',) * 14, *(None,) * 2,
+        #           *(True,) * 6,
         answers = (None, 'HVAC-PipeFitting', 'HVAC-Distributor', 'HVAC-Valve',
                    *(True,) * 4,
-=======
-        answers = ('HVAC-Distributor', *('HVAC-ThreeWayValve',) * 2,
-                   *('HVAC-Valve',) * 14, *(None,) * 2,
-                   *(True,) * 6,
->>>>>>> 677955eb
                    # boiler efficiency, flow temp, power, return temp
                    0.95, 70, 200, 50,
                    # rated current, rated height, rated_voltage,
