--- conflicted
+++ resolved
@@ -68,79 +68,6 @@
     def request_params(self):
         self.export_params['redeclare package Medium'] = 'AixLib.Media.Water'
         self.request_param(
-<<<<<<< HEAD
-            "rated_mass_flow",
-            check=self.check_numeric(min_value=0 * ureg['kg/second']),
-            export_name="m_flow_nominal",
-            export_unit=ureg["kg/second"]
-        )
-        self.request_param(
-            "rated_pressure_difference",
-            self.check_numeric(min_value=0 * ureg['newton/m**2']),
-            export_name="dp_nominal",
-            export_unit=ureg['newton/m**2']
-            )
-
-        # generic pump operation curve
-        # todo renders as "V_flow" only in Modelica
-        # Structure is record(record(param_1=value_1, param_2=value_2))
-        # Create a record structure in bim2sim to map this instead of a
-        # hardcoded string
-        # Look at (Modelica)Instance.records and change this
-
-        # pressure = {
-        #     "V_flow": [0, "m_flow_nominal/1.2", "2*m_flow_nominal/1.2"],
-        #     "dp": ["2*dp_nominal", "dp_nominal", "0"]
-        # }
-        # per = {
-        #     pressure.__name__: pressure
-        # }
-
-        # rec_pressure = ModelicaRecord(name="pressure", record_content={
-        #     "V_flow": [0, "m_flow_nominal/1.2", "2*m_flow_nominal/1.2"],
-        #     "dp": ["2*dp_nominal", "dp_nominal", "0"]
-        # })
-        # TODO
-        # 1. finish template
-        # 2. use in other components e.g. storage
-        rec_per = ModelicaRecord(
-            name="per",
-            record_content=ModelicaRecord(
-                name="pressure",
-                record_content={
-                    "V_flow": [
-                        0,
-                        "m_flow_nominal/1.2",
-                        "2*m_flow_nominal/1.2"
-                    ],
-                    "dp": [
-                        "2*dp_nominal",
-                        "dp_nominal",
-                        "0"
-                    ]
-                }
-            )
-        )
-        self.records.append(rec_per)
-
-
-        # self.records.append(
-        #     "per(pressure(V_flow={0,m_flow_nominal, "
-        #     "2*m_flow_nominal}/1.2, "
-        #     "dp={2*dp_nominal,dp_nominal,0}))")
-
-
-        # ToDo remove decisions from tests if not asking this anymore
-        # self.request_param("rated_height",
-        #                    self.check_numeric(min_value=0 * ureg.meter),
-        #                    "head_set")
-        # self.request_param("rated_volume_flow",
-        #                    self.check_numeric(min_value=0 * ureg['m**3/hour']),
-        #                    "Vflow_set", 'm**3/hour')
-        # self.request_param("rated_power",
-        #                    self.check_numeric(min_value=0 * ureg.watt),
-        #                    "P_norm")
-=======
             "V_flow",
             # check=self.check_numeric(min_value=0 * ureg.m ** 3 / ureg.s),
             check=self.check_none(),
@@ -181,7 +108,6 @@
                         }
                 }
         )
->>>>>>> 716a2005
 
     def get_port_name(self, port):
         try:
@@ -521,17 +447,8 @@
         self.export_params['redeclare package Medium'] = 'AixLib.Media.Water'
         self.export_params['n'] = 5  # default number of layers
         # TODO these values are currently not checked and not decision is
-<<<<<<< HEAD
-        #  triggered for them if they don't exist. Problem is documented in #542
-        self.params["data"] = f"AixLib.DataBase.Storage.Generic_New_2000l(" \
+        #  triggered for them if they don't exist. Problem is documented in
+        #  #542
+        self.export_params["data"] = f"AixLib.DataBase.Storage.Generic_New_2000l(" \
                               f"hTank={self.element.height}," \
                               f" dTank={self.element.diameter})"
-
-=======
-        #  triggered for them if they don't exist. Problem is documented in
-        #  #542
-        self.export_params[
-            "data"] = f"AixLib.DataBase.Storage.Generic_New_2000l(" \
-                      f"hTank={self.element.height}," \
-                      f" dTank={self.element.diameter})"
->>>>>>> 716a2005
