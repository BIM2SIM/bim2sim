--- conflicted
+++ resolved
@@ -220,13 +220,9 @@
         self.request_param("machines", None,
                            export_unit=ureg.W/ureg.m**2)
         self.request_param("ratio_conv_rad_machines", None)
-<<<<<<< HEAD
-        self.request_param("lighting_power", None, export_unit=ureg.W)
-        self.request_param("fixed_lighting_power", None, export_unit=ureg.W)
-=======
         self.request_param("lighting_power",
                            None, export_unit=ureg.W/ureg.m**2)
->>>>>>> b8d8cdf2
+        self.request_param("fixed_lighting_power", None, export_unit=ureg.W)
         self.request_param("ratio_conv_rad_lighting", None)
         self.request_param("maintained_illuminance", None)
         self.request_param("lighting_efficiency_lumen", None)
