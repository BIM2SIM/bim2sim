import os
import contextlib

from bim2sim.tasks.base import ITask
from bim2sim.plugins.PluginTEASER.bim2sim_teaser.task.create_result_df import \
    bim2sim_teaser_mapping_base, CreateResultDF


class ExportTEASER(ITask):
    """Export TEASER prj, run() method holds detailed information."""
    reads = ('teaser_prj',)

    def run(self, teaser_prj):
        """Exports the current TEASER project to Modelica.

        This is the final export task that exports the created TEASER project
        into Modelica by using TEASERs inbuilt export functionality. Currently,
        the export will be done to AixLib, potentially the export_ibpsa()
        functionality could be used as well.

        Args:
            teaser_prj: teaser project instance

        """
        self.logger.info("Starting export TEASER model to Modelica")

<<<<<<< HEAD
        self.lock = self.playground.sim_settings.lock

        export_vars = {
            "PHeater": ["*multizone.PHeater*"],
            "PCooler": ["*multizone.PCooler*"],
            "QIntGains_flow": ["*multizone.QIntGains_flow*"],
            "WHeaterSum": ["multizonePostProcessing.WHeaterSum"],
            "WCoolerSum": ["multizonePostProcessing.WCoolerSum"]
        }

        # silence output via redirect_stdout to not mess with bim2sim logs
        with self.lock:
            with open(os.devnull, 'w') as devnull:
                with contextlib.redirect_stdout(devnull):
                    teaser_prj.export_aixlib(
                        path=self.paths.export / 'TEASER' / 'Model',
                        use_postprocessing_calc=True,
                        report=True,
                        export_vars=export_vars)
=======
        # Important: if these are adjusted, also adjust sim_setting sim_results
        # and bim2sim_teaser_mapping_base in CreateResultDF
        export_vars = {
            "HeatingDemands": [
                "*multizone.PHeater*",
                "*multizonePostProcessing.PHeater*",
                'multizonePostProcessing.PHeaterSum',
                '*multizonePostProcessing.WHeater*',
                'multizonePostProcessing.WHeaterSum',
                ],
            "CoolingDemands": [
                '*multizone.PCooler*',
                '*multizonePostProcessing.PCooler*',
                '*multizonePostProcessing.PCoolerSum',
                '*multizonePostProcessing.WCooler*',
                'multizonePostProcessing.WCoolerSum',
            ],
            "Temperatures": [
                'weaDat.weaBus.TDryBul',
                '*multizone.TAir*',
                '*multizonePostProcessing.TAir*',
                'multizonePostProcessing.TAirMean',
                'multizonePostProcessing.TOperativeMean',
                '*multizonePostProcessing.TOperativeAverageCalc.u*'
            ],
            'AHU': [
                'multizonePostProcessing.WHeatAHU',
                'multizonePostProcessing.WCoolAHU',
                'multizonePostProcessing.WElAHU',
            ],
            'InternalGains': [
                '*multizonePostProcessing.QIntGains_flow*'
            ],
            'VentilationInfiltration': [
                'multizone.zone*.ventRate',
                'multizone.zone*.ventCont.y'
            ],
            'SetTemperatures': [
                'tableTSet.y*',
                'tableTSetCool.y*',
            ],
            'CPU': [
                'CPUtime'
            ]
        }

        # silence output via redirect_stdout to not mess with bim2sim logs
        with open(os.devnull, 'w') as devnull:
            with contextlib.redirect_stdout(devnull):
                teaser_prj.export_aixlib(
                    path=self.paths.export / 'TEASER' / 'Model',
                    use_postprocessing_calc=True,
                    report=True,
                    export_vars=export_vars
                )
>>>>>>> b8d8cdf2

        self.logger.info("Successfully created simulation model with TEASER.")<|MERGE_RESOLUTION|>--- conflicted
+++ resolved
@@ -24,27 +24,8 @@
         """
         self.logger.info("Starting export TEASER model to Modelica")
 
-<<<<<<< HEAD
         self.lock = self.playground.sim_settings.lock
 
-        export_vars = {
-            "PHeater": ["*multizone.PHeater*"],
-            "PCooler": ["*multizone.PCooler*"],
-            "QIntGains_flow": ["*multizone.QIntGains_flow*"],
-            "WHeaterSum": ["multizonePostProcessing.WHeaterSum"],
-            "WCoolerSum": ["multizonePostProcessing.WCoolerSum"]
-        }
-
-        # silence output via redirect_stdout to not mess with bim2sim logs
-        with self.lock:
-            with open(os.devnull, 'w') as devnull:
-                with contextlib.redirect_stdout(devnull):
-                    teaser_prj.export_aixlib(
-                        path=self.paths.export / 'TEASER' / 'Model',
-                        use_postprocessing_calc=True,
-                        report=True,
-                        export_vars=export_vars)
-=======
         # Important: if these are adjusted, also adjust sim_setting sim_results
         # and bim2sim_teaser_mapping_base in CreateResultDF
         export_vars = {
@@ -92,14 +73,14 @@
         }
 
         # silence output via redirect_stdout to not mess with bim2sim logs
-        with open(os.devnull, 'w') as devnull:
-            with contextlib.redirect_stdout(devnull):
-                teaser_prj.export_aixlib(
-                    path=self.paths.export / 'TEASER' / 'Model',
-                    use_postprocessing_calc=True,
-                    report=True,
-                    export_vars=export_vars
-                )
->>>>>>> b8d8cdf2
+        with self.lock:
+            with open(os.devnull, 'w') as devnull:
+                with contextlib.redirect_stdout(devnull):
+                    teaser_prj.export_aixlib(
+                        path=self.paths.export / 'TEASER' / 'Model',
+                        use_postprocessing_calc=True,
+                        report=True,
+                        export_vars=export_vars
+                    )
 
         self.logger.info("Successfully created simulation model with TEASER.")