import os
import contextlib

from bim2sim_teaser import export, models
from teaser.logic.buildingobjects.building import Building
from teaser.logic.buildingobjects.buildingphysics.door import Door
from teaser.logic.buildingobjects.buildingphysics.floor import Floor
from teaser.logic.buildingobjects.buildingphysics.groundfloor import GroundFloor
from teaser.logic.buildingobjects.buildingphysics.innerwall import InnerWall
from teaser.logic.buildingobjects.buildingphysics.outerwall import OuterWall
from teaser.logic.buildingobjects.buildingphysics.rooftop import Rooftop
from teaser.logic.buildingobjects.buildingphysics.window import Window
from teaser.project import Project

from bim2sim.kernel.element import ProductBased
from bim2sim.task.base import ITask
from bim2sim.utilities.common_functions import filter_instances


class ExportTEASER(ITask):
    """Exports a Modelica model with TEASER by using the found information
    from IFC"""
    reads = ('libraries', 'ifc', 'instances', 'weather_file')
    touches = ('bldg_names',)

    instance_switcher = {'OuterWall': OuterWall,
                         'InnerWall': InnerWall,
                         'Floor': Floor,
                         'Window': Window,
                         'GroundFloor': GroundFloor,
                         'Roof': Rooftop,
                         'OuterDoor': Door,
                         'InnerDoor': InnerWall
                         }

    def __init__(self):
        super().__init__()

    def run(self, workflow, libraries, ifc, instances, weather_file):
<<<<<<< HEAD
        self.logger.info("Export to TEASER")
=======
        self.logger.info("Start creating the derived building to a Modelica"
                         " model using TEASER")

>>>>>>> 56f06350
        export.Instance.init_factory(libraries)

        prj = self._create_project()
        bldg_instances = filter_instances(instances, 'Building')
        exported_buildings = []
        for bldg in bldg_instances:
            exported_buildings.append(models.Building(bldg, parent=prj))

        (r_instances, e_instances) = (export.Instance.requested_instances,
                                      export.Instance.export_instances)

        yield from ProductBased.get_pending_attribute_decisions(r_instances)

        for instance in e_instances:
            instance.collect_params()

        self.prepare_export(exported_buildings)
        prj.weather_file_path = weather_file

        # silence output via redirect_stdout to not mess with bim2sim logs
        with open(os.devnull, 'w') as devnull:
            with contextlib.redirect_stdout(devnull):
                prj.export_aixlib(
                    path=self.paths.export / 'TEASER' / 'Model',
                    use_postprocessing_calc=True)

        self.logger.info("Successfully created simulation model with TEASER.")

        bldg_names = []
        for bldg in exported_buildings:
            bldg_names.append(bldg.name)

        return bldg_names,

    def _create_project(self):
        """Creates a project in TEASER by a given BIM2SIM instance
        Parent: None"""
        prj = Project(load_data=True)
        prj.name = self.prj_name
        prj.data.load_uc_binding()
        return prj

    @classmethod
    def prepare_export(cls, exported_buildings):
        for bldg in exported_buildings:
            for tz in bldg.thermal_zones:
                cls.min_admissible_elements(tz, bldg)
                tz.calc_zone_parameters()
                # hardcode to prevent too low heat/cooling loads
                tz.model_attr.heat_load = 100000
                tz.model_attr.cool_load = -100000
            bldg.calc_building_parameter()

    @staticmethod
    def min_admissible_elements(tz, bldg):
        # WORKAROUND: Teaser doesn't allow thermal zones without
        # outer elements or without windows, causes singularity problem
        if len(tz.outer_walls + tz.rooftops) == 0:
            ow_min = OuterWall(parent=tz)
            ow_min.area = 0.01
            ow_min.load_type_element(
                year=bldg.year_of_construction,
                construction='heavy',
            )
            ow_min.tilt = 90
            ow_min.orientation = 0
        if len(tz.windows) == 0:
            ow_min = Window(parent=tz)
            ow_min.area = 0.01
            ow_min.load_type_element(
                year=bldg.year_of_construction,
                construction='EnEv',
            )
            ow_min.orientation = 0

    @staticmethod
    def rotate_teaser_building(bldg: Building, true_north: float):
        """rotates entire building and its components for a given true north
        value, only necessary if ifc file true north information its not
        given, but want to rotate before exporting"""
        bldg.rotate_building(true_north)<|MERGE_RESOLUTION|>--- conflicted
+++ resolved
@@ -37,13 +37,9 @@
         super().__init__()
 
     def run(self, workflow, libraries, ifc, instances, weather_file):
-<<<<<<< HEAD
-        self.logger.info("Export to TEASER")
-=======
         self.logger.info("Start creating the derived building to a Modelica"
                          " model using TEASER")
 
->>>>>>> 56f06350
         export.Instance.init_factory(libraries)
 
         prj = self._create_project()
