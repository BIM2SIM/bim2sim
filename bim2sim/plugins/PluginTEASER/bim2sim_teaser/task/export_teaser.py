--- conflicted
+++ resolved
@@ -24,14 +24,6 @@
         """
         self.logger.info("Starting export TEASER model to Modelica")
 
-<<<<<<< HEAD
-        export_vars = {
-            "PHeater": ["*multizone.PHeater*"],
-            "PCooler": ["*multizone.PCooler*"],
-            "QIntGains_flow": ["*multizone.QIntGains_flow*"],
-            "WHeaterSum": ["multizonePostProcessing.WHeaterSum"],
-            "WCoolerSum": ["multizonePostProcessing.WCoolerSum"]
-=======
         # Important: if these are adjusted, also adjust sim_setting sim_results
         # and bim2sim_teaser_mapping_base in CreateResultDF
         export_vars = {
@@ -76,7 +68,6 @@
             'CPU': [
                 'CPUtime'
             ]
->>>>>>> 8e9b5ffb
         }
 
         # silence output via redirect_stdout to not mess with bim2sim logs
@@ -86,11 +77,7 @@
                     path=self.paths.export / 'TEASER' / 'Model',
                     use_postprocessing_calc=True,
                     report=True,
-<<<<<<< HEAD
-                    export_vars=export_vars)
-=======
                     export_vars=export_vars
                 )
->>>>>>> 8e9b5ffb
 
         self.logger.info("Successfully created simulation model with TEASER.")