import json
from pathlib import Path

from bim2sim.elements.aggregation.bps_aggregations import AggregatedThermalZone
from bim2sim.plugins.PluginTEASER.bim2sim_teaser import export, models
from teaser.logic.buildingobjects.building import Building
from teaser.logic.buildingobjects.buildingphysics.door import Door
from teaser.logic.buildingobjects.buildingphysics.floor import Floor
from teaser.logic.buildingobjects.buildingphysics.groundfloor import GroundFloor
from teaser.logic.buildingobjects.buildingphysics.innerwall import InnerWall
from teaser.logic.buildingobjects.buildingphysics.outerwall import OuterWall
from teaser.logic.buildingobjects.buildingphysics.rooftop import Rooftop
from teaser.logic.buildingobjects.buildingphysics.window import Window
from teaser.project import Project

from bim2sim.elements.base_elements import ProductBased
from bim2sim.tasks.base import ITask
from bim2sim.utilities.common_functions import filter_elements


class CreateTEASER(ITask):
    """Creates the TEASER project, run() method holds detailed information."""
    reads = ('libraries', 'elements', 'weather_file')
    touches = ('teaser_prj', 'bldg_names', 'orig_heat_loads',
               'orig_cool_loads')

    instance_switcher = {'OuterWall': OuterWall,
                         'InnerWall': InnerWall,
                         'Floor': Floor,
                         'Window': Window,
                         'GroundFloor': GroundFloor,
                         'Roof': Rooftop,
                         'OuterDoor': Door,
                         'InnerDoor': InnerWall
                         }

    def run(self, libraries, elements, weather_file):
        """Creates the TEASER project based on `bim2sim` elements.

        The previous created and enriched `bim2sim` elements are used to
        parametrize a TEASER project instance. Therefore we map each `bim2sim`
        element to it's corresponding TEASER element.

        Args:
            libraries: previous loaded libraries. In the case this is the
                TEASER library
            elements: dict[guid: element] with `bim2sim` elements
            weather_file: path to weather file

        Returns:
            teaser_prj: teaser project instance
            bldg_names: list of names of all buildings in project, needed to
                maintain the information for later tasks
            orig_heat_loads: dict[tz.name: heat_load] with original heat loads
                as they get overwritten
            orig_cool_loads: dict[tz.name: cool_load] with original cool loads
                as they get overwritten
            tz_mapping: dict that holds mapping between thermal zones in TEASER
                and thermal zones in IFC for later post-processing
        """
        self.logger.info("Start creating the TEASER project from the derived "
                         "building")

        export.TEASERInstance.init_factory(libraries)

        teaser_prj = self._create_project()
        bldg_elements = filter_elements(elements, 'Building')
        exported_buildings = []

        # Create the building and adds thermal zones and building elements
        #  This is performed recursively through starting with the Building
        #  instance which holds the zones which again hold the single elements
        for bldg in bldg_elements:
            exported_buildings.append(models.Building(bldg, parent=teaser_prj))

        (r_elements, e_elements) = (export.TEASERInstance.requested_elements,
                                      export.TEASERInstance.export_elements)

        # Perform decisions for requested but not existing attributes
        yield from ProductBased.get_pending_attribute_decisions(r_elements)

        # All parameters are checked against the specified check function and
        #  exported with the correct unit
        for instance in e_elements:
            instance.collect_params()

        self.prepare_export(exported_buildings)

        orig_heat_loads, orig_cool_loads =\
            self.overwrite_heatloads(exported_buildings)
        teaser_prj.weather_file_path = weather_file

        bldg_names = []
        for bldg in exported_buildings:
            bldg_names.append(bldg.name)

        return teaser_prj, bldg_names, orig_heat_loads, orig_cool_loads

    def _create_project(self):
        """Creates a project in TEASER by a given `bim2sim` instance
        Parent: None"""
        prj = Project(load_data=True)
        prj.name = self.prj_name
        prj.data.load_uc_binding()
        return prj

    @classmethod
    def prepare_export(cls, exported_buildings:list):
        """Export preparations for all thermal zones.

        The preparation includes running the calc_building_parameter function
        of TEASER for all buildings.
        Args:
            exported_buildings: list of all buildings that will be exported
        """

        for bldg in exported_buildings:
            for tz in bldg.thermal_zones:
                cls.min_admissible_elements(tz, bldg)
                t_inside_profile_max = max(tz.use_conditions.heating_profile)
                tz.t_inside = t_inside_profile_max
            bldg.calc_building_parameter()

    @staticmethod
    def overwrite_heatloads(exported_buildings:list):
        """Overwrites the original heating and cooling loads for robustness.

        The original loads are saved and returned.
        """
        orig_heat_loads = {}
        orig_cool_loads = {}
        for bldg in exported_buildings:
            bldg.calc_building_parameter()
            for tz in bldg.thermal_zones:
                orig_heat_loads[tz.name] = tz.model_attr.heat_load
                orig_cool_loads[tz.name] = tz.model_attr.cool_load
                # hardcode to prevent too low heat/cooling loads
                tz.model_attr.heat_load = 100000
                tz.model_attr.cool_load = -100000
        return orig_heat_loads, orig_cool_loads

    @staticmethod
    def min_admissible_elements(tz, bldg):
        # WORKAROUND: Teaser doesn't allow thermal zones without
        # outer elements or without windows, causes singularity problem
        if len(tz.outer_walls + tz.rooftops) == 0:
            ow_min = OuterWall(parent=tz)
            ow_min.area = 0.01
            ow_min.load_type_element(
                year=bldg.year_of_construction,
                construction='heavy',
            )
            ow_min.tilt = 90
            ow_min.orientation = 0
        if len(tz.windows) == 0:
            ow_min = Window(parent=tz)
            ow_min.area = 0.01
            ow_min.load_type_element(
                year=bldg.year_of_construction,
                construction='EnEv',
            )
            ow_min.orientation = 0

    @staticmethod
    def rotate_teaser_building(bldg: Building, true_north: float):
        """rotates entire building and its components for a given true north
        value, only necessary if ifc file true north information its not
        given, but want to rotate before exporting"""
<<<<<<< HEAD
        bldg.rotate_building(true_north)

    @staticmethod
    def create_tz_mapping(exported_buildings: list):
        """create a mapping dict of thermal zones.

        Created mapping dict keeps track of the mapping between IFC
        spaces and thermal zones in TEASER.
        - Key is the name of the thermal zone in TEASER
        - Value is the GUID (or the list of GUIDs in case of an aggregated
        thermal zone) from IFC

        Args:
            exported_buildings: list of all buildings that will be exported

        Returns:
            tz_mapping: dict[str:dict] nested dict that maintains the
                information about the mapped zones after the export.
        """
        tz_mapping = {}
        for bldg in exported_buildings:
            for tz in bldg.thermal_zones:
                tz_name_teaser = bldg.name + '_' + tz.name
                tz_mapping[tz_name_teaser] = {}
                if isinstance(tz.element, AggregatedThermalZone):
                    tz_mapping[tz_name_teaser]['space_guids'] = [ele.guid for ele in
                                                  tz.element.elements]
                    tz_mapping[tz_name_teaser]['aggregated'] = True
                else:
                    tz_mapping[tz_name_teaser]['space_guids'] = [tz.element.guid]
                    tz_mapping[tz_name_teaser]['aggregated'] = False
                tz_mapping[tz_name_teaser]['usage'] = tz.use_conditions.usage
        return tz_mapping

    def save_tz_mapping_to_json(self, tz_mapping: dict, path: Path = None):
        def save_tz_mapping_to_json(self, tz_mapping: dict, path: Path = None):
            """Saves the tz_mapping to a json file.

            This export a json file that keeps track of the mapping between IFC
            spaces and thermal zones in TEASER.
            - Key is the name of the thermal zone in TEASER
            - Value is the GUID (or the list of GUIDs in case of an aggregated
            thermal zone) from IFC

            Args:
                tz_mapping: dict with key name of tz in TEASER, value GUID of space (or list, see above)
                path: path to export the mapping to
            """
        if not path:
            path = self.paths.export
        with open(path / 'tz_mapping.json', 'w') as mapping_file:
            json.dump(tz_mapping, mapping_file, indent=2)
=======
        bldg.rotate_building(true_north)
>>>>>>> ac1bb905
<|MERGE_RESOLUTION|>--- conflicted
+++ resolved
@@ -166,59 +166,4 @@
         """rotates entire building and its components for a given true north
         value, only necessary if ifc file true north information its not
         given, but want to rotate before exporting"""
-<<<<<<< HEAD
-        bldg.rotate_building(true_north)
-
-    @staticmethod
-    def create_tz_mapping(exported_buildings: list):
-        """create a mapping dict of thermal zones.
-
-        Created mapping dict keeps track of the mapping between IFC
-        spaces and thermal zones in TEASER.
-        - Key is the name of the thermal zone in TEASER
-        - Value is the GUID (or the list of GUIDs in case of an aggregated
-        thermal zone) from IFC
-
-        Args:
-            exported_buildings: list of all buildings that will be exported
-
-        Returns:
-            tz_mapping: dict[str:dict] nested dict that maintains the
-                information about the mapped zones after the export.
-        """
-        tz_mapping = {}
-        for bldg in exported_buildings:
-            for tz in bldg.thermal_zones:
-                tz_name_teaser = bldg.name + '_' + tz.name
-                tz_mapping[tz_name_teaser] = {}
-                if isinstance(tz.element, AggregatedThermalZone):
-                    tz_mapping[tz_name_teaser]['space_guids'] = [ele.guid for ele in
-                                                  tz.element.elements]
-                    tz_mapping[tz_name_teaser]['aggregated'] = True
-                else:
-                    tz_mapping[tz_name_teaser]['space_guids'] = [tz.element.guid]
-                    tz_mapping[tz_name_teaser]['aggregated'] = False
-                tz_mapping[tz_name_teaser]['usage'] = tz.use_conditions.usage
-        return tz_mapping
-
-    def save_tz_mapping_to_json(self, tz_mapping: dict, path: Path = None):
-        def save_tz_mapping_to_json(self, tz_mapping: dict, path: Path = None):
-            """Saves the tz_mapping to a json file.
-
-            This export a json file that keeps track of the mapping between IFC
-            spaces and thermal zones in TEASER.
-            - Key is the name of the thermal zone in TEASER
-            - Value is the GUID (or the list of GUIDs in case of an aggregated
-            thermal zone) from IFC
-
-            Args:
-                tz_mapping: dict with key name of tz in TEASER, value GUID of space (or list, see above)
-                path: path to export the mapping to
-            """
-        if not path:
-            path = self.paths.export
-        with open(path / 'tz_mapping.json', 'w') as mapping_file:
-            json.dump(tz_mapping, mapping_file, indent=2)
-=======
-        bldg.rotate_building(true_north)
->>>>>>> ac1bb905
+        bldg.rotate_building(true_north)