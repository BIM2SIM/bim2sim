--- conflicted
+++ resolved
@@ -12,29 +12,12 @@
 
 
 class CreateTEASER(ITask):
-<<<<<<< HEAD
-    """Creates a TEASER project by using the found information from IFC"""
+    """Creates the TEASER project, run() method holds detailed information."""
     reads = ('libraries', 'elements', 'weather_file_modelica')
-    touches = ('teaser_prj', 'bldg_names', 'orig_heat_loads', 'orig_cool_loads', 'tz_mapping')
-
-    instance_switcher = {'OuterWall': OuterWall,
-                         'InnerWall': InnerWall,
-                         'Floor': Floor,
-                         'Window': Window,
-                         'GroundFloor': GroundFloor,
-                         'Roof': Rooftop,
-                         'OuterDoor': Door,
-                         'InnerDoor': InnerWall
-                         }
-
-    def run(self, libraries, elements, weather_file_modelica):
-=======
-    """Creates the TEASER project, run() method holds detailed information."""
-    reads = ('libraries', 'elements', 'weather_file')
     touches = ('teaser_prj', 'bldg_names', 'orig_heat_loads',
                'orig_cool_loads')
 
-    def run(self, libraries, elements, weather_file):
+    def run(self, libraries, elements, weather_file_modelica):
         """Creates the TEASER project based on `bim2sim` elements.
 
         The previous created and enriched `bim2sim` elements are used to
@@ -58,7 +41,6 @@
             tz_mapping: dict that holds mapping between thermal zones in TEASER
                 and thermal zones in IFC for later post-processing
         """
->>>>>>> aeafe08f
         self.logger.info("Start creating the TEASER project from the derived "
                          "building")
 
@@ -89,13 +71,7 @@
 
         orig_heat_loads, orig_cool_loads =\
             self.overwrite_heatloads(exported_buildings)
-<<<<<<< HEAD
-        tz_mapping = self.create_tz_mapping(exported_buildings)
-        self.save_tz_mapping_to_json(tz_mapping)
         teaser_prj.weather_file_path = weather_file_modelica
-=======
-        teaser_prj.weather_file_path = weather_file
->>>>>>> aeafe08f
 
         bldg_names = []
         for bldg in exported_buildings:
