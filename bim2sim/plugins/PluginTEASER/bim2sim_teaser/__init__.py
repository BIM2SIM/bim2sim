--- conflicted
+++ resolved
@@ -6,73 +6,7 @@
 from bim2sim.plugins import Plugin
 from bim2sim.plugins.PluginTEASER.bim2sim_teaser.models import TEASER
 from bim2sim.tasks import common, bps, base
-<<<<<<< HEAD
-from bim2sim.sim_settings import BuildingSimSettings, Setting
-from bim2sim.utilities.types import LOD, ZoningCriteria
-
-
-class TEASERSimSettings(BuildingSimSettings):
-    """Defines simulation settings for TEASER Plugin.
-
-    This class defines the simulation settings for the TEASER Plugin. It
-    inherits all choices from the BuildingSimulation settings. TEASER
-    specific settings are added here..
-    """
-
-    zoning_setup = Setting(
-        default=LOD.low,
-        choices={
-            LOD.low: 'All IfcSpaces of the building will be merged into '
-                     'one thermal zone.',
-            LOD.medium: 'IfcSpaces of the building will be merged together'
-                        ' based on selected zoning criteria.',
-            LOD.full: 'Every IfcSpace will be a separate thermal zone'
-        },
-        description='Select the criteria based on which thermal zones will '
-                    'be aggreated.',
-        for_frontend=True
-    )
-
-    zoning_criteria = Setting(
-        default='usage',
-        choices={
-            ZoningCriteria.external:
-                'Group all thermal zones that have contact to the exterior'
-                ' together and all thermal zones that do not have contact to'
-                ' exterior.',
-            ZoningCriteria.external_orientation:
-                'Like external, but takes orientation '
-                '(North, east, south, west)'
-                ' into account as well',
-            ZoningCriteria.usage:
-                'Group all thermal zones that have the same usage.',
-            ZoningCriteria.external_orientation_usage:
-                'Combines the prior options.',
-            ZoningCriteria.all_criteria:
-                'Uses all prior options and adds glass percentage of the rooms'
-                ' as additional criteria and only groups rooms if they are'
-                ' adjacent to each other.'
-        },
-        description='Criteria to aggregate thermal zones that is used, if '
-                    '"zoning_setup" is set to LOD.medium',
-        for_frontend=True
-    )
-
-    deactivate_ahu = Setting(
-        default=False,
-        choices={
-            True: 'Deactivates the AHU for all thermal zones.',
-            False: 'If a thermal zone uses an AHU will be decided based on the '
-                   'given IFC data and the usage used for enrichment.'
-        },
-        description='If True the AHU unit will be deactivated for all thermal'
-                    ' zones, even if the fitting use condition uses an AHU.',
-        for_frontend=True
-    )
-=======
 from bim2sim.sim_settings import TEASERSimSettings
->>>>>>> 1f705f3b
-
 
 class LoadLibrariesTEASER(base.ITask):
     """Load AixLib library for export"""
