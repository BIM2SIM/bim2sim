--- conflicted
+++ resolved
@@ -30,12 +30,7 @@
         common.BindStoreys,
         bps.DisaggregationCreationAndTypeCheck,
         bps.EnrichMaterial,
-<<<<<<< HEAD
-        bps.DisaggregateBuildingElements,
-        bps.ResolveTypeMismatch,
-=======
         bps.EnrichUseConditions,
->>>>>>> 47f2d18e
         bps.CombineThermalZones,
         common.Weather,
         LoadLibrariesTEASER,
