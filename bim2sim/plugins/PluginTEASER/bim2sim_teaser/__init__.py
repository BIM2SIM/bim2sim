"""TEASER plugin for bim2sim

Holds logic to run a simulation based on prepared ifc data
"""
import bim2sim.plugins.PluginTEASER.bim2sim_teaser.task as teaser_task
import bim2sim.tasks.common.check_ifc
import bim2sim.tasks.common.load_ifc
from bim2sim.plugins import Plugin
from bim2sim.plugins.PluginTEASER.bim2sim_teaser.models import TEASER
from bim2sim.tasks import common, bps, base
from bim2sim.sim_settings import BuildingSimSettings, Setting
from bim2sim.utilities.types import LOD, ZoningCriteria


class TEASERSimSettings(BuildingSimSettings):
    """Defines simulation settings for TEASER Plugin.

    This class defines the simulation settings for the TEASER Plugin. It
    inherits all choices from the BuildingSimulation settings. TEASER
    specific settings are added here..
    """

    zoning_setup = Setting(
        default=LOD.low,
        choices={
            LOD.low: 'All IfcSpaces of the building will be merged into '
                     'one thermal zone.',
            LOD.medium: 'IfcSpaces of the building will be merged together'
                        ' based on selected zoning criteria.',
            LOD.full: 'Every IfcSpace will be a separate thermal zone'
        },
        description='Select the criteria based on which thermal zones will '
                    'be aggreated.',
        for_frontend=True
    )

    zoning_criteria = Setting(
        default='usage',
        choices={
<<<<<<< HEAD
            'external': 'Group all thermal zones that have contact to the '
                        'exterior together and all thermal zones that do '
                        'not have contact to exterior.',
            'usage': 'Group all thermal zones that have the same usage.',
            'external and orientation': 'Like external, but takes orientation'
                                        ' (North, east, south, west) into '
                                        'account as well',
            'external, orientation and usage': 'Combines the prior options.',
            'use all criteria': 'Uses all prior options and adds glass '
                                'percentage of the rooms as additional criteria'
                                ' and only groups rooms if they are adjacent '
                                'to each other.'
        },
        description='Criteria to aggregate thermal zones that is used, if '
                    '"zoning_setup" is set to LOD.medium',
        for_frontend=True
    )

    deactivate_ahu = Setting(
        default=False,
        choices={
            True: 'Deactives the AHU for all thermal zones.',
            False: 'If a thermal zone uses an AHU will be decided based on the '
                   'given IFC data and the usage used for enrichment.'
        },
        description='If True the AHU unit will be deactivated for all thermal'
                    ' zones, even if the fitting use condition uses an AHU.',
=======
            ZoningCriteria.external:
                'Group all thermal zones that have contact to the exterior'
                ' together and all thermal zones that do not have contact to'
                ' exterior.',
            ZoningCriteria.external_orientation:
                'Like external, but takes orientation '
                '(North, east, south, west)'
                ' into account as well',
            ZoningCriteria.usage:
                'Group all thermal zones that have the same usage.',
            ZoningCriteria.external_orientation_usage:
                'Combines the prior options.',
            ZoningCriteria.all_criteria:
                'Uses all prior options and adds glass percentage of the rooms'
                ' as additional criteria and only groups rooms if they are'
                ' adjacent to each other.'
        },
>>>>>>> 2361cdf3
        for_frontend=True
    )


class LoadLibrariesTEASER(base.ITask):
    """Load AixLib library for export"""
    touches = ('libraries', )

    def run(self, **kwargs):
        return (TEASER,),


class PluginTEASER(Plugin):
    name = 'TEASER'
    sim_settings = TEASERSimSettings
    default_tasks = [
        bim2sim.tasks.common.load_ifc.LoadIFC,
        bim2sim.tasks.common.check_ifc.CheckIfc,
        bim2sim.tasks.common.create_elements.CreateElements,
        bps.CreateSpaceBoundaries,
        bps.Prepare,
        common.BindStoreys,
        bps.EnrichUseConditions,
        bps.Verification,
        bps.EnrichMaterial,
        bps.DisaggregationCreation,
        bps.CombineThermalZones,
        teaser_task.WeatherTEASER,
        LoadLibrariesTEASER,
        teaser_task.ExportTEASER,
        teaser_task.SimulateModel,
    ]<|MERGE_RESOLUTION|>--- conflicted
+++ resolved
@@ -37,35 +37,6 @@
     zoning_criteria = Setting(
         default='usage',
         choices={
-<<<<<<< HEAD
-            'external': 'Group all thermal zones that have contact to the '
-                        'exterior together and all thermal zones that do '
-                        'not have contact to exterior.',
-            'usage': 'Group all thermal zones that have the same usage.',
-            'external and orientation': 'Like external, but takes orientation'
-                                        ' (North, east, south, west) into '
-                                        'account as well',
-            'external, orientation and usage': 'Combines the prior options.',
-            'use all criteria': 'Uses all prior options and adds glass '
-                                'percentage of the rooms as additional criteria'
-                                ' and only groups rooms if they are adjacent '
-                                'to each other.'
-        },
-        description='Criteria to aggregate thermal zones that is used, if '
-                    '"zoning_setup" is set to LOD.medium',
-        for_frontend=True
-    )
-
-    deactivate_ahu = Setting(
-        default=False,
-        choices={
-            True: 'Deactives the AHU for all thermal zones.',
-            False: 'If a thermal zone uses an AHU will be decided based on the '
-                   'given IFC data and the usage used for enrichment.'
-        },
-        description='If True the AHU unit will be deactivated for all thermal'
-                    ' zones, even if the fitting use condition uses an AHU.',
-=======
             ZoningCriteria.external:
                 'Group all thermal zones that have contact to the exterior'
                 ' together and all thermal zones that do not have contact to'
@@ -83,7 +54,20 @@
                 ' as additional criteria and only groups rooms if they are'
                 ' adjacent to each other.'
         },
->>>>>>> 2361cdf3
+        description='Criteria to aggregate thermal zones that is used, if '
+                    '"zoning_setup" is set to LOD.medium',
+        for_frontend=True
+    )
+
+    deactivate_ahu = Setting(
+        default=False,
+        choices={
+            True: 'Deactivates the AHU for all thermal zones.',
+            False: 'If a thermal zone uses an AHU will be decided based on the '
+                   'given IFC data and the usage used for enrichment.'
+        },
+        description='If True the AHU unit will be deactivated for all thermal'
+                    ' zones, even if the fitting use condition uses an AHU.',
         for_frontend=True
     )
 
