﻿"""Package for Python representations of HKESim models"""

from bim2sim.elements.aggregation import hvac_aggregations
from bim2sim.export import modelica
from bim2sim.elements import hvac_elements as hvac
from bim2sim.elements.mapping.units import ureg
from bim2sim.export.modelica import check_numeric

MEDIUM_WATER = 'Modelica.Media.Water.ConstantPropertyLiquidWater'


class HKESim(modelica.ModelicaElement):
    library = "HKESim"


class Boiler(HKESim):
    path = "HKESim.Heating.Boilers.Boiler"
    represents = [hvac.Boiler]

    def __init__(self, element):
        super().__init__(element)
<<<<<<< HEAD

    def request_params(self):
        self.export_params["redeclare package Medium"] \
            = 'Modelica.Media.Water.ConstantPropertyLiquidWater'
        self.request_param("rated_power",
                           self.check_numeric(min_value=0 * ureg.kilowatt),
                           "Q_nom")
        self.request_param('return_temperature',
                           self.check_numeric(min_value=0 * ureg.celsius),
                           'T_set')
=======
        self._set_parameter(name='redeclare package Medium',
                            unit=None,
                            required=False,
                            value=MEDIUM_WATER)
        self._set_parameter(name="Q_nom",
                            unit=ureg.watt,
                            required=True,
                            attributes=['rated_power'])
        self._set_parameter(name='T_set',
                            unit=ureg.kelvin,
                            required=True,
                            attributes=['return_temperature'])
>>>>>>> aeafe08f

    def get_port_name(self, port):
        if port.verbose_flow_direction == 'SINK':
            return 'port_a'
        if port.verbose_flow_direction == 'SOURCE':
            return 'port_b'
        else:
            return super().get_port_name(port)
<<<<<<< HEAD
        # TODO: Gas and electric connection
=======
        # TODO: Gas and electric connection see
        #  https://github.com/BIM2SIM/bim2sim/issues/80
>>>>>>> aeafe08f


class Radiator(HKESim):
    path = "HKESim.Heating.Consumers.Consumer"
    represents = [hvac.SpaceHeater, hvac_aggregations.Consumer]

    def __init__(self, element):
        super().__init__(element)
<<<<<<< HEAD

    def request_params(self):
        self.export_params["redeclare package Medium"] \
            = 'Modelica.Media.Water.ConstantPropertyLiquidWater'
        self.request_param('rated_power',
                           self.check_numeric(min_value=0 * ureg.kilowatt),
                           'Q_flow_nominal')
        self.request_param('return_temperature',
                           self.check_numeric(min_value=0 * ureg.celsius),
                           'Tout_max')

    def get_port_name(self, port):
        try:
            index = self.element.ports.index(port)
        except ValueError:
            # unknown port
            index = -1
=======
        self._set_parameter(name='redeclare package Medium',
                            unit=None,
                            required=False,
                            value=MEDIUM_WATER)
        self._set_parameter(name="Q_flow_nominal",
                            unit=ureg.watt,
                            required=False,
                            attributes=['rated_power'])
        self._set_parameter(name="Tout_max",
                            unit=ureg.kelvin,
                            required=False,
                            attributes=['return_temperature'])

    def get_port_name(self, port):
>>>>>>> aeafe08f
        if port.verbose_flow_direction == 'SINK':
            return 'port_a'
        if port.verbose_flow_direction == 'SOURCE':
            return 'port_b'
        else:
            return super().get_port_name(port)


class Pump(HKESim):
    path = "HKESim.Heating.Pumps.Pump"
    represents = [hvac.Pump]

<<<<<<< HEAD
    def request_params(self):
        self.request_param("rated_height",
                           self.check_numeric(min_value=0 * ureg.meter),
                           "head_set")
        self.request_param("rated_volume_flow",
                           self.check_numeric(min_value=0 * ureg['m**3/hour']),
                           "Vflow_set", 'm**3/hour')
        self.request_param("rated_power",
                           self.check_numeric(min_value=0 * ureg.watt),
                           "P_norm")
=======
    def __init__(self, element):
        super().__init__(element)
        self._set_parameter(name='redeclare package Medium',
                            unit=None,
                            required=False,
                            value=MEDIUM_WATER)
        self._set_parameter(name="head_set",
                            unit=ureg.meter,
                            required=True,
                            attributes=['rated_height'],
                            check=check_numeric(min_value=0 * ureg.meter))
        self._set_parameter(name="Vflow_set",
                            unit=ureg.meter ** 3 / ureg.hour,
                            required=True,
                            attributes=['rated_volume_flow'],
                            check=check_numeric(
                                min_value=0 * ureg.meter ** 3 / ureg.hour))
        self._set_parameter(name="P_nom",
                            unit=ureg.watt,
                            required=True,
                            attributes=['rated_power'],
                            check=check_numeric(min_value=0 * ureg.watt))
>>>>>>> aeafe08f

    def get_port_name(self, port):
        if port.verbose_flow_direction == 'SINK':
            return 'port_a'
        if port.verbose_flow_direction == 'SOURCE':
            return 'port_b'
        else:
            return super().get_port_name(port)


class ThreeWayValve(HKESim):
    path = "HKESim.Heating.Hydraulics.Valves.ThreeWayValveControlled"
    represents = [hvac.ThreeWayValve]

    def __init__(self, element):
        super().__init__(element)
        self._set_parameter(name='redeclare package Medium',
                            unit=None,
                            required=False,
                            value=MEDIUM_WATER)

    def get_port_name(self, port):
        try:
            index = self.element.ports.index(port)
        except ValueError:
            # unknown port
            index = -1
        if index == 0:
            return "port_a"
        elif index == 1:
            return "port_b"
        elif index == 2:
            return "port_c"
        else:
            return super().get_port_name(port)


class ConsumerHeatingDistributorModule(HKESim):
    path = "SystemModules.HeatingSystemModules" \
           ".ConsumerHeatingDistributorModule"
    represents = [hvac_aggregations.ConsumerHeatingDistributorModule]

    def __init__(self, element):
        super().__init__(element)
<<<<<<< HEAD

    def request_params(self):
        # TODO: flow_temperature and return_temperature has multiple,
        #  but very close values
        if self.element.flow_temperature or self.element.return_temperature:
            self.export_params["Tconsumer"] = (
                self.element.flow_temperature,
                self.element.return_temperature)
        self.export_params[
            "redeclare package Medium_heating"] = \
            'Modelica.Media.Water.ConstantPropertyLiquidWater'
        # TODO: this does not work, parameter is not set to True in Modelica
        #  model
        self.request_param("use_hydraulic_separator", lambda value: True,
                           "useHydraulicSeparator")

        # TODO: this does not work, parameter V is not known in Modelica model
        self.request_param("hydraulic_separator_volume", self.check_volume,
                           "V")

        for index, con in enumerate(self.element.consumers):
            self.export_params["c{}Qflow_nom".format(index + 1)] = con.rated_power
            self.export_params["c{}Name".format(index + 1)] = '"{}"'.format(
                con.description)
            self.export_params["c{}OpenEnd".format(index + 1)] = False
            self.export_params["c{}TControl".format(index + 1)] = con.t_control
            if con.flow_temperature or con.return_temperature:
                self.export_params["Tconsumer{}".format(index + 1)] = (
                con.flow_temperature, con.return_temperature)
            # TODO: this does not work, the parameter isConsumer1 in not
            #  known in Modelica model
            if len(self.element.consumers) > 1:
                self.export_params["isConsumer{}".format(index + 1)] = True

        # TODO: this should be obsolete: consumers added to open ends from
        #  dead ends;
        # TODO: not clear what is meant by the above comment; what happens
        #  if the there are more than 4 consumers?
        # if self.element.open_consumer_pairs:
        #     for index, pair in enumerate(self.element.open_consumer_pairs):
        #         self.params["c{}Qflow_nom".format(index+1)] = 0
        #         self.params["c{}Name".format(index+1)] = '"Open End
        #         Consumer{}"'.format(index)
        #         self.params["c{}OpenEnd".format(index+1)] = True
        #         self.params["c{}TControl".format(index+1)] = False
        # TODO: Werte aus dem Modell
        #         # self.params["Tconsumer{}".format(index)] = (80 + 273.15,
        #         60 + 273.15)  # TODO: Werte aus dem Modell
        #         if len(self.element.open_consumer_pairs) > 1:
        #         # if index > 1:
        #             self.params["isConsumer{}".format(index+1)] = True
=======
        self._set_parameter(name='redeclare package Medium_heating',
                            unit=None,
                            required=False,
                            value= MEDIUM_WATER)
        self._set_parameter(name='Tconsumer',
                            unit=ureg.kelvin,
                            required=False,
                            function=lambda flow_temperature,
                                            return_temperature:
                            (flow_temperature[0], return_temperature[0]))
        self._set_parameter(name='useHydraulicSeparator',
                            unit=None,
                            required=False,
                            attributes=['use_hydraulic_separator'])
        self._set_parameter(name='V',
                            unit=ureg.meter ** 3,
                            required=False,
                            attributes=['hydraulic_separator_volume'])
        for index, consumer in enumerate(self.element.consumers):
            self._set_parameter(name=f"c{index + 1}Qflow_nom",
                                unit=ureg.watt,
                                required=False,
                                value=getattr(consumer, 'rated_power'))
            self._set_parameter(name=f"Tconsumer{index + 1}",
                                unit=ureg.kelvin,
                                required=False,
                                value=(getattr(consumer, 'flow_temperature'),
                                       getattr(consumer, 'return_temperature')))
            self._set_parameter(name=f"c{index+1}OpenEnd",
                                unit=None,
                                required=False,
                                value=False)
            self._set_parameter(name=f"c{index + 1}TControl",
                                unit=None,
                                required=False,
                                value=getattr(consumer, 't_control'))
            if index > 0:
                self._set_parameter(name=f"isConsumer{index + 1}",
                                    unit=None,
                                    required=False,
                                    value=True)
>>>>>>> aeafe08f

    def get_port_name(self, port):
        try:
            index = self.element.ports.index(port)
        except ValueError:
            # unknown port
            index = -1
        if port.verbose_flow_direction == 'SINK':
            return "port_a_consumer"
        elif port.verbose_flow_direction == 'SOURCE':
            return "port_b_consumer"
        elif (index % 2) == 0:
            return "port_a_consumer{}".format(
                len(self.element.consumers) + index - 1)
        elif (index % 2) == 1:
            return "port_b_consumer{}".format(
                len(self.element.consumers) + index - 2)
        else:
            return super().get_port_name(port)


class BoilerModule(HKESim):
    path = "SystemModules.HeatingSystemModules.BoilerModule"
    represents = [hvac_aggregations.GeneratorOneFluid]

    def __init__(self, element):
        super().__init__(element)
        self._set_parameter(name='redeclare package Medium_heating',
                            unit=None,
                            required=False,
                            value=MEDIUM_WATER)
        self._set_parameter(name='Qflow_nom',
                            unit=ureg.watt,
                            required=True,
                            check=check_numeric(min_value=0 * ureg.watt),
                            attributes=['rated_power'])
        self._set_parameter(name='Theating',
                            unit=ureg.kelvin,
                            required=True,
                            function=lambda flow_temperature,
                                            return_temperature:
                            (flow_temperature, return_temperature))
        self._set_parameter(name='boilerPump',
                            unit=None,
                            required=False,
                            attributes=['has_pump'])
        self._set_parameter(name='returnTempControl',
                            unit=None,
                            required=False,
                            attributes=['has_bypass'])

    def get_port_name(self, port):
        if port.verbose_flow_direction == 'SINK':
            return 'port_a'
        if port.verbose_flow_direction == 'SOURCE':
            return 'port_b'
        else:
            return super().get_port_name(port)


class HeatPump(HKESim):
    path = 'HKESim.Heating.HeatPumps.HeatPump'
    represents = [hvac.HeatPump]

<<<<<<< HEAD
    def request_params(self):
        self.export_params[
            "redeclare package Medium_heating"] = \
            'Modelica.Media.Water.ConstantPropertyLiquidWater'
        self.request_param("rated_power",
                           self.check_numeric(min_value=0 * ureg.kilowatt),
                           "Qflow_nom")
        # TODO: Theating from flow_temperature and return_temperature, see #542
        # self.params["Theating"] = (300.15, 323.15)
        self.export_params["boilerPump"] = self.element.has_pump
        self.export_params["returnTempControl"] = self.element.has_bypass
=======
    def __init__(self, element):
        super().__init__(element)
        self._set_parameter(name='redeclare package Medium_con',
                            unit=None,
                            required=False,
                            value=MEDIUM_WATER)
        self._set_parameter(name='redeclare package Medium_ev',
                            unit=None,
                            required=False,
                            value=MEDIUM_WATER)
        self._set_parameter(name='Qcon_nom',
                            unit=ureg.watt,
                            required=True,
                            check=check_numeric(min_value=0 * ureg.watt),
                            attributes=['rated_power'])

    def get_port_name(self, port):
        # TODO: heat pump might have 4 ports (if source is modeled in BIM)
        if port.verbose_flow_direction == 'SINK':
            return 'port_a_con'
        if port.verbose_flow_direction == 'SOURCE':
            return 'port_b_con'
        else:
            return super().get_port_name(port)


class Chiller(HKESim):
    path = 'HKESim.Heating.Chillers.CompressionChiller'
    represents = [hvac.Chiller]

    def __init__(self, element):
        super().__init__(element)
        self._set_parameter(name='redeclare package Medium_con',
                            unit=None,
                            required=False,
                            value= MEDIUM_WATER)
        self._set_parameter(name='redeclare package Medium_ev',
                            unit=None,
                            required=False,
                            value=MEDIUM_WATER)
        self._set_parameter(name='EER_nom',
                            unit=ureg.dimensionless,
                            check=check_numeric(
                                min_value=0 * ureg.dimensionless),
                            required=True,
                            attributes=['nominal_COP'])
        self._set_parameter(name='Qev_nom',
                            unit=ureg.watt,
                            required=True,
                            check=check_numeric(min_value=0 * ureg.watt),
                            attributes=['rated_power'])

    def get_port_name(self, port):
        # TODO: chiller might have 4 ports (if source is modeled in BIM)
        if port.verbose_flow_direction == 'SINK':
            return 'port_a_con'
        if port.verbose_flow_direction == 'SOURCE':
            return 'port_b_con'
        else:
            return super().get_port_name(port)


class CHP(HKESim):
    path = "HKESim.Heating.CHPs.CHP"
    represents = [hvac.CHP]

    def __init__(self, element):
        super().__init__(element)
        self._set_parameter(name='redeclare package Medium',
                            unit=None,
                            required=False,
                            value=MEDIUM_WATER)
        self._set_parameter(name='P_nom',
                            unit=ureg.watt,
                            required=True,
                            check=check_numeric(min_value=0 * ureg.watt),
                            attributes=['rated_power'])

    def get_port_name(self, port):
        if port.verbose_flow_direction == 'SINK':
            return 'port_a'
        if port.verbose_flow_direction == 'SOURCE':
            return 'port_b'
        else:
            return super().get_port_name(port)


class CoolingTower(HKESim):
    path = 'HKESim.Heating.CoolingTowers.CoolingTower'
    represents = [hvac.CoolingTower]

    def __init__(self, element):
        super().__init__(element)
        self._set_parameter(name='redeclare package Medium',
                            unit=None,
                            required=False,
                            value=MEDIUM_WATER)
        self._set_parameter(name='Qflow_nom',
                            unit=ureg.watt,
                            required=True,
                            check=check_numeric(min_value=0 * ureg.watt),
                            attributes=['rated_power'])
>>>>>>> aeafe08f

    def get_port_name(self, port):
        if port.verbose_flow_direction == 'SINK':
            return 'port_a'
        if port.verbose_flow_direction == 'SOURCE':
            return 'port_b'
        else:
            return super().get_port_name(port)<|MERGE_RESOLUTION|>--- conflicted
+++ resolved
@@ -19,18 +19,6 @@
 
     def __init__(self, element):
         super().__init__(element)
-<<<<<<< HEAD
-
-    def request_params(self):
-        self.export_params["redeclare package Medium"] \
-            = 'Modelica.Media.Water.ConstantPropertyLiquidWater'
-        self.request_param("rated_power",
-                           self.check_numeric(min_value=0 * ureg.kilowatt),
-                           "Q_nom")
-        self.request_param('return_temperature',
-                           self.check_numeric(min_value=0 * ureg.celsius),
-                           'T_set')
-=======
         self._set_parameter(name='redeclare package Medium',
                             unit=None,
                             required=False,
@@ -43,21 +31,16 @@
                             unit=ureg.kelvin,
                             required=True,
                             attributes=['return_temperature'])
->>>>>>> aeafe08f
-
-    def get_port_name(self, port):
-        if port.verbose_flow_direction == 'SINK':
-            return 'port_a'
-        if port.verbose_flow_direction == 'SOURCE':
-            return 'port_b'
-        else:
-            return super().get_port_name(port)
-<<<<<<< HEAD
-        # TODO: Gas and electric connection
-=======
+
+    def get_port_name(self, port):
+        if port.verbose_flow_direction == 'SINK':
+            return 'port_a'
+        if port.verbose_flow_direction == 'SOURCE':
+            return 'port_b'
+        else:
+            return super().get_port_name(port)
         # TODO: Gas and electric connection see
         #  https://github.com/BIM2SIM/bim2sim/issues/80
->>>>>>> aeafe08f
 
 
 class Radiator(HKESim):
@@ -66,25 +49,6 @@
 
     def __init__(self, element):
         super().__init__(element)
-<<<<<<< HEAD
-
-    def request_params(self):
-        self.export_params["redeclare package Medium"] \
-            = 'Modelica.Media.Water.ConstantPropertyLiquidWater'
-        self.request_param('rated_power',
-                           self.check_numeric(min_value=0 * ureg.kilowatt),
-                           'Q_flow_nominal')
-        self.request_param('return_temperature',
-                           self.check_numeric(min_value=0 * ureg.celsius),
-                           'Tout_max')
-
-    def get_port_name(self, port):
-        try:
-            index = self.element.ports.index(port)
-        except ValueError:
-            # unknown port
-            index = -1
-=======
         self._set_parameter(name='redeclare package Medium',
                             unit=None,
                             required=False,
@@ -99,7 +63,6 @@
                             attributes=['return_temperature'])
 
     def get_port_name(self, port):
->>>>>>> aeafe08f
         if port.verbose_flow_direction == 'SINK':
             return 'port_a'
         if port.verbose_flow_direction == 'SOURCE':
@@ -112,18 +75,6 @@
     path = "HKESim.Heating.Pumps.Pump"
     represents = [hvac.Pump]
 
-<<<<<<< HEAD
-    def request_params(self):
-        self.request_param("rated_height",
-                           self.check_numeric(min_value=0 * ureg.meter),
-                           "head_set")
-        self.request_param("rated_volume_flow",
-                           self.check_numeric(min_value=0 * ureg['m**3/hour']),
-                           "Vflow_set", 'm**3/hour')
-        self.request_param("rated_power",
-                           self.check_numeric(min_value=0 * ureg.watt),
-                           "P_norm")
-=======
     def __init__(self, element):
         super().__init__(element)
         self._set_parameter(name='redeclare package Medium',
@@ -146,7 +97,6 @@
                             required=True,
                             attributes=['rated_power'],
                             check=check_numeric(min_value=0 * ureg.watt))
->>>>>>> aeafe08f
 
     def get_port_name(self, port):
         if port.verbose_flow_direction == 'SINK':
@@ -185,65 +135,11 @@
 
 
 class ConsumerHeatingDistributorModule(HKESim):
-    path = "SystemModules.HeatingSystemModules" \
-           ".ConsumerHeatingDistributorModule"
+    path = "SystemModules.HeatingSystemModules.ConsumerHeatingDistributorModule"
     represents = [hvac_aggregations.ConsumerHeatingDistributorModule]
 
     def __init__(self, element):
         super().__init__(element)
-<<<<<<< HEAD
-
-    def request_params(self):
-        # TODO: flow_temperature and return_temperature has multiple,
-        #  but very close values
-        if self.element.flow_temperature or self.element.return_temperature:
-            self.export_params["Tconsumer"] = (
-                self.element.flow_temperature,
-                self.element.return_temperature)
-        self.export_params[
-            "redeclare package Medium_heating"] = \
-            'Modelica.Media.Water.ConstantPropertyLiquidWater'
-        # TODO: this does not work, parameter is not set to True in Modelica
-        #  model
-        self.request_param("use_hydraulic_separator", lambda value: True,
-                           "useHydraulicSeparator")
-
-        # TODO: this does not work, parameter V is not known in Modelica model
-        self.request_param("hydraulic_separator_volume", self.check_volume,
-                           "V")
-
-        for index, con in enumerate(self.element.consumers):
-            self.export_params["c{}Qflow_nom".format(index + 1)] = con.rated_power
-            self.export_params["c{}Name".format(index + 1)] = '"{}"'.format(
-                con.description)
-            self.export_params["c{}OpenEnd".format(index + 1)] = False
-            self.export_params["c{}TControl".format(index + 1)] = con.t_control
-            if con.flow_temperature or con.return_temperature:
-                self.export_params["Tconsumer{}".format(index + 1)] = (
-                con.flow_temperature, con.return_temperature)
-            # TODO: this does not work, the parameter isConsumer1 in not
-            #  known in Modelica model
-            if len(self.element.consumers) > 1:
-                self.export_params["isConsumer{}".format(index + 1)] = True
-
-        # TODO: this should be obsolete: consumers added to open ends from
-        #  dead ends;
-        # TODO: not clear what is meant by the above comment; what happens
-        #  if the there are more than 4 consumers?
-        # if self.element.open_consumer_pairs:
-        #     for index, pair in enumerate(self.element.open_consumer_pairs):
-        #         self.params["c{}Qflow_nom".format(index+1)] = 0
-        #         self.params["c{}Name".format(index+1)] = '"Open End
-        #         Consumer{}"'.format(index)
-        #         self.params["c{}OpenEnd".format(index+1)] = True
-        #         self.params["c{}TControl".format(index+1)] = False
-        # TODO: Werte aus dem Modell
-        #         # self.params["Tconsumer{}".format(index)] = (80 + 273.15,
-        #         60 + 273.15)  # TODO: Werte aus dem Modell
-        #         if len(self.element.open_consumer_pairs) > 1:
-        #         # if index > 1:
-        #             self.params["isConsumer{}".format(index+1)] = True
-=======
         self._set_parameter(name='redeclare package Medium_heating',
                             unit=None,
                             required=False,
@@ -285,7 +181,6 @@
                                     unit=None,
                                     required=False,
                                     value=True)
->>>>>>> aeafe08f
 
     def get_port_name(self, port):
         try:
@@ -350,19 +245,6 @@
     path = 'HKESim.Heating.HeatPumps.HeatPump'
     represents = [hvac.HeatPump]
 
-<<<<<<< HEAD
-    def request_params(self):
-        self.export_params[
-            "redeclare package Medium_heating"] = \
-            'Modelica.Media.Water.ConstantPropertyLiquidWater'
-        self.request_param("rated_power",
-                           self.check_numeric(min_value=0 * ureg.kilowatt),
-                           "Qflow_nom")
-        # TODO: Theating from flow_temperature and return_temperature, see #542
-        # self.params["Theating"] = (300.15, 323.15)
-        self.export_params["boilerPump"] = self.element.has_pump
-        self.export_params["returnTempControl"] = self.element.has_bypass
-=======
     def __init__(self, element):
         super().__init__(element)
         self._set_parameter(name='redeclare package Medium_con',
@@ -465,7 +347,6 @@
                             required=True,
                             check=check_numeric(min_value=0 * ureg.watt),
                             attributes=['rated_power'])
->>>>>>> aeafe08f
 
     def get_port_name(self, port):
         if port.verbose_flow_direction == 'SINK':
