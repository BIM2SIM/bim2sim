"""BIM2SIM Plugins"""
from __future__ import annotations

import importlib
import logging
import pkgutil
import sys
from abc import ABCMeta
from inspect import isclass
from pathlib import Path
from typing import Set, Type, List, TYPE_CHECKING

from bim2sim.tasks import common, bps
from bim2sim.tasks.base import ITask
from bim2sim.sim_settings import BuildingSimSettings

if TYPE_CHECKING:
    from bim2sim.sim_settings import BaseSimSettings

logger = logging.getLogger(__name__)


def add_plugins_to_path(root: Path):
    """Add all directories under root to path."""
    for folder in root.glob('*/'):
        if folder.is_dir():
            sys.path.append(str(folder))
            logger.info("Added %s to path", folder)


add_plugins_to_path(Path(__file__).parent)


class Plugin:
    """Base class for bim2sim Plugins.

    Notes:
        This class is used as a namespace. Instantiation is not necessary.

    Attributes:
        name: Name of the Plugin
        sim_settings: simulation settings to use in Projects using this Plugin
        tasks: Set of tasks made available by this Plugin
        default_tasks: List of tasks, which should be executed
        elements: Additional Elements made available by this Plugin
    """
    __metaclass__ = ABCMeta

    name: str = None
    sim_settings: Type[BaseSimSettings] = None
    tasks: Set[Type[ITask]] = set()
    default_tasks: List[Type[ITask]] = []
    elements: set = set()

    def __repr__(self):
        return "<%s>" % self.__class__.__name__


class PluginBPSBase(Plugin):
    # TODO this plugin is currently not found as plugins need a
    #  "bimsim_pluginname" folder. This needs to be correct in #548.
    #  Maybe just use subclasses of plugin and extract dummys?
    name = 'BPSBase'
    sim_settings = BuildingSimSettings
    default_tasks = [
        common.load_ifc.LoadIFC,
        common.CheckIfc,
        common.create_elements,
        bps.CreateSpaceBoundaries,
<<<<<<< HEAD
        # bps.ProcessSlabsRoofs,
        bps.DisaggregateBuildingElements,
=======
        bps.DisaggregationCreationAndTypeCheck,
>>>>>>> 47f2d18e
        bps.CombineThermalZones
    ]


def available_plugins() -> List[str]:
    """List all available plugins."""
    plugins = []
    for finder, name, is_pkg in pkgutil.iter_modules():
        if is_pkg and name.startswith('bim2sim_'):
            plugins.append(name)
    return plugins


def load_plugin(name: str) -> Type[Plugin]:
    """Load Plugin from module.

    Args:
        name: name of plugin module. Prefix 'bim2sim_' may be omitted.
    """
    if not name.startswith('bim2sim_'):
        name = 'bim2sim_' + name
    try:
        # module names are usually lower case
        module = importlib.import_module(name.lower())
    except ModuleNotFoundError:
        if name.lower() != name:
            module = importlib.import_module(name)
        else:
            raise
    plugin = get_plugin(module)
    logger.info("Loaded Plugin %s", plugin.name)
    return plugin


def get_plugin(module) -> Type[Plugin]:
    """Get Plugin class from module."""
    for name, value in module.__dict__.items():
        if isclass(value) and issubclass(value, Plugin) and value is not Plugin:
            return value
    raise KeyError(f"Found no Plugin in {module.__file__}")


if __name__ == '__main__':
    print(available_plugins())<|MERGE_RESOLUTION|>--- conflicted
+++ resolved
@@ -67,12 +67,7 @@
         common.CheckIfc,
         common.create_elements,
         bps.CreateSpaceBoundaries,
-<<<<<<< HEAD
-        # bps.ProcessSlabsRoofs,
-        bps.DisaggregateBuildingElements,
-=======
         bps.DisaggregationCreationAndTypeCheck,
->>>>>>> 47f2d18e
         bps.CombineThermalZones
     ]
 
