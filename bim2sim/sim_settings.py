"""Module for defining simulation model specific process settings.
This targets both, settings to set for the later simulation and settings for
the model generation process in bim2sim.
"""
import logging
import ast
import os.path
from pathlib import Path
from typing import Union
import sys

from bim2sim.utilities import types
from bim2sim.utilities.types import LOD
from bim2sim.elements.base_elements import Material
from bim2sim.elements import bps_elements as bps_elements, \
    hvac_elements as hvac_elements

logger = logging.getLogger(__name__)


class AutoSettingNameMeta(type):
    """Adds the name to every SimulationSetting attribute based on its instance
    name.

    This makes the definition of an extra attribute 'name' obsolete, as the
    attributes 'name' is automatic defined based on the instance name.


    Example:
        >>> # create new simulation settings for your awesome simulation
        >>> class MyAwesomeSimulationSettings(BaseSimSettings):
        ...     def __init__(self):
        ...         super().__init__()

        >>> # create a new simulation setting, name will be taken automatic
        from
        >>> # instance name
        >>> make_simulation_extra_fast = Setting(
        ...     default=True,
        ...     choices={
            ...         True: 'This simulation will be incredible fast.',
            ...         False: 'This simulation will be increbdile slow.'
            ...     },
            ...     description='Run the simulation in extra fast mode?',
            ...     for_frontend=True
            ... )

        >>> # create a SimulationSettings instance and get the value
        >>> my_awesome_settings = MyAwesomeSimulationSettings()
        >>> # get initial value which is always none
        >>> print(my_awesome_settings.make_simulation_extra_fast)
        None
        >>> # set default values and get the value
        >>> my_awesome_settings.load_default_settings()
        >>> print(my_awesome_settings.make_simulation_extra_fast)
        True
"""

    def __init__(cls, name, bases, namespace):
        super(AutoSettingNameMeta, cls).__init__(name, bases, namespace)
        # get all namespace objects
        for name, obj in namespace.items():
            # filter for settings of simulaiton
            if isinstance(obj, Setting):
                # provide name of the setting as attribute
                obj.name = name


class SettingsManager(dict):
    """Manages the different settings of a SimulationSettings instance.

    The manager is needed to maintain the different attributes of a simulation
    (e.g. choices) while making the read and write access to the setting still
    easy. This way you can call sim_settings.<setting_name> and get the value
    directly while under sim_settings.manager.<setting_name> you can still find
    all information.

    Args:
        bound_simulation_settings: instance of sim_settings this manager is
        bound to. E.g. BuildingSimSettings.
    """

    def __init__(self, bound_simulation_settings):
        super().__init__()
        self.bound_simulation_settings = bound_simulation_settings
        self._create_settings()

    def _create_settings(self):
        """Add all listed settings from the simulation in its attributes."""
        for name in self.names:
            setting = getattr(type(self.bound_simulation_settings), name)
            setting.initialize(self)

    @property
    def names(self):
        """Returns a generator object with all settings that the
         bound_simulation_settings owns."""
        return (name for name in dir(type(self.bound_simulation_settings))
                if
                isinstance(getattr(type(self.bound_simulation_settings), name),
                           Setting))


class Setting:
    """Define specific settings regarding model creation and simulation.

    Args:
        default: default value that will be applied when calling load_default()
        choices: dict of possible choice for this setting as key and a
        description per choice as value
        description: description of what the settings does as Str
        for_frontend: should this setting be shown in the frontend
        multiple_choice: allows multiple choice
        any_string: any string is allowed instead of a given choice
        mandatory: whether a setting needs to be set
    """

    def __init__(
            self,
            default=None,
            description: Union[str, None] = None,
            for_frontend: bool = False,
            any_string: bool = False,
            mandatory=False
    ):
        self.name = None  # set by AutoSettingNameMeta
        self.default = default
        self.value = None
        self.description = description
        self.for_webapp = for_frontend
        self.any_string = any_string
        self.mandatory = mandatory
        self.manager = None

    def initialize(self, manager):
        """Link between manager stored setting and direct setting of simulation
        """
        if not self.name:
            raise AttributeError("Attribute.name not set!")
        self.check_setting_config()
        self.manager = manager
        self.manager[self.name] = self
        self.manager[self.name].value = None

    def check_setting_config(self):
        """Checks if the setting is configured correctly"""
        return True

    def load_default(self):
        if not self.value:
            self.value = self.default

    def __get__(self, bound_simulation_settings, owner):
        """This is the get function that provides the value of the
        simulation setting when calling sim_settings.<setting_name>"""
        if bound_simulation_settings is None:
            return self

        return self._inner_get(bound_simulation_settings)

    def _inner_get(self, bound_simulation_settings):
        """Gets the value for the setting from the manager."""
        return bound_simulation_settings.manager[self.name].value

    def _inner_set(self, bound_simulation_settings, value):
        """Sets the value for the setting inside the manager."""
        bound_simulation_settings.manager[self.name].value = value

    def check_value(self, bound_simulation_settings, value):
        """Checks the value that should be set for correctness

        Args:
            bound_simulation_settings: the sim setting belonging to the value
            value: value that should be checked for correctness
        Returns:
            True: if check was successful
        Raises:
            ValueError: if check was not successful
            """
        return True

    def __set__(self, bound_simulation_settings, value):
        """This is the set function that sets the value in the simulation
        setting when calling sim_settings.<setting_name> = <value>"""
        if self.check_value(bound_simulation_settings, value):
            self._inner_set(bound_simulation_settings, value)


class NumberSetting(Setting):
    def __init__(
            self,
            default=None,
            description: Union[str, None] = None,
            for_frontend: bool = False,
            any_string: bool = False,
            min_value: float = None,
            max_value: float = None
    ):
        super().__init__(default, description, for_frontend, any_string)
        self.min_value = min_value
        self.max_value = max_value

    def check_setting_config(self):
        """Make sure min and max values are reasonable"""
        if not self.min_value:
            self.min_value = sys.float_info.epsilon
            logger.info(f'No min_value given for sim_setting {self}, assuming'
                        f'smallest float epsilon.')
        if not self.max_value:
            self.max_value = float('inf')
            logger.info(f'No max_value given for sim_setting {self}, assuming'
                        f'biggest float inf.')
        if self.default:
            if self.default > self.max_value or self.default < self.min_value:
                raise AttributeError(
                    f"The specified limits for min_value, max_value and"
                    f"default are contradictory min: {self.min_value} "
                    f"max: {self.max_value}")
        if self.min_value > self.max_value:
            raise AttributeError(
                f"The specified limits for min_value and max_value are "
                f"contradictory min: {self.min_value} max: {self.max_value}")
        else:
            return True

    def check_value(self, bound_simulation_settings, value):
        """Checks the value that should be set for correctness

        Checks if value is in limits.
        Args:
            bound_simulation_settings: the sim setting belonging to the value
            value: value that should be checked for correctness
        Returns:
            True: if check was successful
        Raises:
            ValueError: if check was not successful
            """
        # None is allowed for settings that should not be used at all but have
        #  number values if used
        if value is None:
            return True
        if not isinstance(value, (float, int)):
            raise ValueError("The provided value is not a number.")
        if self.min_value <= value <= self.max_value:
            return True
        else:
            raise ValueError(
                f"The provided value is not inside the limits: min: "
                f"{self.min_value}, max: {self.max_value}, value: {value}")


class ChoiceSetting(Setting):
    def __init__(
            self,
            default=None,
            description: Union[str, None] = None,
            for_frontend: bool = False,
            any_string: bool = False,
            choices: dict = None,
            multiple_choice: bool = False
    ):
        super().__init__(default, description, for_frontend, any_string)
        self.choices = choices
        self.multiple_choice = multiple_choice

    def check_setting_config(self):
        """make sure str choices don't hold '.' as this is seperator for enums.
        """
        for choice in self.choices:
            if isinstance(choice, str) and '.' in choice:
                if '.' in choice:
                    raise AttributeError(
                        f"Provided setting {choice} has a choice with "
                        f"character"
                        f" '.', this is prohibited.")
        return True

    def check_value(self, bound_simulation_settings, value):
        """Checks the value that should be set for correctness

        Checks if the selected value is in choices.
        Args:
            bound_simulation_settings: the sim setting belonging to the value
            value: value that should be checked for correctness
        Returns:
            True: if check was successful
        Raises:
            ValueError: if check was not successful
            """
        choices = bound_simulation_settings.manager[self.name].choices
        if isinstance(value, list):
            if not self.multiple_choice:
                raise ValueError(f'Only one choice is allowed for setting'
                                 f' {self.name}, but {len(value)} choices '
                                 f'are given.')
            for val in value:
                self.check_value(bound_simulation_settings, val)
            return True
        else:
            if self.any_string and not isinstance(value, str):
                raise ValueError(f'{value} is no valid value for setting '
                                 f'{self.name}, please enter a string.')
            elif value not in choices and not self.any_string:
                raise ValueError(f'{value} is no valid value for setting '
                                 f'{self.name}, select one of {choices}.')
            else:
                return True


class PathSetting(Setting):
    def check_value(self, bound_simulation_settings, value):
        """Checks the value that should be set for correctness

        Checks if the value is a valid path
        Args:
            bound_simulation_settings: the sim setting belonging to the value
            value: value that should be checked for correctness
        Returns:
            True: if check was successful
        Raises:
            ValueError: if check was not successful
            """
        # check for existence
        # TODO #556 Do not check default path for existence because this might
        #  not exist on system. This is a hack and should be solved when
        #  improving communication between config and settings
        if not value == self.default:
            if not value.exists():
                raise FileNotFoundError(
                    f"The path provided for '{self.name}' does not exist."
                    f" Please check the provided setting path which is: "
                    f"{str(value)}")
        return True

    def __set__(self, bound_simulation_settings, value):
        """This is the set function that sets the value in the simulation
        setting
        when calling sim_settings.<setting_name> = <value>"""
        if not isinstance(value, Path):
            if value is not None:
                try:
                    value = Path(value)
                except TypeError:
                    raise TypeError(
                        f"Could not convert the simulation setting for "
                        f"{self.name} into a path, please check the path.")
            # if default value is None this is ok
            elif value == self.default:
                pass
            else:
                raise ValueError(f"No Path provided for setting {self.name}.")
        if self.check_value(bound_simulation_settings, value):
            self._inner_set(bound_simulation_settings, value)


class BooleanSetting(Setting):
    def check_value(self, bound_simulation_settings, value):
        if not isinstance(value, bool) and value is not None:
            raise ValueError(f"The provided value {value} for sim_setting "
                             f"{self.name} is not a Boolean")
        else:
            return True


class BaseSimSettings(metaclass=AutoSettingNameMeta):
    """Specification of basic bim2sim simulation settings which are common for
    all simulations"""

    def __init__(self,
                 filters: list = None):
        self.manager = SettingsManager(bound_simulation_settings=self)

        self.relevant_elements = {}
        self.simulated = False
        self.load_default_settings()

    def load_default_settings(self):
        """loads default values for all settings"""
        for setting in self.manager.values():
            setting.load_default()

    def update_from_config(self, config):
        """Updates the simulation settings specification from the config
        file"""
        n_loaded_settings = 0
        for cat, settings in config.items():
            # don't load settings which are not simulation relevant
            if cat.lower() not in [
                self.__class__.__name__.lower(),
                'Generic Simulation Settings'
            ]:
                continue
            cat_from_cfg = config[cat]
            for setting in settings:
                if not hasattr(self, setting):
                    raise AttributeError(
                        f'{setting} is no allowed setting for '
                        f'simulation {self.__class__.__name__} ')
                else:
                    set_from_cfg = cat_from_cfg.get(setting)
                    if set_from_cfg is None:
                        continue
                    elif isinstance(set_from_cfg, str):
                        # convert to readable python object
                        try:
                            # todo ast.literal_eval is safer but not safe.
                            set_from_cfg = ast.literal_eval(str(set_from_cfg))
                        except (ValueError, SyntaxError):
                            logger.warning(f'Failed literal evaluation of '
                                           f'{set_from_cfg}. Proceeding.')
                        if isinstance(set_from_cfg, str):
                            # handle all strings that are file paths, before
                            # handling Enums
                            if os.path.isfile(set_from_cfg):
                                val = set_from_cfg
                            # handle Enums (will not be found by literal_eval)
                            elif isinstance(set_from_cfg, str) and \
                                    '.' in set_from_cfg:
                                enum_type, enum_val = set_from_cfg.split('.')
                                # convert str to enum
                                try:
                                    enum_type = getattr(types, enum_type)
                                    val = getattr(enum_type, enum_val)
                                except AttributeError:
                                    raise AttributeError(
                                        f" Tried to create the enumeration "
                                        f"{enum_type} but it doesn't exist.")
                            else:
                                # handle all other strings
                                val = set_from_cfg
                        else:

                            # handle all other data types
                            val = set_from_cfg
                        setattr(self, setting, val)
                        n_loaded_settings += 1
                    else:
                        raise TypeError(
                            f'Config entry for {setting} is no string. '
                            f'Please use strings only in config.')
        logger.info(f'Loaded {n_loaded_settings} settings from config file.')

    def check_mandatory(self):
        """Check if mandatory settings have a value."""
        for setting in self.manager.values():
            if setting.mandatory:
                if not setting.value:
                    raise ValueError(
                        f"Attempted to run project. Simulation setting "
                        f"{setting.name} is not specified, "
                        f"but is marked as mandatory. Please configure "
                        f"{setting.name} before running your project.")

    dymola_simulation = BooleanSetting(
        default=False,
        description='Run a Simulation with Dymola after model export?',
        for_frontend=True
    )
    create_external_elements = BooleanSetting(
        default=False,
        description='Create external elements?',
        for_frontend=True
    )
    max_wall_thickness = NumberSetting(
        default=0.3,
        max_value=0.60,
        min_value=1e-3,
        description='Choose maximum wall thickness as a tolerance for mapping '
                    'opening boundaries to their base surface (Wall). '
                    'Choose 0.3m as a default value.',
        for_frontend=True
    )

    group_unidentified = ChoiceSetting(
        default='fuzzy',
        choices={
            'fuzzy': 'Use fuzzy search to find ifc name similarities',
            'name': 'Only group elements with exact same ifc name',
            'name_and_description': 'Only group elements with the same ifc'
                                    ' name and ifc description'
        },
        description='To reduce the number of decisions by user to identify '
                    'elements which can not be identified automatically by '
                    'the '
                    'system, you can either use simple grouping by same name '
                    'of'
                    ' IFC element or fuzzy search to group based on'
                    ' similarities in name.',
        for_frontend=True
    )
    fuzzy_threshold = NumberSetting(
        default=0.7,
        min_value=0.5,
        max_value=0.9,
        description='If you want to use fuzzy search in the '
                    'group_unidentified '
                    'setting, you can set the threshold here. A low '
                    'threshold means'
                    ' a small similarity is required for grouping. A too low '
                    'value '
                    'might result in grouping elements which do not represent '
                    'the same IFC type.'
    )

    reset_guids = BooleanSetting(
        default=False,
        description='Reset GlobalIDs from imported IFC if duplicate '
                    'GlobalIDs occur in the IFC. As EnergyPlus evaluates all'
                    'GlobalIDs upper case only, this might also be '
                    'applicable if duplicate non-case-sensitive GlobalIDs '
                    'occur.',
        for_frontend=True
    )

    # TODO fix mandatory for EP and MODELICA seperated weather files
    weather_file_path_modelica = PathSetting(
        default=None,
        description='Path to the weather file that should be used for the '
                    'simulation. If no path is provided, we will try to get '
                    'the location from the IFC and download a fitting weather'
                    ' file. For Modelica provide .mos files, for EnergyPlus '
                    '.epw files. If the format does not fit, we will try to '
                    'convert.',
        for_frontend=True,
        mandatory=False
    )

    weather_file_path_ep = PathSetting(
        default=None,
        description='Path to the weather file that should be used for the '
                    'simulation. If no path is provided, we will try to get '
<<<<<<< HEAD
                    'the location from the IFC and download a fitting weather'
=======
                    'the'
                    'location from the IFC and download a fitting weather'
>>>>>>> 33e57ba0
                    ' file. For Modelica provide .mos files, for EnergyPlus '
                    '.epw files. If the format does not fit, we will try to '
                    'convert.',
        for_frontend=True,
        mandatory=False
    )

<<<<<<< HEAD
=======
    building_rotation_overwrite = NumberSetting(
        default=0,
        description='Overwrite the (clockwise) building rotation angle in '
                    'degrees.',
        min_value=0,
        max_value=359,
        for_frontend=True
    )

>>>>>>> 33e57ba0
    add_space_boundaries = BooleanSetting(
        default=False,
        description='Add space boundaries. Only required for building '
                    'performance simulation and co-simulations.',
        for_frontend=True
    )

    correct_space_boundaries = BooleanSetting(
        default=False,
        description='Apply geometric correction to space boundaries.',
        for_frontend=True
    )

    close_space_boundary_gaps = BooleanSetting(
        default=False,
        description='Close gaps in the set of space boundaries by adding '
                    'additional 2b space boundaries.',
        for_frontend=True
    )


class PlantSimSettings(BaseSimSettings):
    def __init__(self):
        super().__init__(
        )
        self.relevant_elements = {*hvac_elements.items, Material}

    # Todo maybe make every aggregation its own setting with LOD in the future,
    #  but currently we have no usage for this afaik.
    aggregations = ChoiceSetting(
        default=[
            'UnderfloorHeating',
            'PipeStrand',
            'Consumer',
            'ParallelPump',
            'ConsumerHeatingDistributorModule',
            'GeneratorOneFluid',
        ],
        choices={
            'UnderfloorHeating': 'Aggregate underfloor heating circuits',
            'Consumer': 'Aggregate consumers',
            'PipeStrand': 'Aggregate strands of pipes',
            'ParallelPump': 'Aggregate parallel pumps',
            'ConsumerHeatingDistributorModule': 'Aggregate consumer and '
                                                'distributor to one module',
            'GeneratorOneFluid': 'Aggregate the generator and its circuit to '
                                 'one module',
        },
        description="Which aggregations should be applied on the hydraulic "
                    "network",
        multiple_choice=True,
        for_frontend=True
    )

    tolerance_connect_by_position = NumberSetting(
        default=10,
        description="Tolerance for distance for which ports should be "
                    "connected. Based on there position in IFC.",
        for_frontend=True,
        min_value=1
    )

<<<<<<< HEAD
    outer_heat_ports = BooleanSetting(
        default=False,
        description='Add outer heat ports to allow connections to other '
                    'models.',
        for_frontend=True
    )

=======
    verify_connection_by_position = BooleanSetting(
        description="Choose if connection of elements via IfcDistributionPorts"
                    " should be validated by the geometric position of the "
                    "ports.",
        default=True
    )
>>>>>>> 33e57ba0

class BuildingSimSettings(BaseSimSettings):

    def __init__(self):
        super().__init__()
        self.relevant_elements = {*bps_elements.items,
                                  Material}

    layers_and_materials = ChoiceSetting(
        default=LOD.low,
        choices={
            LOD.low: 'Override materials with predefined setups',
            # LOD.full: 'Get all information from IFC and enrich if needed'
        },
        description='Select how existing Material information in IFC should '
                    'be treated.',
        for_frontend=True
    )
    year_of_construction_overwrite = NumberSetting(
        default=None,
        min_value=0,
        max_value=2015,
        description="Force an overwrite of the year of construction as a "
                    "base for the selected construction set.",
        for_frontend=True,
    )
    construction_class_walls = ChoiceSetting(
        default='iwu_heavy',
        choices={
            'iwu_heavy': 'Wall structures according to iwu heavy standard',
            'iwu_light': 'Wall structures according to iwu light standard',
            'kfw_40': 'Wall structures according to kfw 40 standard',
            'kfw_55': 'Wall structures according to kfw 55 standard',
            'kfw_70': 'Wall structures according to kfw 70 standard',
            'kfw_85': 'Wall structures according to kfw 85 standard',
            'kfw_100': 'Wall structures according to kfw 100 standard',
            'tabula_de_standard_1_SFH': 'Wall structures according to german '
                                        'tabula standard 1 for single family '
                                        'houses',
            'tabula_de_standard_2_SFH': 'Wall structures according to german '
                                        'tabula standard 2 for single family '
                                        'houses',
            'tabula_de_retrofit_1_SFH': 'Wall structures according to german '
                                        'tabula retrofit 1 for single family '
                                        'houses',
            'tabula_de_retrofit_2_SFH': 'Wall structures according to german '
                                        'tabula retrofit 2 for single family '
                                        'houses',
            'tabula_de_adv_retrofit_1_SFH': 'Wall structures according to '
                                            'german tabula advanced retrofit '
                                            '1 for single '
                                            'family houses',
            'tabula_de_adv_retrofit_2_SFH': 'Wall structures according to '
                                            'german tabula advanced retrofit '
                                            '2 for '
                                            'single family houses',
            'tabula_de_standard_1_TH': 'Wall structures according to german '
                                       'tabula standard 1 for terraced houses',
            'tabula_de_standard_2_TH': 'Wall structures according to german '
                                       'tabula standard 2 for terraced houses',
            'tabula_de_retrofit_1_TH': 'Wall structures according to german '
                                       'tabula retrofit 1 for terraced houses',
            'tabula_de_retrofit_2_TH': 'Wall structures according to german '
                                       'tabula retrofit 2 for terraced houses',
            'tabula_de_standard_1_MFH': 'Wall structures according to german '
                                        'tabula standard 1 for multi family '
                                        'houses',
            'tabula_de_retrofit_1_MFH': 'Wall structures according to german '
                                        'tabula retrofit 1 for multi family '
                                        'houses',
            'tabula_de_adv_retrofit_1_MFH': 'Wall structures according to '
                                            'german tabula advanced retrofit '
                                            '1 for multi '
                                            'family houses',
            'tabula_de_standard_1_AB': 'Wall structures according to german '
                                       'tabula standard 1 for apartment '
                                       'blocks',
            'tabula_de_adv_retrofit_1_AB': 'Wall structures according to '
                                           'german tabula advanced retrofit '
                                           '1 for '
                                           'apartment blocks',
            'tabula_de_standard': 'Wall structures according to german '
                                  'tabula standard',
            'tabula_dk_standard_1_SFH': 'Wall structures according to danish '
                                        'tabula standard 1 for single family '
                                        'houses',
            'tabula_dk_standard_2_SFH': 'Wall structures according to danish '
                                        'tabula standard 2 for single family '
                                        'houses',
            'tabula_dk_retrofit_1_SFH': 'Wall structures according to danish '
                                        'tabula retrofit 1 for single family '
                                        'houses',
            'tabula_dk_retrofit_2_SFH': 'Wall structures according to danish '
                                        'tabula retrofit 2 for single family '
                                        'houses',
            'tabula_dk_adv_retrofit_1_SFH': 'Wall structures according to '
                                            'danish tabula advanced retrofit '
                                            '1 for single '
                                            'family houses',
            'tabula_dk_adv_retrofit_2_SFH': 'Wall structures according to '
                                            'danish tabula advanced retrofit '
                                            '2 for single '
                                            'family houses',
            'tabula_dk_standard_1_TH': 'Wall structures according to danish '
                                       'tabula standard 1 for terraced houses',
            'tabula_dk_standard_2_TH': 'Wall structures according to danish '
                                       'tabula standard 2 for terraced houses',
            'tabula_dk_retrofit_1_TH': 'Wall structures according to danish '
                                       'tabula retrofit 1 for terraced houses',
            'tabula_dk_retrofit_2_TH': 'Wall structures according to danish '
                                       'tabula retrofit 1 for terraced houses',
            'tabula_dk_adv_retrofit_1_TH': 'Wall structures according to '
                                           'danish tabula advanced retrofit '
                                           '1 for '
                                           'terraced houses',
            'tabula_dk_adv_retrofit_2_TH': 'Wall structures according to '
                                           'danish tabula advanced retrofit '
                                           '1 for '
                                           'terraced houses',
            'tabula_dk_standard_1_AB': 'Wall structures according to danish '
                                       'tabula standard 1 for apartment '
                                       'blocks',
            'tabula_dk_standard_2_AB': 'Wall structures according to danish '
                                       'tabula standard 2 for apartment '
                                       'blocks',
            'tabula_dk_retrofit_1_AB': 'Wall structures according to danish '
                                       'tabula retrofit 1 for apartment '
                                       'blocks',
            'tabula_dk_retrofit_2_AB': 'Wall structures according to danish '
                                       'tabula retrofit 2 for apartment '
                                       'blocks',
            'tabula_dk_adv_retrofit_1_AB': 'Wall structures according to '
                                           'danish tabula advanced retrofit '
                                           '1 for '
                                           'apartment blocks',
            'tabula_dk_adv_retrofit_2_AB': 'Wall structures according to '
                                           'danish tabula advanced retrofit '
                                           '2 for '
                                           'apartment blocks',
            'tabula_dk_standard': 'Wall structures according to danish '
                                  'tabula standard'
        },
        description="Select the most fitting construction class type for"
                    "the walls of the selected building. For all settings but "
                    "kfw_* the  year of construction is required.",
        for_frontend=True
    )
    construction_class_windows = ChoiceSetting(
        default='Alu- oder Stahlfenster, Waermeschutzverglasung, zweifach',
        choices={
            'Holzfenster, zweifach':
                'Zeifachverglasung mit Holzfenstern',
            'Kunststofffenster, Isolierverglasung':
                'Isolierverglasung mit Kunststofffensern',
            'Alu- oder Stahlfenster, Isolierverglasung':
                'Isolierverglasung mit Alu- oder Stahlfenstern',
            'Alu- oder Stahlfenster, Waermeschutzverglasung, zweifach':
                'Wärmeschutzverglasung (zweifach) mit Alu- oder '
                'Stahlfenstern',
            'Waermeschutzverglasung, dreifach':
                'Wärmeschutzverglasung (dreifach)',
            'tabula_de_standard_1_SFH': 'Windows according to german tabula '
                                        'standard 1 for single family '
                                        'houses',
            'tabula_de_standard_2_SFH': 'Windows according to german tabula '
                                        'standard 2 for single family '
                                        'houses',
            'tabula_de_retrofit_1_SFH': 'Windows according to german tabula '
                                        'retrofit 1 for single family '
                                        'houses',
            'tabula_de_retrofit_2_SFH': 'Windows according to german tabula '
                                        'retrofit 2 for single family '
                                        'houses',
            'tabula_de_adv_retrofit_1_SFH': 'Windows according to german '
                                            'tabula advanced retrofit 1 for '
                                            'single '
                                            'family houses',
            'tabula_de_adv_retrofit_2_SFH': 'Windows according to german '
                                            'tabula advanced retrofit 2 for '
                                            'single family houses',
            'tabula_de_standard_1_TH': 'Windows according to german tabula '
                                       'standard 1 for terraced houses',
            'tabula_de_standard_2_TH': 'Windows according to german tabula '
                                       'standard 2 for terraced houses',
            'tabula_de_retrofit_1_TH': 'Windows according to german tabula '
                                       'retrofit 1 for terraced houses',
            'tabula_de_retrofit_2_TH': 'Windows according to german tabula '
                                       'retrofit 2 for terraced houses',
            'tabula_de_standard_1_MFH': 'Windows according to german tabula '
                                        'standard 1 for multi family houses',
            'tabula_de_retrofit_1_MFH': 'Windows according to german tabula '
                                        'retrofit 1 for multi family houses',
            'tabula_de_adv_retrofit_1_MFH': 'Windows according to german '
                                            'tabula advanced retrofit 1 for '
                                            'multi '
                                            'family houses',
            'tabula_de_standard_1_AB': 'Windows according to german tabula '
                                       'standard 1 for apartment blocks',
            'tabula_de_adv_retrofit_1_AB': 'Windows according to german '
                                           'tabula advanced retrofit 1 for '
                                           'apartment blocks',
            'tabula_de_standard': 'Windows according to german tabula '
                                  'standard',
            'tabula_dk_standard_1_SFH': 'Windows according to danish tabula '
                                        'standard 1 for single family '
                                        'houses',
            'tabula_dk_standard_2_SFH': 'Windows according to danish tabula '
                                        'standard 2 for single family '
                                        'houses',
            'tabula_dk_retrofit_1_SFH': 'Windows according to danish tabula '
                                        'retrofit 1 for single family '
                                        'houses',
            'tabula_dk_retrofit_2_SFH': 'Windows according to danish tabula '
                                        'retrofit 2 for single family '
                                        'houses',
            'tabula_dk_adv_retrofit_1_SFH': 'Windows according to danish '
                                            'tabula advanced retrofit 1 for '
                                            'single '
                                            'family houses',
            'tabula_dk_adv_retrofit_2_SFH': 'Windows according to danish '
                                            'tabula advanced retrofit 2 for '
                                            'single '
                                            'family houses',
            'tabula_dk_standard_1_TH': 'Windows according to danish tabula '
                                       'standard 1 for terraced houses',
            'tabula_dk_standard_2_TH': 'Windows according to danish tabula '
                                       'standard 2 for terraced houses',
            'tabula_dk_retrofit_1_TH': 'Windows according to danish tabula '
                                       'retrofit 1 for terraced houses',
            'tabula_dk_retrofit_2_TH': 'Windows according to danish tabula '
                                       'retrofit 1 for terraced houses',
            'tabula_dk_adv_retrofit_1_TH': 'Windows according to danish '
                                           'tabula advanced retrofit 1 for '
                                           'terraced houses',
            'tabula_dk_adv_retrofit_2_TH': 'Windows according to danish '
                                           'tabula advanced retrofit 1 for '
                                           'terraced houses',
            'tabula_dk_standard_1_AB': 'Windows according to danish tabula '
                                       'standard 1 for apartment blocks',
            'tabula_dk_standard_2_AB': 'Windows according to danish tabula '
                                       'standard 2 for apartment blocks',
            'tabula_dk_retrofit_1_AB': 'Windows according to danish tabula '
                                       'retrofit 1 for apartment blocks',
            'tabula_dk_retrofit_2_AB': 'Windows according to danish tabula '
                                       'retrofit 2 for apartment blocks',
            'tabula_dk_adv_retrofit_1_AB': 'Windows according to danish '
                                           'tabula advanced retrofit 1 for '
                                           'apartment blocks',
            'tabula_dk_adv_retrofit_2_AB': 'Windows according to danish '
                                           'tabula advanced retrofit 2 for '
                                           'apartment blocks',
            'tabula_dk_standard': 'Windows according to danish tabula standard'
        },
        description="Select the most fitting construction class type for"
                    " the windows of the selected building.",
    )
    construction_class_doors = ChoiceSetting(
        default='iwu_typical',
        choices={
            'iwu_typical': 'Typical door data based',
            'kfw_40': 'Doors according to kfw 40 standard',
            'kfw_55': 'Doors according to kfw 55 standard',
            'kfw_70': 'Doors according to kfw 70 standard',
            'kfw_85': 'Doors according to kfw 85 standard',
            'kfw_100': 'Doors according to kfw 100 standard',
            'tabula_de_standard_1_SFH': 'Windows according to german tabula '
                                        'standard 1 for single family '
                                        'houses',
            'tabula_de_retrofit_1_SFH': 'Windows according to german tabula '
                                        'retrofit 1 for single family '
                                        'houses',
            'tabula_de_adv_retrofit_1_SFH': 'Windows according to german '
                                            'tabula advanced retrofit 1 for '
                                            'single '
                                            'family houses',
            'tabula_de_standard_1_TH': 'Windows according to german tabula '
                                       'standard 1 for terraced houses',
            'tabula_de_retrofit_1_TH': 'Windows according to german tabula '
                                       'retrofit 1 for terraced houses',
            'tabula_de_adv_retrofit_1_TH': 'Windows according to german '
                                           'tabula advanced retrofit 1 for '
                                           'terraced houses',
            'tabula_de_standard_1_MFH': 'Windows according to german tabula '
                                        'standard 1 for multi family houses',
            'tabula_de_retrofit_1_MFH': 'Windows according to german tabula '
                                        'retrofit 1 for multi family houses',
            'tabula_de_adv_retrofit_1_MFH': 'Windows according to german '
                                            'tabula advanced retrofit 1 for '
                                            'multi '
                                            'family houses',
            'tabula_de_standard_1_AB': 'Windows according to german tabula '
                                       'standard 1 for apartment blocks',
            'tabula_de_retrofit_1_AB': 'Windows according to german tabula '
                                       'retrofit 1 for apartment blocks',
            'tabula_de_adv_retrofit_1_AB': 'Windows according to german '
                                           'tabula advanced retrofit 1 for '
                                           'apartment blocks',
            'tabula_dk_standard_1_SFH': 'Windows according to danish tabula '
                                        'standard 1 for single family '
                                        'houses'
        },
        description="Select the most fitting construction class type for"
                    " the windows of the selected building.",
    )
    heating_tz_overwrite = BooleanSetting(
        default=None,
        description='If True, all thermal zones will be provided with heating,'
                    'if False no heating for thermal zones is provided, '
                    'regardless of information in the IFC or in the use '
                    'condition file.',
        for_frontend=True
    )
    cooling_tz_overwrite = BooleanSetting(
        default=None,
        description='If True, all thermal zones will be provided with cooling,'
                    'if False no cooling for thermal zones is provided, '
                    'regardless of information in the IFC or in the use '
                    'condition file.',
        for_frontend=True
    )
    ahu_tz_overwrite = BooleanSetting(
        default=None,
        description='If True, all thermal zones will be provided with AHU,'
                    'if False no AHU for thermal zones is provided, '
                    'regardless of information in the IFC or in the use '
                    'condition file.',
        for_frontend=True
    )
    prj_use_conditions = PathSetting(
        default=None,
        description="Path to a custom UseConditions.json for the specific "
                    "project, that holds custom usage conditions for this "
                    "project. If this is used, this use_conditions file have "
                    "to hold all information. The basic UseConditions.json "
                    "file is ignored in this case.",
        for_frontend=True
    )
    prj_custom_usages = PathSetting(
        default=None,
        description="Path to a custom customUsages.json for the specific "
                    "project, that holds mappings between space names from "
                    "IFC "
                    "and usage conditions from UseConditions.json.",
        for_frontend=True
    )
    setpoints_from_template = BooleanSetting(
        default=False,
        description="Use template heating and cooling profiles instead of "
                    "setpoints from IFC. Defaults to False, i.e., "
                    "use original data source. Set to True, "
                    "if template-based values should be used instead.",
        for_frontend=True
    )
    use_maintained_illuminance = BooleanSetting(
        default=True,
        description="Use maintained illuminance required per zone based on "
                    "DIN V EN 18599 information to calculate internal loads"
                    "through lighting.",
        for_frontend=True
    )
    sim_results = ChoiceSetting(
        default=[
            "heat_demand_total", "cool_demand_total",
            "heat_demand_rooms", "cool_demand_rooms",
            "heat_energy_total", "cool_energy_total",
            "heat_energy_rooms", "cool_energy_rooms",
            "air_temp_out", "operative_temp_rooms", "air_temp_rooms",
            "internal_gains_machines_rooms", "internal_gains_persons_rooms",
            "internal_gains_lights_rooms", "n_persons_rooms",
            "infiltration_rooms", "mech_ventilation_rooms",
            "heat_set_rooms", "cool_set_rooms"

        ],
        choices={
            "heat_demand_total":
                "Total heating demand (power) as time series data",
            "cool_demand_total":
                "Total cooling demand (power) as time series data",
            "heat_demand_rooms":
                "Zone based heating demand (power) as time series data",
            "cool_demand_rooms":
                "Zone based cooling demand (power) as time series data",
            "heat_energy_total":
                "Total heating energy as time series data",
            "cool_energy_total":
                "Total cooling energy as time series data",
            "heat_energy_rooms":
                "Zone based heating energy as time series data",
            "cool_energy_rooms":
                "Zone cooling heating energy as time series data",
            "air_temp_out":
                "Outdoor air temperature as time series data",
            "operative_temp_rooms":
                "Zone based operative temperature as time series data",
            "air_temp_rooms":
                "Zone based indoor air temperature as time series data",
            "internal_gains_machines_rooms":
                "Internal gains through machines in W as time series data",
            "internal_gains_persons_rooms":
                "Internal gains through persons in W as time series data",
            "internal_gains_lights_rooms":
                "Internal gains through lights in W as time series data",
            "n_persons_rooms":
                "Total amount of occupying persons as time series data",
            "infiltration_rooms":
                "Infiltration into room in 1/h as time series data",
            "mech_ventilation_rooms":
                "Mechanical ventilation flow in m³/h as time series data",
            "heat_set_rooms":
                "Heating set point in °C time series data",
            "cool_set_rooms":
                "Cooling set point in °C time series data",
        },
        multiple_choice=True,
    )
    add_space_boundaries = BooleanSetting(
        default=True,
        description='Add space boundaries. Only required for building '
                    'performance simulation and co-simulations.',
        for_frontend=True
    )
    correct_space_boundaries = BooleanSetting(
        default=False,
        description='Apply geometric correction to space boundaries.',
        for_frontend=True
    )
    split_bounds = BooleanSetting(
        default=False,
        description='Whether to convert up non-convex space boundaries or '
                    'not.',
        for_frontend=True
    )
    add_shadings = BooleanSetting(
        default=False,
        description='Whether to add shading surfaces if available or not.',
        for_frontend=True
    )
    split_shadings = BooleanSetting(
        default=False,
        description='Whether to convert up non-convex shading boundaries or '
                    'not.',
        for_frontend=True
    )
    close_space_boundary_gaps = BooleanSetting(
        default=False,
        description='Close gaps in the set of space boundaries by adding '
                    'additional 2b space boundaries.',
        for_frontend=True
    )
    create_plots = BooleanSetting(
        default=False,
        description='Create plots for simulation results after the simulation '
                    'finished.',
        for_frontend=True
    )
    set_run_period = BooleanSetting(
        default=False,
        description="Choose whether run period for simulation execution "
                    "should be set manually instead of running annual "
                    "simulation."
    )
    run_period_start_month = NumberSetting(
        default=1,
        min_value=1,
        max_value=12,
        description="Choose start month of run period. Requires "
                    "set_run_period==True for activation.",
        for_frontend=True
    )
    run_period_start_day = NumberSetting(
        default=1,
        min_value=1,
        max_value=31,
        description="Choose start day of run period. Requires "
                    "set_run_period==True for activation.",
        for_frontend=True
    )
    run_period_end_month = NumberSetting(
        default=12,
        min_value=1,
        max_value=12,
        description="Choose end month of run period. Requires "
                    "set_run_period==True for activation.",
        for_frontend=True
    )
    run_period_end_day = NumberSetting(
        default=31,
        min_value=1,
        max_value=31,
        description="Choose end day of run period. Requires "
                    "set_run_period==True for activation.",
        for_frontend=True
    )
    plot_singe_zone_guid = ChoiceSetting(
        default='',
        choices={'': "Skip"},
        description="Choose the GlobalId of the IfcSpace for which results "
                    "should be plotted.",
        any_string=True
    )
    ahu_heating_overwrite = BooleanSetting(
        default=None,
        description="Choose if the central AHU should provide heating. "
    )
    ahu_cooling_overwrite = BooleanSetting(
        default=None,
        description="Choose if the central AHU should provide cooling."
    )
    ahu_dehumidification_overwrite = BooleanSetting(
        default=None,
        description="Choose if the central AHU should provide "
                    "dehumidification."
    )
    ahu_humidification_overwrite = BooleanSetting(
        default=None,
        description="Choose if the central AHU should provide humidification."
                    "otherwise this has no effect. "
    )
    ahu_heat_recovery_overwrite = BooleanSetting(
        default=None,
        description="Choose if the central AHU should zuse heat recovery."
    )
    ahu_heat_recovery_efficiency_overwrite = NumberSetting(
        default=None,
        min_value=0.5,
        max_value=0.99,
        description="Choose the heat recovery efficiency of the central AHU."
    )
    use_constant_infiltration_overwrite = BooleanSetting(
        default=None,
        description="If only constant base infiltration should be used and no "
                    "dynamic ventilation through e.g. windows."
    )
    base_infiltration_rate_overwrite = NumberSetting(
        default=None,
        min_value=0.001,
        max_value=5,
        description="Overwrite base value for the natural infiltration in 1/h "
                    " without window openings"
    )<|MERGE_RESOLUTION|>--- conflicted
+++ resolved
@@ -529,21 +529,13 @@
         default=None,
         description='Path to the weather file that should be used for the '
                     'simulation. If no path is provided, we will try to get '
-<<<<<<< HEAD
                     'the location from the IFC and download a fitting weather'
-=======
-                    'the'
-                    'location from the IFC and download a fitting weather'
->>>>>>> 33e57ba0
                     ' file. For Modelica provide .mos files, for EnergyPlus '
                     '.epw files. If the format does not fit, we will try to '
                     'convert.',
         for_frontend=True,
         mandatory=False
     )
-
-<<<<<<< HEAD
-=======
     building_rotation_overwrite = NumberSetting(
         default=0,
         description='Overwrite the (clockwise) building rotation angle in '
@@ -553,7 +545,6 @@
         for_frontend=True
     )
 
->>>>>>> 33e57ba0
     add_space_boundaries = BooleanSetting(
         default=False,
         description='Add space boundaries. Only required for building '
@@ -616,22 +607,19 @@
         min_value=1
     )
 
-<<<<<<< HEAD
-    outer_heat_ports = BooleanSetting(
-        default=False,
-        description='Add outer heat ports to allow connections to other '
-                    'models.',
-        for_frontend=True
-    )
-
-=======
     verify_connection_by_position = BooleanSetting(
         description="Choose if connection of elements via IfcDistributionPorts"
                     " should be validated by the geometric position of the "
                     "ports.",
         default=True
     )
->>>>>>> 33e57ba0
+    outer_heat_ports = BooleanSetting(
+        default=False,
+        description='Add outer heat ports to allow connections to other '
+                    'models.',
+        for_frontend=True
+    )
+
 
 class BuildingSimSettings(BaseSimSettings):
 
