"""Module for defining simulation model specific process settings.
This targets both, settings to set for the later simulation and settings for the
model generation process in bim2sim.
"""
import logging
import ast
import os.path
from pathlib import Path
from typing import Union
import sys

from bim2sim.utilities import types
from bim2sim.utilities.types import LOD
from bim2sim.elements.base_elements import Material
from bim2sim.elements import bps_elements as bps_elements,\
    hvac_elements as hvac_elements

logger = logging.getLogger(__name__)


class AutoSettingNameMeta(type):
    """Adds the name to every SimulationSetting attribute based on its instance
    name.

    This makes the definition of an extra attribute 'name' obsolete, as the
    attributes 'name' is automatic defined based on the instance name.


    Example:
        >>> # create new simulation settings for your awesome simulation
        >>> class MyAwesomeSimulationSettings(BaseSimSettings):
        ...     def __init__(self):
        ...         super().__init__()

        >>> # create a new simulation setting, name will be taken automatic from
        >>> # instance name
        >>> make_simulation_extra_fast = Setting(
        ...     default=True,
        ...     choices={
            ...         True: 'This simulation will be incredible fast.',
            ...         False: 'This simulation will be increbdile slow.'
            ...     },
            ...     description='Run the simulation in extra fast mode?',
            ...     for_frontend=True
            ... )

        >>> # create a SimulationSettings instance and get the value
        >>> my_awesome_settings = MyAwesomeSimulationSettings()
        >>> # get initial value which is always none
        >>> print(my_awesome_settings.make_simulation_extra_fast)
        None
        >>> # set default values and get the value
        >>> my_awesome_settings.load_default_settings()
        >>> print(my_awesome_settings.make_simulation_extra_fast)
        True
"""

    def __init__(cls, name, bases, namespace):
        super(AutoSettingNameMeta, cls).__init__(name, bases, namespace)
        # get all namespace objects
        for name, obj in namespace.items():
            # filter for settings of simulaiton
            if isinstance(obj, Setting):
                # provide name of the setting as attribute
                obj.name = name


class SettingsManager(dict):
    """Manages the different settings of a SimulationSettings instance.

    The manager is needed to maintain the different attributes of a simulation
    (e.g. choices) while making the read and write access to the setting still
    easy. This way you can call sim_settings.<setting_name> and get the value
    directly while under sim_settings.manager.<setting_name> you can still find
    all information.

    Args:
        bound_simulation_settings: instance of sim_settings this manager is
        bound to. E.g. BuildingSimSettings.
    """

    def __init__(self, bound_simulation_settings):
        super().__init__()
        self.bound_simulation_settings = bound_simulation_settings
        self._create_settings()

    def _create_settings(self):
        """Add all listed settings from the simulation in its attributes."""
        for name in self.names:
            setting = getattr(type(self.bound_simulation_settings), name)
            setting.initialize(self)

    @property
    def names(self):
        """Returns a generator object with all settings that the
         bound_simulation_settings owns."""
        return (name for name in dir(type(self.bound_simulation_settings))
                if isinstance(getattr(type(self.bound_simulation_settings), name),
                              Setting))


class Setting:
    """Define specific settings regarding model creation and simulation.

    Args:
        default: default value that will be applied when calling load_default()
        choices: dict of possible choice for this setting as key and a
        description per choice as value
        description: description of what the settings does as Str
        for_frontend: should this setting be shown in the frontend
        multiple_choice: allows multiple choice
        any_string: any string is allowed instead of a given choice
        mandatory: whether a setting needs to be set
    """

    def __init__(
            self,
            default=None,
            description: Union[str, None] = None,
            for_frontend: bool = False,
            any_string: bool = False,
            mandatory=False
    ):
        self.name = None  # set by AutoSettingNameMeta
        self.default = default
        self.value = None
        self.description = description
        self.for_webapp = for_frontend
        self.any_string = any_string
        self.mandatory = mandatory
        self.manager = None

    def initialize(self, manager):
        """Link between manager stored setting and direct setting of simulation
        """
        if not self.name:
            raise AttributeError("Attribute.name not set!")
        self.check_setting_config()
        self.manager = manager
        self.manager[self.name] = self
        self.manager[self.name].value = None

    def check_setting_config(self):
        """Checks if the setting is configured correctly"""
        return True

    def load_default(self):
        if not self.value:
            self.value = self.default

    def __get__(self, bound_simulation_settings, owner):
        """This is the get function that provides the value of the
        simulation setting when calling sim_settings.<setting_name>"""
        if bound_simulation_settings is None:
            return self

        return self._inner_get(bound_simulation_settings)

    def _inner_get(self, bound_simulation_settings):
        """Gets the value for the setting from the manager."""
        return bound_simulation_settings.manager[self.name].value

    def _inner_set(self, bound_simulation_settings, value):
        """Sets the value for the setting inside the manager."""
        bound_simulation_settings.manager[self.name].value = value

    def check_value(self, bound_simulation_settings, value):
        """Checks the value that should be set for correctness

        Args:
            bound_simulation_settings: the sim setting belonging to the value
            value: value that should be checked for correctness
        Returns:
            True: if check was successful
        Raises:
            ValueError: if check was not successful
            """
        return True

    def __set__(self, bound_simulation_settings, value):
        """This is the set function that sets the value in the simulation
        setting when calling sim_settings.<setting_name> = <value>"""
        if self.check_value(bound_simulation_settings, value):
            self._inner_set(bound_simulation_settings, value)


class NumberSetting(Setting):
    def __init__(
            self,
            default=None,
            description: Union[str, None] = None,
            for_frontend: bool = False,
            any_string: bool = False,
            min_value: float = None,
            max_value: float = None
    ):
        super().__init__(default, description, for_frontend, any_string)
        self.min_value = min_value
        self.max_value = max_value

    def check_setting_config(self):
        """Make sure min and max values are reasonable"""
        if not self.min_value:
            self.min_value = sys.float_info.epsilon
            logger.info(f'No min_value given for sim_setting {self}, assuming'
                        f'smallest float epsilon.')
        if not self.max_value:
            self.max_value = float('inf')
            logger.info(f'No max_value given for sim_setting {self}, assuming'
                        f'biggest float inf.')
        if self.default:
            if self.default > self.max_value or self.default < self.min_value:
                raise AttributeError(
                    f"The specified limits for min_value, max_value and"
                    f"default are contradictory min: {self.min_value} "
                    f"max: {self.max_value}")
        if self.min_value > self.max_value:
            raise AttributeError(
                f"The specified limits for min_value and max_value are "
                f"contradictory min: {self.min_value} max: {self.max_value}")
        else:
            return True

    def check_value(self, bound_simulation_settings, value):
        """Checks the value that should be set for correctness

        Checks if value is in limits.
        Args:
            bound_simulation_settings: the sim setting belonging to the value
            value: value that should be checked for correctness
        Returns:
            True: if check was successful
        Raises:
            ValueError: if check was not successful
            """
        # None is allowed for settings that should not be used at all but have
        #  number values if used
        if value is None:
            return True
        if not isinstance(value, (float, int)):
            raise ValueError("The provided value is not a number.")
        if self.min_value <= value <= self.max_value:
            return True
        else:
            raise ValueError(
                f"The provided value is not inside the limits: min: "
                f"{self.min_value}, max: {self.max_value}, value: {value}")


class ChoiceSetting(Setting):
    def __init__(
            self,
            default=None,
            description: Union[str, None] = None,
            for_frontend: bool = False,
            any_string: bool = False,
            choices: dict = None,
            multiple_choice: bool = False
    ):
        super().__init__(default, description, for_frontend, any_string)
        self.choices = choices
        self.multiple_choice = multiple_choice

    def check_setting_config(self):
        """make sure str choices don't hold '.' as this is seperator for enums.
        """
        for choice in self.choices:
            if isinstance(choice, str) and '.' in choice:
                if '.' in choice:
                    raise AttributeError(
                        f"Provided setting {choice} has a choice with character"
                        f" '.', this is prohibited.")
        return True

    def check_value(self, bound_simulation_settings, value):
        """Checks the value that should be set for correctness

        Checks if the selected value is in choices.
        Args:
            bound_simulation_settings: the sim setting belonging to the value
            value: value that should be checked for correctness
        Returns:
            True: if check was successful
        Raises:
            ValueError: if check was not successful
            """
        choices = bound_simulation_settings.manager[self.name].choices
        if isinstance(value, list):
            if not self.multiple_choice:
                raise ValueError(f'Only one choice is allowed for setting'
                                 f' {self.name}, but {len(value)} choices '
                                 f'are given.')
            for val in value:
                self.check_value(bound_simulation_settings, val)
            return True
        else:
            if self.any_string and not isinstance(value, str):
                raise ValueError(f'{value} is no valid value for setting '
                                 f'{self.name}, please enter a string.')
            elif value not in choices and not self.any_string:
                raise ValueError(f'{value} is no valid value for setting '
                                 f'{self.name}, select one of {choices}.')
            else:
                return True


class PathSetting(Setting):
    def check_value(self, bound_simulation_settings, value):
        """Checks the value that should be set for correctness

        Checks if the value is a valid path
        Args:
            bound_simulation_settings: the sim setting belonging to the value
            value: value that should be checked for correctness
        Returns:
            True: if check was successful
        Raises:
            ValueError: if check was not successful
            """
        # check for existence
        # TODO #556 Do not check default path for existence because this might
        #  not exist on system. This is a hack and should be solved when
        #  improving communication between config and settings
        if not value == self.default:
            if not value.exists():
                raise FileNotFoundError(
                    f"The path provided for '{self.name}' does not exist."
                    f" Please check the provided setting path which is: "
                    f"{str(value)}")
        return True

    def __set__(self, bound_simulation_settings, value):
        """This is the set function that sets the value in the simulation setting
        when calling sim_settings.<setting_name> = <value>"""
        if not isinstance(value, Path):
            if value is not None:
                try:
                    value = Path(value)
                except TypeError:
                    raise TypeError(
                        f"Could not convert the simulation setting for "
                        f"{self.name} into a path, please check the path.")
            # if default value is None this is ok
            elif value == self.default:
                pass
            else:
                raise ValueError(f"No Path provided for setting {self.name}.")
        if self.check_value(bound_simulation_settings, value):
            self._inner_set(bound_simulation_settings, value)


class BooleanSetting(Setting):
    def check_value(self, bound_simulation_settings, value):
        if not isinstance(value, bool):
            raise ValueError(f"The provided value {value} is not a Boolean")
        else:
            return True


class BaseSimSettings(metaclass=AutoSettingNameMeta):
    """Specification of basic bim2sim simulation settings which are common for
    all simulations"""

    def __init__(self,
                 filters: list = None):
        self.manager = SettingsManager(bound_simulation_settings=self)

        self.relevant_elements = {}
        self.simulated = False
        self.load_default_settings()

    def load_default_settings(self):
        """loads default values for all settings"""
        for setting in self.manager.values():
            setting.load_default()

    def update_from_config(self, config):
        """Updates the simulation settings specification from the config file"""
        n_loaded_settings = 0
        for cat, settings in config.items():
            # don't load settings which are not simulation relevant
            if cat.lower() not in [
                self.__class__.__name__.lower(),
                'Generic Simulation Settings'
            ]:
                continue
            cat_from_cfg = config[cat]
            for setting in settings:
                if not hasattr(self, setting):
                    raise AttributeError(
                        f'{setting} is no allowed setting for '
                        f'simulation {self.__class__.__name__} ')
                else:
                    set_from_cfg = cat_from_cfg.get(setting)
                    if set_from_cfg is None:
                        continue
                    elif isinstance(set_from_cfg, str):
                        # convert to readable python object
                        try:
                            # todo ast.literal_eval is safer but not safe.
                            set_from_cfg = ast.literal_eval(str(set_from_cfg))
                        except (ValueError, SyntaxError):
                            logger.warning(f'Failed literal evaluation of '
                                           f'{set_from_cfg}. Proceeding.')
                        if isinstance(set_from_cfg, str):
                            # handle all strings that are file paths, before
                            # handling Enums
                            if os.path.isfile(set_from_cfg):
                                val = set_from_cfg
                            # handle Enums (will not be found by literal_eval)
                            elif isinstance(set_from_cfg, str) and\
                                    '.' in set_from_cfg:
                                enum_type, enum_val = set_from_cfg.split('.')
                                # convert str to enum
                                try:
                                    enum_type = getattr(types, enum_type)
                                    val = getattr(enum_type, enum_val)
                                except AttributeError:
                                    raise AttributeError(
                                        f" Tried to create the enumeration "
                                        f"{enum_type} but it doesn't exist.")
                            else:
                                # handle all other strings
                                val = set_from_cfg
                        else:
                            # handle all other data types
                            val = set_from_cfg
                        setattr(self, setting, val)
                        n_loaded_settings += 1
                    else:
                        raise TypeError(
                            f'Config entry for {setting} is no string. '
                            f'Please use strings only in config.')
        logger.info(f'Loaded {n_loaded_settings} settings from config file.')

    def check_mandatory(self):
        """Check if mandatory settings have a value."""
        for setting in self.manager.values():
            if setting.mandatory:
                if not setting.value:
                    raise ValueError(
                        f"Attempted to run project. Simulation setting "
                        f"{setting.name} is not specified, "
                        f"but is marked as mandatory. Please configure "
                        f"{setting.name} before running your project.")

    dymola_simulation = BooleanSetting(
        default=False,
        description='Run a Simulation with Dymola after model export?',
        for_frontend=True
    )
    create_external_elements = BooleanSetting(
        default=False,
        description='Create external elements?',
        for_frontend=True
    )
    max_wall_thickness = NumberSetting(
        default=0.3,
        max_value=0.60,
        min_value=1e-3,
        description='Choose maximum wall thickness as a tolerance for mapping '
                    'opening boundaries to their base surface (Wall). '
                    'Choose 0.3m as a default value.',
        for_frontend=True
    )

    group_unidentified = ChoiceSetting(
        default='fuzzy',
        choices={
            'fuzzy': 'Use fuzzy search to find name similarities',
            'name': 'Only group elements with exact same name'
        },
        description='To reduce the number of decisions by user to identify '
                    'elements which can not be identified automatically by the '
                    'system, you can either use simple grouping by same name of'
                    ' IFC element or fuzzy search to group based on'
                    ' similarities in name.',
        for_frontend=True
    )
    fuzzy_threshold = NumberSetting(
        default=0.7,
        min_value=0.5,
        max_value=0.9,
        description='If you want to use fuzzy search in the group_unidentified '
                    'setting, you can set the threshold here. A low threshold means'
                    ' a small similarity is required for grouping. A too low value '
                    'might result in grouping elements which do not represent '
                    'the same IFC type.'
    )

    reset_guids = BooleanSetting(
        default=False,
        description='Reset GlobalIDs from imported IFC if duplicate '
                    'GlobalIDs occur in the IFC. As EnergyPlus evaluates all'
                    'GlobalIDs upper case only, this might also be '
                    'applicable if duplicate non-case-sensitive GlobalIDs '
                    'occur.',
        for_frontend=True
    )

    weather_file_path = PathSetting(
        default=None,
        description='Path to the weather file that should be used for the '
                    'simulation. If no path is provided, we will try to get the'
                    'location from the IFC and download a fitting weather'
                    ' file. For Modelica provide .mos files, for EnergyPlus '
                    '.epw files. If the format does not fit, we will try to '
                    'convert.',
        for_frontend=True,
        mandatory=True
    )
    add_space_boundaries = BooleanSetting(
        default=False,
        description='Add space boundaries. Only required for building '
                    'performance simulation and co-simulations.',
        for_frontend=True
    )
    correct_space_boundaries = BooleanSetting(
        default=False,
        description='Apply geometric correction to space boundaries.',
        for_frontend=True
    )
    close_space_boundary_gaps = BooleanSetting(
        default=False,
        description='Close gaps in the set of space boundaries by adding '
                    'additional 2b space boundaries.',
        for_frontend=True
    )


class PlantSimSettings(BaseSimSettings):
    def __init__(self):
        super().__init__(
        )
        self.relevant_elements = {*hvac_elements.items, Material}

    # Todo maybe make every aggregation its own setting with LOD in the future,
    #  but currently we have no usage for this afaik.
    aggregations = ChoiceSetting(
        default=[
            'UnderfloorHeating',
            'PipeStrand',
            'Consumer',
            'ParallelPump',
            'ConsumerHeatingDistributorModule',
            'GeneratorOneFluid',
        ],
        choices={
            'UnderfloorHeating': 'Aggregate underfloor heating circuits',
            'Consumer': 'Aggregate consumers',
            'PipeStrand': 'Aggregate strands of pipes',
            'ParallelPump': 'Aggregate parallel pumps',
            'ConsumerHeatingDistributorModule': 'Aggregate consumer and '
                                                'distributor to one module',
            'GeneratorOneFluid': 'Aggregate the generator and its circuit to '
                                 'one module',
        },
        description="Which aggregations should be applied on the hydraulic "
                    "network",
        multiple_choice=True,
        for_frontend=True
    )

    tolerance_connect_by_position = NumberSetting(
        default=10,
        description="Tolerance for distance for which ports should be "
                    "connected. Based on there position in IFC.",
        for_frontend=True,
        min_value=1
    )


class BuildingSimSettings(BaseSimSettings):

    def __init__(self):
        super().__init__()
        self.relevant_elements = {*bps_elements.items,
                                  Material}

    layers_and_materials = ChoiceSetting(
        default=LOD.low,
        choices={
            LOD.low: 'Override materials with predefined setups',
            # LOD.full: 'Get all information from IFC and enrich if needed'
        },
        description='Select how existing Material information in IFC should '
                    'be treated.',
        for_frontend=True
    )
    construction_class_walls = ChoiceSetting(
        default='heavy',
        choices={
            'heavy': 'Heavy wall structures.',
            'light': 'Light wall structures.'
        },
        description="Select the most fitting type of construction class for"
                    " the walls of the selected building.",
        for_frontend=True
    )
    year_of_construction_overwrite = NumberSetting(
        default=None,
        min_value=0,
        max_value=2015,
        description="Force an overwrite of the year of construction as a "
                    "base for the selected construction set.",
        for_frontend=True,
    )
    construction_class_windows = ChoiceSetting(
        default='Alu- oder Stahlfenster, Waermeschutzverglasung, zweifach',
        choices={
            'Holzfenster, zweifach':
                'Zeifachverglasung mit Holzfenstern',
            'Kunststofffenster, Isolierverglasung':
                'Isolierverglasung mit Kunststofffensern',
            'Alu- oder Stahlfenster, Isolierverglasung':
                'Isolierverglasung mit Alu- oder Stahlfenstern',
            'Alu- oder Stahlfenster, Waermeschutzverglasung, zweifach':
                'Wärmeschutzverglasung (zweifach) mit Alu- oder '
                'Stahlfenstern',
            'Waermeschutzverglasung, dreifach':
                'Wärmeschutzverglasung (dreifach)',
        },
        description="Select the most fitting type of construction class for"
                    " the windows of the selected building.",
    )
    heating = BooleanSetting(
        default=True,
        description='Whether the building should be supplied with heating.',
        for_frontend=True
    )
    cooling = BooleanSetting(
        default=False,
        description='Whether the building should be supplied with cooling.',
        for_frontend=True
    )
    deactivate_ahu = BooleanSetting(
        default=False,
        description='If True the AHU unit will be deactivated for all thermal'
                    ' zones, even if the fitting use condition uses an AHU.',
        for_frontend=True
    )
    prj_use_conditions = PathSetting(
        default=None,
        description="Path to a custom UseConditions.json for the specific "
                    "project, that holds custom usage conditions for this "
                    "project.",
        for_frontend=True
    )
    prj_custom_usages = PathSetting(
        default=None,
        description="Path to a custom customUsages.json for the specific "
                    "project, that holds mappings between space names from IFC "
                    "and usage conditions from UseConditions.json.",
        for_frontend=True
    )
    setpoints_from_template = BooleanSetting(
        default=False,
        description="Use template heating and cooling profiles instead of "
                    "setpoints from IFC. Defaults to False, i.e., "
                    "use original data source. Set to True, "
                    "if template-based values should be used instead.",
        for_frontend=True
    )
    sim_results = ChoiceSetting(
        default=[
            "heat_demand_total", "cool_demand_total",
            "heat_demand_rooms", "cool_demand_rooms",
            "heat_energy_total", "cool_energy_total",
            "heat_energy_rooms", "cool_energy_rooms",
            "air_temp_out", "operative_temp_rooms", "air_temp_rooms",
            "internal_gains_machines_rooms", "internal_gains_persons_rooms",
            "internal_gains_lights_rooms", "n_persons_rooms",
            "infiltration_rooms", "mech_ventilation_rooms",
            "heat_set_rooms", "cool_set_rooms"

                 ],
        choices={
            "heat_demand_total":
                "Total heating demand (power) as time series data",
            "cool_demand_total":
                "Total cooling demand (power) as time series data",
            "heat_demand_rooms":
                "Zone based heating demand (power) as time series data",
            "cool_demand_rooms":
                "Zone based cooling demand (power) as time series data",
            "heat_energy_total":
                "Total heating energy as time series data",
            "cool_energy_total":
                "Total cooling energy as time series data",
            "heat_energy_rooms":
                "Zone based heating energy as time series data",
            "cool_energy_rooms":
                "Zone cooling heating energy as time series data",
            "air_temp_out":
                "Outdoor air temperature as time series data",
            "operative_temp_rooms":
                "Zone based operative temperature as time series data",
            "air_temp_rooms":
                "Zone based indoor air temperature as time series data",
            "internal_gains_machines_rooms":
                "Internal gains through machines in W as time series data",
            "internal_gains_persons_rooms":
                "Internal gains through persons in W as time series data",
            "internal_gains_lights_rooms":
                "Internal gains through lights in W as time series data",
            "n_persons_rooms":
                "Total amount of occupying persons as time series data",
            "infiltration_rooms":
                "Infiltration into room in 1/h as time series data",
            "mech_ventilation_rooms":
                "Mechanical ventilation flow in m³/h as time series data",
            "heat_set_rooms":
                "Heating set point in °C time series data",
            "cool_set_rooms":
                "Cooling set point in °C time series data",
        },
        multiple_choice=True,
    )
    add_space_boundaries = BooleanSetting(
        default=True,
        description='Add space boundaries. Only required for building '
                    'performance simulation and co-simulations.',
        for_frontend=True
    )
    correct_space_boundaries = BooleanSetting(
        default=False,
        description='Apply geometric correction to space boundaries.',
        for_frontend=True
    )
    split_bounds = BooleanSetting(
        default=False,
        description='Whether to convert up non-convex space boundaries or '
                    'not.',
        for_frontend=True
    )
    add_shadings = BooleanSetting(
        default=False,
        description='Whether to add shading surfaces if available or not.',
        for_frontend=True
    )
    split_shadings = BooleanSetting(
        default=False,
        description='Whether to convert up non-convex shading boundaries or '
                    'not.',
        for_frontend=True
    )
    close_space_boundary_gaps = BooleanSetting(
        default=False,
        description='Close gaps in the set of space boundaries by adding '
                    'additional 2b space boundaries.',
        for_frontend=True
    )
    fix_type_mismatches_with_sb = BooleanSetting(
        default=True,
        description='The definition of IFC elements might be faulty in some '
                    'IFCs. E.g. Roofs or Groundfloors that are defined as'
                    'Slabs with predefined type FLOOR. When activated, '
                    'the bim2sim elements are corrected based on the space '
                    'boundary information regarding external/internal.',
        for_frontend=True
    )
    create_plots = BooleanSetting(
        default=False,
        description='Create plots for simulation results after the simulation '
                    'finished.',
        for_frontend=True
    )
<<<<<<< HEAD


=======
    set_run_period=BooleanSetting(
        default=False,
        description="Choose whether run period for simulation execution "
                    "should be set manually instead of running annual "
                    "simulation."
    )
    run_period_start_month=NumberSetting(
        default=1,
        min_value=1,
        max_value=12,
        description="Choose start month of run period. Requires "
                    "set_run_period==True for activation.",
        for_frontend=True
    )
    run_period_start_day=NumberSetting(
        default=1,
        min_value=1,
        max_value=31,
        description="Choose start day of run period. Requires "
                    "set_run_period==True for activation.",
        for_frontend=True
    )
    run_period_end_month=NumberSetting(
        default=12,
        min_value=1,
        max_value=12,
        description="Choose end month of run period. Requires "
                    "set_run_period==True for activation.",
        for_frontend=True
    )
    run_period_end_day=NumberSetting(
        default=31,
        min_value=1,
        max_value=31,
        description="Choose end day of run period. Requires "
                    "set_run_period==True for activation.",
        for_frontend=True
    )
>>>>>>> 3b0a1fb2
<|MERGE_RESOLUTION|>--- conflicted
+++ resolved
@@ -765,10 +765,6 @@
                     'finished.',
         for_frontend=True
     )
-<<<<<<< HEAD
-
-
-=======
     set_run_period=BooleanSetting(
         default=False,
         description="Choose whether run period for simulation execution "
@@ -806,5 +802,4 @@
         description="Choose end day of run period. Requires "
                     "set_run_period==True for activation.",
         for_frontend=True
-    )
->>>>>>> 3b0a1fb2
+    )