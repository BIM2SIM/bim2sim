--- conflicted
+++ resolved
@@ -94,9 +94,8 @@
         """Returns a generator object with all settings that the
          bound_simulation_settings owns."""
         return (name for name in dir(type(self.bound_simulation_settings))
-                if
-                isinstance(getattr(type(self.bound_simulation_settings), name),
-                           Setting))
+                if isinstance(getattr(type(self.bound_simulation_settings), name),
+                              Setting))
 
 
 class Setting:
@@ -392,7 +391,7 @@
                             if os.path.isfile(set_from_cfg):
                                 val = set_from_cfg
                             # handle Enums (will not be found by literal_eval)
-                            elif isinstance(set_from_cfg, str) and \
+                            elif isinstance(set_from_cfg, str) and\
                                     '.' in set_from_cfg:
                                 enum_type, enum_val = set_from_cfg.split('.')
                                 # convert str to enum
@@ -649,7 +648,7 @@
             "infiltration_rooms", "mech_ventilation_rooms",
             "heat_set_rooms", "cool_set_rooms"
 
-        ],
+                 ],
         choices={
             "heat_demand_total":
                 "Total heating demand (power) as time series data",
@@ -755,11 +754,11 @@
 class LCAExportSettings(BuildingSimSettings):
     """Life Cycle Assessment analysis with CSV Export of the selected BIM Model
      """
-
     def __init__(self):
         super().__init__()
         self.relevant_elements = {*bps_elements.items, *hvac_elements.items,
                                   Material}
+
 
 
 # TODO #511 Plugin specific sim_settings temporary needs to be stored here to
@@ -946,7 +945,56 @@
         multiple_choice=True,
         for_frontend=True
     )
-<<<<<<< HEAD
+    correct_space_boundaries = BooleanSetting(
+        default=True,
+        description='Apply geometric correction to space boundaries.',
+        for_frontend=True
+    )
+    close_space_boundary_gaps = BooleanSetting(
+        default=True,
+        description='Close gaps in the set of space boundaries by adding '
+                    'additional 2b space boundaries.',
+        for_frontend=True
+    )
+    add_natural_ventilation = BooleanSetting(
+        default=True,
+        description='Add natural ventilation to the building. Natural '
+                    'ventilation is not available when cooling is activated.',
+        for_frontend=True
+    )
+
+
+class ComfortSimSettings(EnergyPlusSimSettings):
+    def __init__(self):
+        super().__init__()
+
+    prj_use_conditions = PathSetting(
+        default=Path(__file__).parent /
+                'plugins/PluginComfort/bim2sim_comfort/assets'
+                '/UseConditionsComfort.json',
+        description="Path to a custom UseConditions.json for the specific "
+                    "comfort application. These use conditions have "
+                    "comfort-based use conditions as a default.",
+        for_frontend=True
+    )
+    use_dynamic_clothing = BooleanSetting(
+        default=False,
+        description='Use dynamic clothing according to ASHRAE 55 standard.',
+        for_frontend=True
+    )
+    rename_plot_keys = BooleanSetting(
+        default=False,
+        description='Rename room names for plot results',
+        for_frontend=True
+    )
+    rename_plot_keys_path = PathSetting(
+        default=Path(__file__).parent /
+                'plugins/PluginComfort/bim2sim_comfort/assets/rename_plot_keys'
+                '.json',
+        description="Path for renaming the zone keys for plot results. Path "
+                    "to a json file with pairs of current keys and new keys. ",
+        for_frontend=True
+    )
 
 
 class OpenFOAMSimSettings(EnergyPlusSimSettings):
@@ -1068,55 +1116,5 @@
     add_furniture = BooleanSetting(
         default=False,
         description='Whether to add furniture to OpenFOAM',
-=======
-    correct_space_boundaries = BooleanSetting(
-        default=True,
-        description='Apply geometric correction to space boundaries.',
-        for_frontend=True
-    )
-    close_space_boundary_gaps = BooleanSetting(
-        default=True,
-        description='Close gaps in the set of space boundaries by adding '
-                    'additional 2b space boundaries.',
-        for_frontend=True
-    )
-    add_natural_ventilation = BooleanSetting(
-        default=True,
-        description='Add natural ventilation to the building. Natural '
-                    'ventilation is not available when cooling is activated.',
-        for_frontend=True
-    )
-
-
-class ComfortSimSettings(EnergyPlusSimSettings):
-    def __init__(self):
-        super().__init__()
-
-    prj_use_conditions = PathSetting(
-        default=Path(__file__).parent /
-                'plugins/PluginComfort/bim2sim_comfort/assets'
-                '/UseConditionsComfort.json',
-        description="Path to a custom UseConditions.json for the specific "
-                    "comfort application. These use conditions have "
-                    "comfort-based use conditions as a default.",
-        for_frontend=True
-    )
-    use_dynamic_clothing = BooleanSetting(
-        default=False,
-        description='Use dynamic clothing according to ASHRAE 55 standard.',
-        for_frontend=True
-    )
-    rename_plot_keys = BooleanSetting(
-        default=False,
-        description='Rename room names for plot results',
-        for_frontend=True
-    )
-    rename_plot_keys_path = PathSetting(
-        default=Path(__file__).parent /
-                'plugins/PluginComfort/bim2sim_comfort/assets/rename_plot_keys'
-                '.json',
-        description="Path for renaming the zone keys for plot results. Path "
-                    "to a json file with pairs of current keys and new keys. ",
->>>>>>> 47f2d18e
         for_frontend=True
     )