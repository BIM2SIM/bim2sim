--- conflicted
+++ resolved
@@ -919,7 +919,6 @@
         description="Select the most fitting construction class type for"
                     " the windows of the selected building.",
     )
-<<<<<<< HEAD
 
     construction_class_doors = ChoiceSetting(
         default='kfw_40',
@@ -963,15 +962,14 @@
     heating = BooleanSetting(
         default=True,
         description='Whether the building should be supplied with heating.',
-=======
+    )
     heating_tz_overwrite = BooleanSetting(
         default=None,
         description='If True, all thermal zones will be provided with heating,'
                     'if False no heating for thermal zones is provided, '
                     'regardless of information in the IFC or in the use '
                     'condition file.',
->>>>>>> 6f4d9700
-        for_frontend=True
+        for_frontend=True,
     )
     cooling_tz_overwrite = BooleanSetting(
         default=None,
