--- conflicted
+++ resolved
@@ -414,13 +414,6 @@
                             f'Please use strings only in config.')
         logger.info(f'Loaded {n_loaded_settings} settings from config file.')
 
-<<<<<<< HEAD
-    overwrite_weather = PathSetting(
-            default=None,
-            description='Overwrite Weather File Path',
-            for_frontend=False,
-    )
-=======
     def check_mandatory(self):
         """Check if mandatory settings have a value."""
         for setting in self.manager.values():
@@ -432,7 +425,6 @@
                         f"but is marked as mandatory. Please configure "
                         f"{setting.name} before running your project.")
 
->>>>>>> 3ce6199c
     dymola_simulation = BooleanSetting(
         default=False,
         description='Run a Simulation with Dymola after model export?',
