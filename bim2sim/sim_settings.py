--- conflicted
+++ resolved
@@ -983,7 +983,6 @@
                     'additional 2b space boundaries.',
         for_frontend=True
     )
-<<<<<<< HEAD
 
 
 class SpawnOfEnergyPlusSimSettings(EnergyPlusSimSettings, PlantSimSettings):
@@ -991,7 +990,7 @@
         super().__init__()
         self.relevant_elements = {*bps_elements.items, *hvac_elements.items,
                                   Material} - {bps_elements.Plate}
-=======
+
     add_natural_ventilation = BooleanSetting(
         default=True,
         description='Add natural ventilation to the building. Natural '
@@ -1030,5 +1029,4 @@
         description="Path for renaming the zone keys for plot results. Path "
                     "to a json file with pairs of current keys and new keys. ",
         for_frontend=True
-    )
->>>>>>> aeafe08f
+    )