"""Module for defining simulation model specific process settings.
This targets both, settings to set for the later simulation and settings for the
model generation process in bim2sim.
"""
import logging
import ast
from pathlib import Path
from typing import Union

from bim2sim.utilities import types
from bim2sim.utilities.types import LOD, ZoningCriteria
from bim2sim.elements.base_elements import Material
from bim2sim.elements import bps_elements as bps_elements,\
    hvac_elements as hvac_elements

logger = logging.getLogger(__name__)


class AutoSettingNameMeta(type):
    """Adds the name to every SimulationSetting attribute based on its instance
    name.

    This makes the definition of an extra attribute 'name' obsolete, as the
    attributes 'name' is automatic defined based on the instance name.


    Example:
        >>> # create new simulation settings for your awesome simulation
        >>> class MyAwesomeSimulationSettings(BaseSimSettings):
        ...     def __init__(self):
        ...         super().__init__()

        >>> # create a new simulation setting, name will be taken automatic from
        >>> # instance name
        >>> make_simulation_extra_fast = Setting(
        ...     default=True,
        ...     choices={
            ...         True: 'This simulation will be incredible fast.',
            ...         False: 'This simulation will be increbdile slow.'
            ...     },
            ...     description='Run the simulation in extra fast mode?',
            ...     for_frontend=True
            ... )

        >>> # create a SimulationSettings instance and get the value
        >>> my_awesome_settings = MyAwesomeSimulationSettings()
        >>> # get initial value which is always none
        >>> print(my_awesome_settings.make_simulation_extra_fast)
        None
        >>> # set default values and get the value
        >>> my_awesome_settings.load_default_settings()
        >>> print(my_awesome_settings.make_simulation_extra_fast)
        True
"""

    def __init__(cls, name, bases, namespace):
        super(AutoSettingNameMeta, cls).__init__(name, bases, namespace)
        # get all namespace objects
        for name, obj in namespace.items():
            # filter for settings of simulaiton
            if isinstance(obj, Setting):
                # provide name of the setting as attribute
                obj.name = name


class SettingsManager(dict):
    """Manages the different settings of a SimulationSettings instance.

    The manager is needed to maintain the different attributes of a simulation
    (e.g. choices) while making the read and write access to the setting still
    easy. This way you can call sim_settings.<setting_name> and get the value
    directly while under sim_settings.manager.<setting_name> you can still find
    all information.

    Args:
        bound_simulation_settings: instance of sim_settings this manager is
        bound to. E.g. BuildingSimSettings.
    """

    def __init__(self, bound_simulation_settings):
        super().__init__()
        self.bound_simulation_settings = bound_simulation_settings
        self._create_settings()

    def _create_settings(self):
        """Add all listed settings from the simulation in its attributes."""
        for name in self.names:
            setting = getattr(type(self.bound_simulation_settings), name)
            setting.initialize(self)

    @property
    def names(self):
        """Returns a generator object with all settings that the
         bound_simulation_settings owns."""
        return (name for name in dir(type(self.bound_simulation_settings))
                if isinstance(getattr(type(self.bound_simulation_settings), name),
                              Setting))


class Setting:
    """Define specific settings regarding model creation and simulation.

    Args:
        default: default value that will be applied when calling load_default()
        choices: dict of possible choice for this setting as key and a
        description per choice as value
        description: description of what the settings does as Str
        for_frontend: should this setting be shown in the frontend
        multiple_choice: allows multiple choice
        any_string: any string is allowed instead of a given choice
    """

    def __init__(
            self,
            default=None,
            description: Union[str, None] = None,
            for_frontend: bool = False,
            any_string: bool = False
    ):
        self.name = None  # set by AutoSettingNameMeta
        self.default = default
        self.value = None
        self.description = description
        self.for_webapp = for_frontend
        self.any_string = any_string
        self.manager = None

    def initialize(self, manager):
        """Link between manager stored setting and direct setting of simulation
        """
        if not self.name:
            raise AttributeError("Attribute.name not set!")
        self.check_setting_config()
        self.manager = manager
        self.manager[self.name] = self
        self.manager[self.name].value = None

    def check_setting_config(self):
        """Checks if the setting is configured correctly"""
        return True

    def load_default(self):
        if not self.value:
            self.value = self.default

    def __get__(self, bound_simulation_settings, owner):
        """This is the get function that provides the value of the
        simulation setting when calling sim_settings.<setting_name>"""
        if bound_simulation_settings is None:
            return self

        return self._inner_get(bound_simulation_settings)

    def _inner_get(self, bound_simulation_settings):
        """Gets the value for the setting from the manager."""
        return bound_simulation_settings.manager[self.name].value

    def _inner_set(self, bound_simulation_settings, value):
        """Sets the value for the setting inside the manager."""
        bound_simulation_settings.manager[self.name].value = value

    def check_value(self, bound_simulation_settings, value):
        """Checks the value that should be set for correctness

        Args:
            bound_simulation_settings: the sim setting belonging to the value
            value: value that should be checked for correctness
        Returns:
            True: if check was successful
        Raises:
            ValueError: if check was not successful
            """
        return True

    def __set__(self, bound_simulation_settings, value):
        """This is the set function that sets the value in the simulation setting
        when calling sim_settings.<setting_name> = <value>"""
        if self.check_value(bound_simulation_settings, value):
            self._inner_set(bound_simulation_settings, value)


class NumberSetting(Setting):
    def __init__(
            self,
            default=None,
            description: Union[str, None] = None,
            for_frontend: bool = False,
            any_string: bool = False,
            min_value: float = None,
            max_value: float = None
    ):
        super().__init__(default, description, for_frontend, any_string)
        self.min_value = min_value
        self.max_value = max_value

    def check_setting_config(self):
        if self.min_value > self.max_value:
            raise AttributeError(
                f"The specified limits for min_value and max_value are "
                f"contradictory min: {self.min_value} max: {self.max_value}")
        else:
            return True

    def check_value(self, bound_simulation_settings, value):
        """Checks the value that should be set for correctness

        Checks if value is in limits.
        Args:
            bound_simulation_settings: the sim setting belonging to the value
            value: value that should be checked for correctness
        Returns:
            True: if check was successful
        Raises:
            ValueError: if check was not successful
            """
        # None is allowed for settings that should not be used at all but have
        #  number values if used
        if value is None:
            return True
        if not isinstance(value, float):
            raise ValueError("The provided value is not a number.")
        if self.min_value <= value <= self.max_value:
            return True
        else:
            raise ValueError(
                f"The provided value is not inside the limits: min: "
                f"{self.min_value}, max: {self.max_value}, value: {value}")


class ChoiceSetting(Setting):
    def __init__(
            self,
            default=None,
            description: Union[str, None] = None,
            for_frontend: bool = False,
            any_string: bool = False,
            choices: dict = None,
            multiple_choice: bool = False
    ):
        super().__init__(default, description, for_frontend, any_string)
        self.choices = choices
        self.multiple_choice = multiple_choice

    def check_setting_config(self):
        """make sure str choices don't hold '.' as this is seperator for enums.
        """
        for choice in self.choices:
            if isinstance(choice, str) and '.' in choice:
                if '.' in choice:
                    raise AttributeError(
                        f"Provided setting {choice} has a choice with character"
                        f" '.', this is prohibited.")
        return True

    def check_value(self, bound_simulation_settings, value):
        """Checks the value that should be set for correctness

        Checks if the selected value is in choices.
        Args:
            bound_simulation_settings: the sim setting belonging to the value
            value: value that should be checked for correctness
        Returns:
            True: if check was successful
        Raises:
            ValueError: if check was not successful
            """
        choices = bound_simulation_settings.manager[self.name].choices
        if isinstance(value, list):
            if not self.multiple_choice:
                raise ValueError(f'Only one choice is allowed for setting'
                                 f' {self.name}, but {len(value)} choices '
                                 f'are given.')
            for val in value:
                self.check_value(bound_simulation_settings, val)
            return True
        else:
            if self.any_string and not isinstance(value, str):
                raise ValueError(f'{value} is no valid value for setting '
                                 f'{self.name}, please enter a string.')
            elif value not in choices and not self.any_string:
                raise ValueError(f'{value} is no valid value for setting '
                                 f'{self.name}, select one of {choices}.')
            else:
                return True


class PathSetting(Setting):
    def check_value(self, bound_simulation_settings, value):
        """Checks the value that should be set for correctness

        Checks if the value is a valid path
        Args:
            bound_simulation_settings: the sim setting belonging to the value
            value: value that should be checked for correctness
        Returns:
            True: if check was successful
        Raises:
            ValueError: if check was not successful
            """
        # check for existence
        if not value.exists():
            raise FileNotFoundError(
                f"The path provided for {self.name} does not exist,"
                f" please check the provided setting path")
        return True

    def __set__(self, bound_simulation_settings, value):
        """This is the set function that sets the value in the simulation setting
        when calling sim_settings.<setting_name> = <value>"""
        if not isinstance(value, Path):
            try:
                value = Path(value)
            except TypeError:
                raise TypeError(
                    f"Could not convert the simulation setting for "
                    f"{self.name} into a path, please check the path.")
        if self.check_value(bound_simulation_settings, value):
            self._inner_set(bound_simulation_settings, value)


class BooleanSetting(Setting):
    def check_value(self, bound_simulation_settings, value):
        if not isinstance(value, bool):
            raise ValueError(f"The provided value {value} is not a Boolean")
        else:
            return True


class BaseSimSettings(metaclass=AutoSettingNameMeta):
    """Specification of basic bim2sim simulation settings which are common for
    all simulations"""

    def __init__(self,
                 filters: list = None):
        self.manager = SettingsManager(bound_simulation_settings=self)

        self.relevant_elements = {}
        self.simulated = False
        self.load_default_settings()

    def load_default_settings(self):
        """loads default values for all settings"""
        for setting in self.manager.values():
            setting.load_default()

    def update_from_config(self, config):
        """Updates the simulation settings specification from the config file"""
        n_loaded_settings = 0
        for cat, settings in config.items():
            # don't load settings which are not simulation relevant
            if cat.lower() not in [
                self.__class__.__name__.lower(),
                'Generic Simulation Settings'
            ]:
                continue
            cat_from_cfg = config[cat]
            for setting in settings:
                if not hasattr(self, setting):
                    raise AttributeError(
                        f'{setting} is no allowed setting for '
                        f'simulation {self.__class__.__name__} ')
                else:
                    set_from_cfg = cat_from_cfg.get(setting)
                    if set_from_cfg is None:
                        continue
                    elif isinstance(set_from_cfg, str):
                        # convert to readable python object
                        try:
                            # todo ast.literal_eval is safer but not safe.
                            set_from_cfg = ast.literal_eval(set_from_cfg)
                        except (ValueError, SyntaxError):
                            pass
                        # handle Enums (will not be found by literal_eval)
                        if isinstance(set_from_cfg, str) and\
                                '.' in set_from_cfg:
                            enum_type, enum_val = set_from_cfg.split('.')
                            # convert str to enum
                            try:
                                enum_type = getattr(types, enum_type)
                                val = getattr(enum_type, enum_val)
                            except AttributeError:
                                raise AttributeError(
                                    f" Tried to create the enumeration "
                                    f"{enum_type} but it doesn't exist.")
                        else:
                            val = set_from_cfg
                        setattr(self, setting, val)
                        n_loaded_settings += 1
                    else:
                        raise TypeError(
                            f'Config entry for {setting} is no string. '
                            f'Please use strings only in config.')
        logger.info(f'Loaded {n_loaded_settings} settings from config file.')

    dymola_simulation = BooleanSetting(
        default=False,
        description='Run a Simulation with Dymola after model export?',
        for_frontend=True
    )
    create_external_elements = BooleanSetting(
        default=False,
        description='Create external elements?',
        for_frontend=True
    )
    max_wall_thickness = NumberSetting(
        default=0.3,
        max_value=0.40,
        min_value=1e-3,
        description='Choose maximum wall thickness as a tolerance for mapping '
                    'opening boundaries to their base surface (Wall). '
                    'Choose 0.3m as a default value.',
        for_frontend=True
    )

    group_unidentified = ChoiceSetting(
        default='fuzzy',
        choices={
            'fuzzy': 'Use fuzzy search to find name similarities',
            'name': 'Only group elements with exact same name'
        },
        description='To reduce the number of decisions by user to identify '
                    'elements which can not be identified automatically by the '
                    'system, you can either use simple grouping by same name of'
                    ' IFC element or fuzzy search to group based on'
                    ' similarities in name.',
        for_frontend=True
    )
    fuzzy_threshold = NumberSetting(
        default=0.7,
        min_value=0.5,
        max_value=0.9,
        description='If you want to use fuzzy search in the group_unidentified '
                    'setting, you can set the threshold here. A low threshold means'
                    ' a small similarity is required for grouping. A too low value '
                    'might result in grouping elements which do not represent '
                    'the same IFC type.'
    )

    reset_guids = BooleanSetting(
        default=False,
        description='Reset GlobalIDs from imported IFC if duplicate '
                    'GlobalIDs occur in the IFC. As EnergyPlus evaluates all'
                    'GlobalIDs upper case only, this might also be '
                    'applicable if duplicate non-case-sensitive GlobalIDs '
                    'occur.',
        for_frontend=True
    )


class PlantSimSettings(BaseSimSettings):
    def __init__(self):
        super().__init__(
        )
        self.relevant_elements = {*hvac_elements.items, Material}

    # Todo maybe make every aggregation its own setting with LOD in the future,
    #  but currently we have no usage for this afaik.
    aggregations = ChoiceSetting(
        default=[
            'UnderfloorHeating',
            'PipeStrand',
            'Consumer',
            'ParallelPump',
            'ConsumerHeatingDistributorModule',
            'GeneratorOneFluid',
        ],
        choices={
            'UnderfloorHeating': 'Aggregate underfloor heating circuits',
            'Consumer': 'Aggregate consumers',
            'PipeStrand': 'Aggregate strands of pipes',
            'ParallelPump': 'Aggregate parallel pumps',
            'ConsumerHeatingDistributorModule': 'Aggregate consumer and '
                                                'distributor to one module',
            'GeneratorOneFluid': 'Aggregate the generator and its circuit to '
                                 'one module',
        },
        description="Which aggregations should be applied on the hydraulic "
                    "network",
        multiple_choice=True,
        for_frontend=True
    )


class BuildingSimSettings(BaseSimSettings):

    def __init__(self):
        super().__init__()
        self.relevant_elements = {*bps_elements.items,
                                  Material} - {bps_elements.Plate}

    layers_and_materials = ChoiceSetting(
        default=LOD.low,
        choices={
            LOD.low: 'Override materials with predefined setups',
            LOD.full: 'Get all information from IFC and enrich if needed'
        },
        description='Select how existing Material information in IFC should '
                    'be treated.',
        for_frontend=True
    )
    construction_class_walls = ChoiceSetting(
        default='heavy',
        choices={
            'heavy': 'Heavy wall structures.',
            'light': 'Light wall structures.'
        },
        description="Select the most fitting type of construction class for"
                    " the walls of the selected building.",
        for_frontend=True
    )
    year_of_construction_overwrite = NumberSetting(
        default=None,
        min_value=1918,
        max_value=2015,
        description="Force an overwrite of the year of construction as a "
                    "base for the selected construction set.",
        for_frontend=True,
    )
    construction_class_windows = ChoiceSetting(
        default='Alu- oder Stahlfenster, Waermeschutzverglasung, zweifach',
        choices={
            'Holzfenster, zweifach':
                'Zeifachverglasung mit Holzfenstern',
            'Kunststofffenster, Isolierverglasung':
                'Isolierverglasung mit Kunststofffensern',
            'Alu- oder Stahlfenster, Isolierverglasung':
                'Isolierverglasung mit Alu- oder Stahlfenstern',
            'Alu- oder Stahlfenster, Waermeschutzverglasung, zweifach':
                'Wärmeschutzverglasung (zweifach) mit Alu- oder '
                'Stahlfenstern',
            'Waermeschutzverglasung, dreifach':
                'Wärmeschutzverglasung (dreifach)',
        },
        description="Select the most fitting type of construction class for"
                    " the windows of the selected building.",
    )
    heating = BooleanSetting(
        default=True,
        description='Whether the building should be supplied with heating.',
        for_frontend=True
    )
    cooling = BooleanSetting(
        default=False,
        description='Whether the building should be supplied with cooling.',
        for_frontend=True
    )


class CFDSimSettings(BaseSimSettings):
    # todo make something useful
    def __init__(self):
        super().__init__()
        self.relevant_elements = \
            {*bps_elements.items, Material} - {bps_elements.Plate}


class LCAExportSettings(BaseSimSettings):
    """Life Cycle Assessment analysis with CSV Export of the selected BIM Model
     """
    def __init__(self):
        super().__init__()
        self.relevant_elements = \
            {*hvac_elements.items} | {*bps_elements.items} | {Material}


# TODO #511 Plugin specific sim_settings temporary needs to be stored here to
#  prevent import problems during integration tests
class TEASERSimSettings(BuildingSimSettings):
    """Defines simulation settings for TEASER Plugin.

    This class defines the simulation settings for the TEASER Plugin. It
    inherits all choices from the BuildingSimulation settings. TEASER
    specific settings are added here..
    """

    zoning_setup = ChoiceSetting(
        default=LOD.low,
        choices={
            LOD.low: 'All IfcSpaces of the building will be merged into '
                     'one thermal zone.',
            LOD.medium: 'IfcSpaces of the building will be merged together'
                        ' based on selected zoning criteria.',
            LOD.full: 'Every IfcSpace will be a separate thermal zone'
        },
        description='Select the criteria based on which thermal zones will '
                    'be aggreated.',
        for_frontend=True
    )

    zoning_criteria = ChoiceSetting(
        default=ZoningCriteria.usage,
        choices={
            ZoningCriteria.external:
                'Group all thermal zones that have contact to the exterior'
                ' together and all thermal zones that do not have contact to'
                ' exterior.',
            ZoningCriteria.external_orientation:
                'Like external, but takes orientation '
                '(North, east, south, west)'
                ' into account as well',
            ZoningCriteria.usage:
                'Group all thermal zones that have the same usage.',
            ZoningCriteria.external_orientation_usage:
                'Combines the prior options.',
            ZoningCriteria.all_criteria:
                'Uses all prior options and adds glass percentage of the rooms'
                ' as additional criteria and only groups rooms if they are'
                ' adjacent to each other.'
        },
        for_frontend=True
    )


class EnergyPlusSimSettings(BuildingSimSettings):
    """Defines simulation settings for EnergyPlus Plugin.

    This class defines the simulation settings for the EnergyPlus Plugin. It
    inherits all choices from the BuildingSimulation settings. EnergyPlus
    specific settings are added here, such as simulation control parameters
    and export settings.
    """
    cfd_export = BooleanSetting(
        default=False,
        description='Whether to use CFD export for this simulation or not.',
        for_frontend=True
    )
    split_bounds = BooleanSetting(
        default=False,
        description='Whether to convert up non-convex space boundaries or '
                    'not.',
        for_frontend=True
    )
    add_shadings = BooleanSetting(
        default=True,
        description='Whether to add shading surfaces if available or not.',
        for_frontend=True
    )
    split_shadings = BooleanSetting(
        default=False,
        description='Whether to convert up non-convex shading boundaries or '
                    'not.',
        for_frontend=True
    )
    run_full_simulation = BooleanSetting(
        default=False,
        description='Choose simulation period.',
        for_frontend=True
    )
    ep_version = ChoiceSetting(
        default='9-4-0',
        choices={
            '9-2-0': 'EnergyPlus Version 9-2-0',
            '9-4-0': 'EnergyPlus Version 9-4-0',
            '22-2-0': 'EnergyPlus Version 22-2-0'  # todo: Test latest version
        },
        description='Choose EnergyPlus Version',
        for_frontend=True,
        any_string=True
    )
    ep_install_path = PathSetting(
        default=Path('/usr/local/EnergyPlus-9-4-0/'),
        description='Choose EnergyPlus Installation Path',
        for_frontend=False,
    )
    system_sizing = BooleanSetting(
        default=True,
        description='Whether to do system sizing calculations in EnergyPlus '
                    'or not.',
        for_frontend=True
    )
    run_for_sizing_periods = BooleanSetting(
        default=False,
        description='Whether to run the EnergyPlus simulation for sizing '
                    'periods or not.',
        for_frontend=True
    )
    run_for_weather_period = BooleanSetting(
        default=True,
        description='Whether to run the EnergyPlus simulation for weather '
                    'file period or not.',
        for_frontend=True
    )
    solar_distribution = ChoiceSetting(
        default='FullExterior',
        choices={
            'FullExterior': 'Full exterior solar distribution',
            'FullInteriorAndExterior': 'Full interior and exterior solar '
                                       'distribution'
        },
        description='Choose solar distribution.',
        for_frontend=True
    )
<<<<<<< HEAD
    output_format = ChoiceSetting(
=======
    add_window_shading = Setting(
        default=None,
        choices={
            None: 'Do not add window shading',
            'Interior': 'Add an interior shade in EnergyPlus',
            'Exterior': 'Add an exterior shade in EnergyPlus',
        },
        description='Choose window shading.',
        for_frontend=True,
    )
    output_format = Setting(
>>>>>>> 1ff15bbb
        default='CommaAndHTML',
        choices={
            'Comma': 'Output format Comma (.csv)',
            'Tab': 'Output format Tab (.tab)',
            'Fixed': 'Output format Fixed (.txt)',
            'HTML': 'Output format HTML (.htm)',
            'XML': 'Output format XML (.xml)',
            'CommaAndHTML': 'Output format CommaAndHTML',
            'TabAndHTML': 'Output format TabAndHTML',
            'XMLAndHTML': 'Output format TabAndHTML',
            'All': 'All output formats.',
        },
        description='Choose output format for result files.',
        for_frontend=True
    )
    unit_conversion = ChoiceSetting(
        default='JtoKWH',
        choices={
            'None': 'No unit conversions',
            'JtoKWH': 'Convert Joule into kWh (1/3600000)',
            'JtoMJ': 'Joule converted into Megajoule (1/1000000)',
            'JtoGJ': 'Joule converted into Gigajoule',
            'InchPound': 'Convert all tabular values to common Inch-Pound ' \
                         'equivalent.'
        },
        description='Choose unit conversion for result files.',
        for_frontend=True
    )
    output_keys = ChoiceSetting(
        default=['output_outdoor_conditions', 'output_zone_temperature',
                 'output_zone', 'output_infiltration', 'output_meters'],
        choices={
            'output_outdoor_conditions': 'Add outputs for outdoor conditions.',
            'output_internal_gains': 'Add output for internal gains.',
            'output_zone_temperature': 'Add output for zone mean and '
                                       'operative temperature.',
            'output_zone': 'Add heating and cooling rates and energy on zone '
                           'level.',
            'output_infiltration': 'Add output for zone infiltration.',
            'output_meters': 'Add heating and cooling meters.',
            'output_dxf': 'Output a dxf of the building geometry.',
        },
        description='Choose groups of output variables (multiple choice).',
        multiple_choice=True,
        for_frontend=True
    )<|MERGE_RESOLUTION|>--- conflicted
+++ resolved
@@ -690,10 +690,7 @@
         description='Choose solar distribution.',
         for_frontend=True
     )
-<<<<<<< HEAD
-    output_format = ChoiceSetting(
-=======
-    add_window_shading = Setting(
+    add_window_shading = ChoiceSetting(
         default=None,
         choices={
             None: 'Do not add window shading',
@@ -703,8 +700,7 @@
         description='Choose window shading.',
         for_frontend=True,
     )
-    output_format = Setting(
->>>>>>> 1ff15bbb
+    output_format = ChoiceSetting(
         default='CommaAndHTML',
         choices={
             'Comma': 'Output format Comma (.csv)',
