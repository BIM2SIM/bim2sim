--- conflicted
+++ resolved
@@ -641,8 +641,6 @@
                     'be treated.',
         for_frontend=True
     )
-<<<<<<< HEAD
-=======
     year_of_construction_overwrite = NumberSetting(
         default=None,
         min_value=0,
@@ -651,7 +649,6 @@
                     "base for the selected construction set.",
         for_frontend=True,
     )
->>>>>>> b8d8cdf2
     construction_class_walls = ChoiceSetting(
         default='iwu_heavy',
         choices={
@@ -662,67 +659,6 @@
             'kfw_70': 'Wall structures according to kfw 70 standard',
             'kfw_85': 'Wall structures according to kfw 85 standard',
             'kfw_100': 'Wall structures according to kfw 100 standard',
-<<<<<<< HEAD
-            'tabula_de_standard_1_SFH': 'Wall structures according to german tabula standard 1 for single family '
-                                        'houses',
-            'tabula_de_standard_2_SFH': 'Wall structures according to german tabula standard 2 for single family '
-                                        'houses',
-            'tabula_de_retrofit_1_SFH': 'Wall structures according to german tabula retrofit 1 for single family '
-                                        'houses',
-            'tabula_de_retrofit_2_SFH': 'Wall structures according to german tabula retrofit 2 for single family '
-                                        'houses',
-            'tabula_de_adv_retrofit_1_SFH': 'Wall structures according to german tabula advanced retrofit 1 for single '
-                                            'family houses',
-            'tabula_de_adv_retrofit_2_SFH': 'Wall structures according to german tabula advanced retrofit 2 for '
-                                            'single family houses',
-            'tabula_de_standard_1_TH': 'Wall structures according to german tabula standard 1 for terraced houses',
-            'tabula_de_standard_2_TH': 'Wall structures according to german tabula standard 2 for terraced houses',
-            'tabula_de_retrofit_1_TH': 'Wall structures according to german tabula retrofit 1 for terraced houses',
-            'tabula_de_retrofit_2_TH': 'Wall structures according to german tabula retrofit 2 for terraced houses',
-            'tabula_de_standard_1_MFH': 'Wall structures according to german tabula standard 1 for multi family houses',
-            'tabula_de_retrofit_1_MFH': 'Wall structures according to german tabula retrofit 1 for multi family houses',
-            'tabula_de_adv_retrofit_1_MFH': 'Wall structures according to german tabula advanced retrofit 1 for multi '
-                                            'family houses',
-            'tabula_de_standard_1_AB': 'Wall structures according to german tabula standard 1 for apartment blocks',
-            'tabula_de_adv_retrofit_1_AB': 'Wall structures according to german tabula advanced retrofit 1 for '
-                                           'apartment blocks',
-            'tabula_de_standard': 'Wall structures according to german tabula standard',
-            'tabula_dk_standard_1_SFH': 'Wall structures according to danish tabula standard 1 for single family '
-                                        'houses',
-            'tabula_dk_standard_2_SFH': 'Wall structures according to danish tabula standard 2 for single family '
-                                        'houses',
-            'tabula_dk_retrofit_1_SFH': 'Wall structures according to danish tabula retrofit 1 for single family '
-                                        'houses',
-            'tabula_dk_retrofit_2_SFH': 'Wall structures according to danish tabula retrofit 2 for single family '
-                                        'houses',
-            'tabula_dk_adv_retrofit_1_SFH': 'Wall structures according to danish tabula advanced retrofit 1 for single '
-                                            'family houses',
-            'tabula_dk_adv_retrofit_2_SFH': 'Wall structures according to danish tabula advanced retrofit 2 for single '
-                                            'family houses',
-            'tabula_dk_standard_1_TH': 'Wall structures according to danish tabula standard 1 for terraced houses',
-            'tabula_dk_standard_2_TH': 'Wall structures according to danish tabula standard 2 for terraced houses',
-            'tabula_dk_retrofit_1_TH': 'Wall structures according to danish tabula retrofit 1 for terraced houses',
-            'tabula_dk_retrofit_2_TH': 'Wall structures according to danish tabula retrofit 1 for terraced houses',
-            'tabula_dk_adv_retrofit_1_TH': 'Wall structures according to danish tabula advanced retrofit 1 for '
-                                           'terraced houses',
-            'tabula_dk_adv_retrofit_2_TH': 'Wall structures according to danish tabula advanced retrofit 1 for '
-                                           'terraced houses',
-            'tabula_dk_standard_1_AB': 'Wall structures according to danish tabula standard 1 for apartment blocks',
-            'tabula_dk_standard_2_AB': 'Wall structures according to danish tabula standard 2 for apartment blocks',
-            'tabula_dk_retrofit_1_AB': 'Wall structures according to danish tabula retrofit 1 for apartment blocks',
-            'tabula_dk_retrofit_2_AB': 'Wall structures according to danish tabula retrofit 2 for apartment blocks',
-            'tabula_dk_adv_retrofit_1_AB': 'Wall structures according to danish tabula advanced retrofit 1 for '
-                                           'apartment blocks',
-            'tabula_dk_adv_retrofit_2_AB': 'Wall structures according to danish tabula advanced retrofit 2 for '
-                                           'apartment blocks',
-            'tabula_dk_standard': 'Wall structures according to danish tabula standard'
-        },
-        description="Select the most fitting construction class type for"
-                    "the walls of the selected building.",
-        for_frontend=True
-    )
-
-=======
             'tabula_de_standard_1_SFH': 'Wall structures according to german '
                                         'tabula standard 1 for single family '
                                         'houses',
@@ -834,7 +770,6 @@
                     "kfw_* the  year of construction is required.",
         for_frontend=True
     )
->>>>>>> b8d8cdf2
     construction_class_windows = ChoiceSetting(
         default='Waermeschutzverglasung, dreifach',
         choices={
@@ -849,59 +784,6 @@
                 'Stahlfenstern',
             'Waermeschutzverglasung, dreifach':
                 'Wärmeschutzverglasung (dreifach)',
-<<<<<<< HEAD
-            'tabula_de_standard_1_SFH': 'Windows according to german tabula standard 1 for single family '
-                                        'houses',
-            'tabula_de_standard_2_SFH': 'Windows according to german tabula standard 2 for single family '
-                                        'houses',
-            'tabula_de_retrofit_1_SFH': 'Windows according to german tabula retrofit 1 for single family '
-                                        'houses',
-            'tabula_de_retrofit_2_SFH': 'Windows according to german tabula retrofit 2 for single family '
-                                        'houses',
-            'tabula_de_adv_retrofit_1_SFH': 'Windows according to german tabula advanced retrofit 1 for single '
-                                            'family houses',
-            'tabula_de_adv_retrofit_2_SFH': 'Windows according to german tabula advanced retrofit 2 for '
-                                            'single family houses',
-            'tabula_de_standard_1_TH': 'Windows according to german tabula standard 1 for terraced houses',
-            'tabula_de_standard_2_TH': 'Windows according to german tabula standard 2 for terraced houses',
-            'tabula_de_retrofit_1_TH': 'Windows according to german tabula retrofit 1 for terraced houses',
-            'tabula_de_retrofit_2_TH': 'Windows according to german tabula retrofit 2 for terraced houses',
-            'tabula_de_standard_1_MFH': 'Windows according to german tabula standard 1 for multi family houses',
-            'tabula_de_retrofit_1_MFH': 'Windows according to german tabula retrofit 1 for multi family houses',
-            'tabula_de_adv_retrofit_1_MFH': 'Windows according to german tabula advanced retrofit 1 for multi '
-                                            'family houses',
-            'tabula_de_standard_1_AB': 'Windows according to german tabula standard 1 for apartment blocks',
-            'tabula_de_adv_retrofit_1_AB': 'Windows according to german tabula advanced retrofit 1 for '
-                                           'apartment blocks',
-            'tabula_de_standard': 'Windows according to german tabula standard',
-            'tabula_dk_standard_1_SFH': 'Windows according to danish tabula standard 1 for single family '
-                                        'houses',
-            'tabula_dk_standard_2_SFH': 'Windows according to danish tabula standard 2 for single family '
-                                        'houses',
-            'tabula_dk_retrofit_1_SFH': 'Windows according to danish tabula retrofit 1 for single family '
-                                        'houses',
-            'tabula_dk_retrofit_2_SFH': 'Windows according to danish tabula retrofit 2 for single family '
-                                        'houses',
-            'tabula_dk_adv_retrofit_1_SFH': 'Windows according to danish tabula advanced retrofit 1 for single '
-                                            'family houses',
-            'tabula_dk_adv_retrofit_2_SFH': 'Windows according to danish tabula advanced retrofit 2 for single '
-                                            'family houses',
-            'tabula_dk_standard_1_TH': 'Windows according to danish tabula standard 1 for terraced houses',
-            'tabula_dk_standard_2_TH': 'Windows according to danish tabula standard 2 for terraced houses',
-            'tabula_dk_retrofit_1_TH': 'Windows according to danish tabula retrofit 1 for terraced houses',
-            'tabula_dk_retrofit_2_TH': 'Windows according to danish tabula retrofit 1 for terraced houses',
-            'tabula_dk_adv_retrofit_1_TH': 'Windows according to danish tabula advanced retrofit 1 for '
-                                           'terraced houses',
-            'tabula_dk_adv_retrofit_2_TH': 'Windows according to danish tabula advanced retrofit 1 for '
-                                           'terraced houses',
-            'tabula_dk_standard_1_AB': 'Windows according to danish tabula standard 1 for apartment blocks',
-            'tabula_dk_standard_2_AB': 'Windows according to danish tabula standard 2 for apartment blocks',
-            'tabula_dk_retrofit_1_AB': 'Windows according to danish tabula retrofit 1 for apartment blocks',
-            'tabula_dk_retrofit_2_AB': 'Windows according to danish tabula retrofit 2 for apartment blocks',
-            'tabula_dk_adv_retrofit_1_AB': 'Windows according to danish tabula advanced retrofit 1 for '
-                                           'apartment blocks',
-            'tabula_dk_adv_retrofit_2_AB': 'Windows according to danish tabula advanced retrofit 2 for '
-=======
             'tabula_de_standard_1_SFH': 'Windows according to german tabula '
                                         'standard 1 for single family '
                                         'houses',
@@ -991,13 +873,10 @@
                                            'apartment blocks',
             'tabula_dk_adv_retrofit_2_AB': 'Windows according to danish '
                                            'tabula advanced retrofit 2 for '
->>>>>>> b8d8cdf2
                                            'apartment blocks',
             'tabula_dk_standard': 'Windows according to danish tabula standard'
         },
         description="Select the most fitting construction class type for"
-<<<<<<< HEAD
-=======
                     " the windows of the selected building.",
     )
     construction_class_doors = ChoiceSetting(
@@ -1046,7 +925,6 @@
                                         'houses'
         },
         description="Select the most fitting construction class type for"
->>>>>>> b8d8cdf2
                     " the windows of the selected building.",
     )
 
