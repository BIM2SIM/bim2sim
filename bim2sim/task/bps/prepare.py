--- conflicted
+++ resolved
@@ -49,13 +49,9 @@
                                           "Simulation model can be generated.")
 
         self.set_space_properties(workflow)
-<<<<<<< HEAD
-        self.logger.info("Found %d space entities", len(self.tz_instances))
-=======
 
         self.logger.info("Found %d thermal zone entities",
                          len(self.tz_instances))
->>>>>>> 56f06350
 
     def set_space_properties(self, workflow):
         """set cooling and heating values based on workflow settings"""
