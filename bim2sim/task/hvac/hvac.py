﻿"""This module holds tasks related to hvac"""

import itertools
import json
import logging
from datetime import datetime
from typing import Generator, Iterable, Tuple

import numpy as np
import networkx as nx

from bim2sim.kernel.elements import hvac
from bim2sim.task.base import ITask
from bim2sim.kernel.aggregation import PipeStrand, UnderfloorHeating, ParallelPump
from bim2sim.kernel.aggregation import Consumer, ConsumerHeatingDistributorModule, GeneratorOneFluid
from bim2sim.kernel.element import ProductBased, ElementEncoder, Port
from bim2sim.kernel.hvac import hvac_graph
from bim2sim.export import modelica
from bim2sim.decision import DecisionBunch
from bim2sim.enrichment_data import element_input_json
from bim2sim.decision import RealDecision, BoolDecision
from bim2sim.utilities.common_functions import get_type_building_elements_hvac
from bim2sim.kernel.hvac.hvac_graph import HvacGraph
from bim2sim.workflow import Workflow

quality_logger = logging.getLogger('bim2sim.QualityReport')


class ConnectElements(ITask):
    """Analyses IFC, creates element instances and connects them.
    Elements are stored in instances dict with guid as key"""

    reads = ('instances',)
    touches = ('instances',)

    def __init__(self):
        super().__init__()
        self.instances = {}
        pass

    def run(self, workflow: Workflow, instances: dict) -> dict:
        """

        Args:
            workflow: the used workflow
            instances: dictionary of elements with guid as key

        Returns:
            instances: dictionary of elements with guid as key
        """
        self.logger.info("Connect elements")

        # Check ports
        self.logger.info("Checking ports of elements ...")
        self.check_element_ports(instances)
        # Make connections by relation
        self.logger.info("Connecting the relevant elements")
        self.logger.info(" - Connecting by relations ...")
        all_ports = [port for item in instances.values() for port in item.ports]
        rel_connections = self.connections_by_relation(all_ports)
        self.logger.info(" - Found %d potential connections.", len(rel_connections))
        # Check connections
        self.logger.info(" - Checking positions of connections ...")
        confirmed, unconfirmed, rejected = self.confirm_connections_position(rel_connections)
        self.logger.info(" - %d connections are confirmed and %d rejected. %d can't be confirmed.",
                         len(confirmed), len(rejected), len(unconfirmed))
        for port1, port2 in confirmed + unconfirmed:
            # Unconfirmed ports have no position data and can not be connected by position
            port1.connect(port2)
        # Connect unconnected ports by position
        unconnected_ports = (port for port in all_ports if not port.is_connected())
        self.logger.info(" - Connecting remaining ports by position ...")
        pos_connections = self.connections_by_position(unconnected_ports)
        self.logger.info(" - Found %d additional connections.", len(pos_connections))
        for port1, port2 in pos_connections:
            port1.connect(port2)
        # Get number of connected and unconnected ports
        nr_total = len(all_ports)
        unconnected = [port for port in all_ports if not port.is_connected()]
        nr_unconnected = len(unconnected)
        nr_connected = nr_total - nr_unconnected
        self.logger.info("In total %d of %d ports are connected.", nr_connected, nr_total)
        if nr_total > nr_connected:
            self.logger.warning("%d ports are not connected!", nr_unconnected)
        # Connect by bounding box TODO: implement
        unconnected_elements = {uc.parent for uc in unconnected}
        if unconnected_elements:
            bb_connections = self.connections_by_boundingbox(unconnected, unconnected_elements)
            self.logger.warning("Connecting by bounding box is not implemented.")
        # Check inner connections
        yield from self.check_inner_connections(instances.values())

        # TODO: manually add / modify connections
        return instances,

    @staticmethod
    def check_element_ports(elements: dict):
        """Checks position of all ports for each element.

        Args:
            elements: dictionary of elements to be checked
        """
        for ele in elements.values():
            for port_a, port_b in itertools.combinations(ele.ports, 2):
                if np.allclose(port_a.position, port_b.position, rtol=1e-7, atol=1):
                    quality_logger.warning("Poor quality of elements %s: "
                                           "Overlapping ports (%s and %s @%s)",
                                           ele.ifc, port_a.guid, port_b.guid, port_a.position)
                    connections = ConnectElements.connections_by_relation([port_a, port_b], include_conflicts=True)
                    all_ports = [port for connection in connections for port in connection]
                    other_ports = [port for port in all_ports if port not in [port_a, port_b]]
                    if port_a in all_ports and port_b in all_ports and len(set(other_ports)) == 1:
                        # Both ports connected to same other port -> merge ports
                        quality_logger.info("Removing %s and set %s as SINKANDSOURCE.", port_b.ifc, port_a.ifc)
                        ele.ports.remove(port_b)
                        port_b.parent = None
                        port_a.flow_direction = 0
                        port_a.flow_master = True

    @staticmethod
    def connections_by_relation(ports: list, include_conflicts: bool = False) -> list:
        """Connect ports of instances by IFC relations.

        Args:
            ports: list of ports to be connected
            include_conflicts: if true, conflicts are tried to solve

        Returns:
            connections: list of tuples of ports that are connected
        """
        connections = []
        port_mapping = {port.guid: port for port in ports}
        for port in ports:
            if not port.ifc:
                continue
            connected_ports = [conn.RelatingPort for conn in port.ifc.ConnectedFrom] + [conn.RelatedPort for conn in
                                                                                        port.ifc.ConnectedTo]
            if connected_ports:
                other_port = None
                if len(connected_ports) > 1:
                    # conflicts
                    quality_logger.warning("%s has multiple connections", port.ifc)
                    possibilities = []
                    for connected_port in connected_ports:
                        possible_port = port_mapping.get(
                            connected_port.GlobalId)

                        if possible_port.parent is not None:
                            possibilities.append(possible_port)

                    # solving conflicts
                    if include_conflicts:
                        for poss in possibilities:
                            connections.append((port, poss))
                    else:
                        if len(possibilities) == 1:
                            other_port = possibilities[0]
                            quality_logger.info("Solved by ignoring deleted connection.")
                        else:
                            quality_logger.error("Unable to solve conflicting connections. "
                                                 "Continue without connecting %s", port.ifc)
                else:
                    # explicit
                    other_port = port_mapping.get(connected_ports[0].GlobalId)
                if other_port:
                    if port.parent and other_port.parent:
                        connections.append((port, other_port))
                    else:
                        quality_logger.debug("Not connecting ports without parent (%s, %s)", port, other_port)
        return connections

    @staticmethod
<<<<<<< HEAD
    def confirm_connections_position(connections: list, eps: float = 1) \
            -> Tuple[list, list, list]:
=======
    def confirm_connections_position(connections: list, eps: float = 1)\
            -> tuple[list, list, list]:
>>>>>>> 19906874
        """Checks distance between port positions.
        If distance < eps, the connection is confirmed otherwise rejected.

        Args:
            connections: list of connections to be checked
            eps: distance tolerance for which connections are either confirmed or rejected

        Returns:
            tuple of lists of connections (confirmed, unconfirmed, rejected)
        """
        confirmed = []
        unconfirmed = []
        rejected = []
        for port1, port2 in connections:
            delta = ConnectElements.port_distance(port1, port2)
            if delta is None:
                unconfirmed.append((port1, port2))
            elif max(abs(delta)) < eps:
                confirmed.append((port1, port2))
            else:
                rejected.append((port1, port2))
        return confirmed, unconfirmed, rejected

    @staticmethod
    def port_distance(port1: Port, port2: Port) -> np.array:
        """Calculates distance (delta in x, y, z) of ports.

        Args:
            port1: the first port
            port2: the seconds port

        Returns:
            delta: distance between port1 and port2 in x, y, z coordinates
        """
        try:
            delta = port1.position - port2.position
        except AttributeError:
            delta = None
        return delta

    @staticmethod
    def connections_by_position(ports: Generator, eps: float = 10) -> list:
        """Connect ports of instances by computing geometric distance

        Args:
            ports:
            eps: distance tolerance for which ports are connected

        Returns: list of tuples of ports that are connected

        """
        graph = nx.Graph()
        for port1, port2 in itertools.combinations(ports, 2):
            if port1.parent == port2.parent:
                continue
            delta = ConnectElements.port_distance(port1, port2)
            if delta is None:
                continue
            abs_delta = max(abs(delta))
            if abs_delta < eps:
                graph.add_edge(port1, port2, delta=abs_delta)

        # verify
        conflicts = [port for port, deg in graph.degree() if deg > 1]
        for port in conflicts:
            candidates = sorted(graph.edges(port, data=True), key=lambda t: t[2].get('delta', eps))
            # initially there are at least two candidates, but there will be less, if previous conflicts belong to them
            if len(candidates) <= 1:
                # no action required
                continue
            quality_logger.warning(
                "Found %d geometrically close ports around %s. Details: %s",
                len(candidates), port, candidates)
            if candidates[0][2]['delta'] < candidates[1][2]['delta']:
                # keep first
                first = 1
                quality_logger.info(
                    "Accept closest ports with delta %d as connection (%s - %s)",
                    candidates[0][2]['delta'], candidates[0][0], candidates[0][1])
            else:
                # remove all
                first = 0
                quality_logger.warning(
                    "No connection determined, because there are no two "
                    "closest ports.")
            for cand in candidates[first:]:
                graph.remove_edge(cand[0], cand[1])

        return list(graph.edges())

    @staticmethod
    def check_inner_connections(instances: Iterable[ProductBased]) -> Generator[DecisionBunch, None, None]:
        """Check inner connections of HVACProducts.

        Args:
            instances:
        Returns:

        """
        # TODO: if a lot of decisions occur, it would help to merge DecisionBunches before yielding them
        for instance in instances:
            if isinstance(instance, hvac.HVACProduct) \
                    and not instance.inner_connections:
                yield from instance.decide_inner_connections()

    @staticmethod
    def connections_by_boundingbox(open_ports, elements):
        """Search for open ports in elements bounding boxes.

        This is especially useful for vessel like elements with variable
        number of ports (and bad ifc export) or proxy elements.
        Missing ports on element side are created on demand."""

        # TODO: implement
        connections = []
        return connections


class Enrich(ITask):
    def __init__(self):
        super().__init__()
        self.enrich_data = {}
        self.enriched_instances = {}

    @staticmethod
    def enrich_instance(instance, json_data):
        attrs_enrich = element_input_json.load_element_class(instance, json_data)
        return attrs_enrich

    def run(self, instances):
        json_data = get_type_building_elements_hvac()

        # enrichment_parameter --> Class
        self.logger.info("Enrichment of the elements...")
        # general question -> year of construction, all elements
        decision = RealDecision("Enter value for the construction year",
                                validate_func=lambda x: isinstance(x, float),
                                global_key="Construction year",
                                allow_skip=False)
        yield DecisionBunch([decision])
        delta = float("inf")
        year_selected = None
        for year in json_data.element_bind["statistical_years"]:
            if abs(year - decision.value) < delta:
                delta = abs(year - decision.value)
                year_selected = int(year)
        enrich_parameter = year_selected
        # specific question -> each instance
        for instance in instances:
            enrichment_data = self.enrich_instance(instances[instance], json_data)
            if bool(enrichment_data):
                instances[instance].enrichment["enrichment_data"] = \
                    enrichment_data
                instances[instance].enrichment["enrich_parameter"] = \
                    enrich_parameter
                instances[instance].enrichment["year_enrichment"] = \
                    enrichment_data["statistical_year"][str(enrich_parameter)]

        self.logger.info("Applied successfully attributes enrichment on elements")


class MakeGraph(ITask):
    """Instantiate HVACGraph"""

    reads = ('instances', )
    touches = ('graph', )

    def run(self, workflow: Workflow, instances: dict):
        self.logger.info("Creating graph from IFC elements")
        graph = hvac_graph.HvacGraph(instances.values())
        return graph,

    def serialize(self):
        raise NotImplementedError
        return json.dumps(self.graph.to_serializable(), cls=ElementEncoder)

    def deserialize(self, data):
        raise NotImplementedError
        self.graph.from_serialized(json.loads(data))


class Reduce(ITask):
    """Reduce number of elements by aggregation."""

    reads = ('graph',)
    touches = ('graph',)

    def run(self, workflow: Workflow, graph: HvacGraph) -> (HvacGraph, ):
        self.logger.info("Reducing elements by applying aggregations")

        aggregations_cls = {
            'UnderfloorHeating': UnderfloorHeating,
            'Consumer': Consumer,
            'PipeStrand': PipeStrand,
            'ParallelPump': ParallelPump,
            'ConsumerHeatingDistributorModule': ConsumerHeatingDistributorModule,
            'GeneratorOneFluid': GeneratorOneFluid,
            # 'ParallelSpaceHeater': ParallelSpaceHeater,
        }
        aggregations = [aggregations_cls[agg] for agg in workflow.aggregations]

        statistics = {}
        number_of_elements_before = len(graph.elements)

        # TODO: LOD

        for agg_class in aggregations:
            name = agg_class.__name__
            self.logger.info(f"Aggregating {name} ...")
            matches, metas = agg_class.find_matches(graph)
            i = 0
            for match, meta in zip(matches, metas):
                # TODO: See #167
                # outer_connections = agg_class.get_edge_ports2(graph, match)
                try:
                    agg = agg_class(match, **meta)
                except Exception as ex:
                    self.logger.exception("Instantiation of '%s' failed", name)
                else:
                    graph.merge(
                        mapping=agg.get_replacement_mapping(),
                        inner_connections=agg.inner_connections
                    )
                    i += 1
            statistics[name] = i
        number_of_elements_after = len(graph.elements)

        log_str = "Aggregations reduced number of elements from %d to %d:" % \
                  (number_of_elements_before, number_of_elements_after)
        for aggregation, count in statistics.items():
            log_str += "\n  - %s: %d" % (aggregation, count)
        self.logger.info(log_str)

        if __debug__:
            self.logger.info("Plotting graph ...")
            graph.plot(self.paths.export)
            graph.plot(self.paths.export, ports=True)

        return graph,

    @staticmethod
    def set_flow_sides(graph: HvacGraph):
        """Set flow_side for ports in graph based on known flow_sides"""
        # TODO: needs testing!
        # TODO: at least one master element required
        accepted = []
        while True:
            unset_port = None
            for port in graph.get_nodes():
                if port.flow_side == 0 and graph.graph[port] and port not in accepted:
                    unset_port = port
                    break
            if unset_port:
                side, visited, masters = graph.recurse_set_unknown_sides(
                    unset_port)
                if side in (-1, 1):
                    # apply suggestions
                    for port in visited:
                        port.flow_side = side
                elif side == 0:
                    # TODO: ask user?
                    accepted.extend(visited)
                elif masters:
                    # ask user to fix conflicts (and retry in next while loop)
                    for port in masters:
                        decision = BoolDecision(
                            "Use %r as VL (y) or RL (n)?" % port)
                        yield DecisionBunch([decision])
                        use = decision.value
                        if use:
                            port.flow_side = 1
                        else:
                            port.flow_side = -1
                else:
                    # can not be solved (no conflicting masters)
                    # TODO: ask user?
                    accepted.extend(visited)
            else:
                # done
                logging.info("Flow_side set")
                break


class DetectCycles(ITask):
    """Detect cycles in graph"""

    reads = ('graph',)
    touches = ('cycles',)

    # TODO: sth useful like grouping or medium assignment

    def run(self, workflow: Workflow, graph: HvacGraph) -> tuple:
        self.logger.info("Detecting cycles")
        cycles = graph.get_cycles()
        return cycles,


class Export(ITask):
    """Export to Dymola/Modelica"""

    reads = ('libraries', 'graph')
    final = True

    def run(self, workflow: Workflow, libraries: tuple, graph: HvacGraph):
        self.logger.info("Export to Modelica code")
        reduced_instances = graph.elements

        connections = graph.get_connections()

        modelica.Instance.init_factory(libraries)
        export_instances = {inst: modelica.Instance.factory(inst) for inst in reduced_instances}

        yield from ProductBased.get_pending_attribute_decisions(reduced_instances)

        for instance in export_instances.values():
            instance.collect_params()

        connection_port_names = self.create_connections(graph, export_instances)

        self.logger.info(
            "Creating Modelica model with %d model instances and %d connections.",
            len(export_instances), len(connection_port_names))

        modelica_model = modelica.Model(
            name="BIM2SIM",
            comment=f"Autogenerated by BIM2SIM on {datetime.now():%Y-%m-%d %H:%M:%S%z}",
            instances=list(export_instances.values()),
            connections=connection_port_names,
        )
        modelica_model.save(self.paths.export)

    @staticmethod
    def create_connections(graph: HvacGraph, export_instances: dict) -> list:
        """
        Creates a list of connections for the corresponding modelica model.

        Args:
            graph: the HVAC graph
            export_instances: the modelica instances

        Returns:
           connection_port_names: list of tuple of port names that are connected
        """
        connection_port_names = []
        distributors_n = {}
        distributors_ports = {}
        for port_a, port_b in graph.edges:
            if port_a.parent is port_b.parent:
                # ignore inner connections
                continue
            instances = {'a': export_instances[port_a.parent],
                         'b': export_instances[port_b.parent]}
            ports_name = {'a': instances['a'].get_full_port_name(port_a),
                          'b': instances['b'].get_full_port_name(port_b)}
            if any(isinstance(e.element, hvac.Distributor) for e in instances.values()):
                for key, inst in instances.items():
                    if type(inst.element) is hvac.Distributor:
                        distributor = (key, inst)
                        distributor_port = ports_name[key]
                    else:
                        other_inst = inst
                        other_port = ports_name[key]

                ports_name[distributor[0]] = distributor[1].get_new_port_name(
                    distributor[1], other_inst, distributor_port, other_port,
                    distributors_n, distributors_ports)

            connection_port_names.append((ports_name['a'], ports_name['b']))

        for distributor in distributors_n:
            distributor.params['n'] = int(distributors_n[distributor] / 2 - 1)

        return connection_port_names<|MERGE_RESOLUTION|>--- conflicted
+++ resolved
@@ -170,13 +170,8 @@
         return connections
 
     @staticmethod
-<<<<<<< HEAD
-    def confirm_connections_position(connections: list, eps: float = 1) \
-            -> Tuple[list, list, list]:
-=======
     def confirm_connections_position(connections: list, eps: float = 1)\
             -> tuple[list, list, list]:
->>>>>>> 19906874
         """Checks distance between port positions.
         If distance < eps, the connection is confirmed otherwise rejected.
 
