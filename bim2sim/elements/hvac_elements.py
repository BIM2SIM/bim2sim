--- conflicted
+++ resolved
@@ -209,13 +209,12 @@
         raise NotImplementedError(f"Please define the expected number of ports "
                                   f"for the class {self.__class__.__name__} ")
 
-<<<<<<< HEAD
-    @cached_property
+    @property
     def shape(self):
         shape = self.calc_product_shape()
         return shape
 
-    @cached_property
+    @property
     def volume(self):
         if hasattr(self, "net_volume"):
             if self.net_volume:
@@ -224,8 +223,6 @@
         vol = self.calc_volume_from_ifc_shape()
         return vol
 
-=======
->>>>>>> 6d9aeec8
     def get_ports(self) -> list:
         """Returns a list of ports of this product."""
         ports = ifc2py_get_ports(self.ifc)
