import logging
from functools import partial
from typing import Tuple, Iterable, Callable, Any, Union

import pint

from bim2sim.kernel.decision import RealDecision, Decision, \
    DecisionBunch
from bim2sim.elements.mapping.units import ureg
from bim2sim.utilities.types import AttributeDataSource

logger = logging.getLogger(__name__)
quality_logger = logging.getLogger('bim2sim.QualityReport')


class AutoAttributeNameMeta(type):
    """Detect setting on Attributes on class level and set name as given"""

    def __init__(cls, name, bases, namespace):
        super(AutoAttributeNameMeta, cls).__init__(name, bases, namespace)
        for name, obj in namespace.items():
            if isinstance(obj, Attribute):
                obj.name = name

    # def __setattr__(cls, name, value):
    #     if isinstance(value, Attribute):
    #         value.name = name
    #         print(name)
    #     return super().__setattr__(name, value)


class Attribute:
    """Descriptor of element attribute to get its value from various sources.

    value and status of attribute are stored in __dict__ of bound instance.
    Possible statuses are:
        UNKNOWN: default status at the beginning.
        REQUESTED: Attribute was already requested via a decision??.
        AVAILABLE: Attribute exists and is available.
        NOT_AVAILABLE: No way was found to obtain the attributes value.

    To find more about Descriptor objects follow the explanations on
    https://rszalski.github.io/magicmethods/#descriptor
    """
    STATUS_UNKNOWN = 'UNKNOWN'
    STATUS_REQUESTED = 'REQUESTED'
    STATUS_AVAILABLE = 'AVAILABLE'
    STATUS_NOT_AVAILABLE = 'NOT_AVAILABLE'

    def __init__(self,
                 description: str = "",
                 unit: pint.Unit = None,
                 ifc_attr_name: str = "",
                 default_ps: Tuple[str, str] = None,
                 default_association: Tuple[str, str] = None,
                 patterns: Iterable = None,
                 ifc_postprocessing: Callable[[Any], Any] = None,
                 functions: Iterable[Callable[[object, str], Any]] = None,
                 default=None,
                 dependant_elements: str = None):
        """

        Args:
            description: Description of attribute
            unit: pint unit of attribute, defaults to dimensionless. Use SI
                units whenever possible.
            ifc_attr_name: Name of attribute in IFC schema.
            default_ps: tuple of propertyset name and property name. These
                follow the IFC schema specifications.
            default_association: tuple of association name and property name.
                These follow the IFC schema specifications.
            patterns: iterable of (compiled) re patterns to find not schema
                conform stored information
            ifc_postprocessing: callable to apply on initial value, returns
                final value
            functions: iterable of callable with signature func(bind, name) ->
                value. First return with no error is used as value.
            default: default value which is used if no other source is
                successful. Use only for attributes which have valid
                defaults.
            dependant_elements: list of additional elements necessary to
                calculate the attribute
        """
        self.name = None  # auto set by AutoAttributeNameMeta
        self.description = description
        self.unit = unit

        self.ifc_attr_name = ifc_attr_name
        self.default_ps = default_ps
        self.default_association = default_association
        self.patterns = patterns
        self.functions = functions
        self.default_value = default
        self.dependant_elements = dependant_elements
        # data_source stores where the information was obtained from throughout
        # the bim2sim process
        self.data_source = None

        if ifc_postprocessing is not None:
            self.ifc_post_processing = ifc_postprocessing

        # TODO argument for validation function

    def to_aggregation(self, calc=None, **kwargs):
        """Create new Attribute suited for aggregation."""
        options = {
            'description': self.description,
            'unit': self.unit,
            'default': self.default_value
        }
        options.update(kwargs)
        options['functions'] = [calc]
        return Attribute(**options)

    def _get_value(self, bind):
        """"""
        value = None
        data_source = None
        if bind.ifc:  # don't bother if there is no ifc
            # default ifc attribute
            if value is None and self.ifc_attr_name:
                if hasattr(bind.ifc, self.ifc_attr_name):
                    raw_value = getattr(bind.ifc, self.ifc_attr_name)
                    value = self.ifc_post_processing(raw_value)
                    if value is not None:
                        data_source = AttributeDataSource.ifc_attr
            # default property set
            if value is None and self.default_ps:
                raw_value = self.get_from_default_propertyset(bind,
                                                              self.default_ps)
                value = self.ifc_post_processing(raw_value)
                if value is not None:
                    data_source = AttributeDataSource.default_ps

            if value is None and self.default_association:
                raw_value = self.get_from_default_propertyset(
                    bind, self.default_association)
                value = self.ifc_post_processing(raw_value)
                if value is not None:
                    data_source = AttributeDataSource.default_association

            # tool specific properties (finder)
            if value is None:
                raw_value = self.get_from_finder(bind, self.name)
                value = self.ifc_post_processing(raw_value)
                if value is not None:
                    data_source = AttributeDataSource.finder

            # custom properties by patterns
            if value is None and self.patterns:
                raw_value = self.get_from_patterns(bind, self.patterns,
                                                   self.name)
                value = self.ifc_post_processing(raw_value)
                if value is not None:
                    data_source = AttributeDataSource.patterns

        # custom functions
        if value is None and self.functions:
            value = self.get_from_functions(bind, self.functions, self.name)
        if value is not None:
            data_source = AttributeDataSource.function

        # logger value none
        if value is None:
            quality_logger.warning(
                "Attribute '%s' of %s %s was not found in default PropertySet, "
                "default  Association, finder, patterns or functions",
                self.name, bind.ifc_type, bind.guid)

        # default value
        if value is None and self.default_value is not None:
            value = self.default_value
            if value is not None and self.unit:
                value = value * self.unit
                data_source = AttributeDataSource.default

        # check unit
        if isinstance(value, (list, set)):
            # case to calculate values that are list of quantities
            new_value = []
            for item in value:
                if self.unit is not None and item is not None and not \
                        isinstance(item, ureg.Quantity):
                    logger.warning(
                        f"Unit not set for attribute {self} of {bind}")
                    new_value.append(item * self.unit)
            value = new_value if len(new_value) == len(value) else value
        else:
            if self.unit is not None and value is not None and not isinstance(
                    value, ureg.Quantity):
                logger.warning(f"Unit not set for attribute {self} of {bind}")
                value = value * self.unit
        # todo validation of attributes on creation time makes accept_valids
        #  function in base_tasks.py unusable as not valid attributes are never
        #  created
        # if value is not None and bind.conditions:
        #     if not self.check_conditions(bind, value, self.name):
        #         value = None

        return value, data_source

    @staticmethod
    def get_from_default_propertyset(bind, default):
        """Get value from default property set"""
        try:
            value = bind.get_exact_property(*default)
        except Exception:
            value = None
        return value

    @staticmethod
    def get_from_finder(bind, name):
        finder = getattr(bind, 'finder', None)
        if finder:  # Aggregations have no finder
            try:
                return bind.finder.find(bind, name)
            except (AttributeError, TypeError):
                pass
        return None

    @staticmethod
    def get_from_patterns(bind, patterns, name):
        """Get value from non default property sets matching patterns"""
        value = bind.select_from_potential_properties(patterns, name, False)
        return value

    @staticmethod
    def get_from_functions(bind, functions, name):
        """Get value from functions.

        First successful function calls return value is used"""
        value = None
        for func in functions:
            try:
                value = func(bind, name)
            except Exception as ex:
                logger.error("Function '%s' of %s.%s raised %s",
                             func.__name__, bind, name, ex)
                pass
            else:
                if value is not None:
                    break
        return value

    @staticmethod
    def get_conditions(bind, name):
        """Get conditions for attribute"""
        conditions = []
        for condition in bind.conditions:
            if condition.key == name:
                conditions.append(partial(condition.check, bind))
        return conditions

    @staticmethod
    def check_conditions(bind, value, name):
        """Check conditions"""
        conditions = Attribute.get_conditions(bind, name)
        for condition_check in conditions:
            if not condition_check(value):
                return False
        return True

    def create_decision(self, bind):
        """Created Decision for this Attribute"""
        # TODO: set state in output dict -> attributemanager
        conditions = [lambda x: True] if not bind.conditions else \
            Attribute.get_conditions(bind, self.name)
        decision = RealDecision(
            question="Enter value for %s of %s" % (self.name, bind),
            console_identifier="Name: %s, GUID: %s"
                               % (bind.name, bind.guid),
            # output=bind.attributes,
            key=self.name,
            global_key="%s_%s.%s" % (bind.ifc_type, bind.guid, self.name),
            allow_skip=False,
            validate_func=conditions,
            unit=self.unit,
        )
        return decision

    @staticmethod
    def ifc_post_processing(value):
        """Function for post processing of ifc property values (e.g. diameter
        list -> diameter)by default this function does nothing"""
        if isinstance(value, str) and value.isnumeric():
            value = float(value)
        return value

    def request(self, bind, external_decision=None):
        """Request attribute via decision.

        Args:
            bind: bound instance of attribute
            external_decision: Decision to use instead of default decision
        """

        # Read current value, status, and data source
        value, status, _ = self._inner_get(bind)

        # Case 1: Value is None and status is STATUS_NOT_AVAILABLE
        if value is None and status == Attribute.STATUS_NOT_AVAILABLE:
            return self.get_dependency_decisions(bind, external_decision)

        # Case 2: Value is a list and not all elements are truthy
        if isinstance(value, list) and not all(value):
            return self.get_dependency_decisions(bind, external_decision)

        # Case 3: Value is already a Decision instance
        if isinstance(value, Decision):
            return value

        # Case 4: Value is available or already requested (no action needed)
        return

    def get_dependency_decisions(self, bind, external_decision=None):
        """Get dependency decisions"""
        status = Attribute.STATUS_REQUESTED
        if self.functions is not None:
<<<<<<< HEAD
            if not self.dependant_elements:
_decision = external_decision or self.create_decision(bind)
                    bind)
            else:
                # TODO
                raise NotImplementedError(
                    "The implementation of dependant elements needs to be"
                    " revised.")
                # _decision = {}
                # # case for attributes that depend on the same
                # # attribute in other elements
                # _decision_inst = self.dependant_elements_decision(
                #     bind)
                # for inst in _decision_inst:
                #     if inst not in _decision:
                #         _decision[inst] = _decision_inst[inst]
                #     else:
                #         _decision[inst].update(_decision_inst[inst])
                #     if inst is self:
                #         print()
                # _decision.update(
                #     {self.name: (self.dependant_attributes, self.functions)})
        else:
            # actual request
            _decision = external_decision or self.create_decision(bind)
        status = Attribute.STATUS_REQUESTED
=======
            if self.dependant_elements:
                logger.warning(f'Attribute {self.name} of element {bind} uses '
                               f'"dependent_elements" functionality, but this '
                               f'is currently not supported. Please take this'
                               f' into account.')
        #         _decision = {}
        #         # raise NotImplementedError(
        #         #     "The implementation of dependant elements needs to be"
        #         #     " revised.")
        #         # case for attributes that depend on the same
        #         # attribute in other elements
        #         _decision_inst = self.dependant_elements_decision(
        #             bind)
        #         for inst in _decision_inst:
        #             if inst not in _decision:
        #                 _decision[inst] = _decision_inst[inst]
        #             else:
        #                 _decision[inst].update(_decision_inst[inst])
        #         for dec_inst, dec in _decision.items():
        #             self._inner_set(
        #                 dec_inst, dec, status, self.data_source)
        #     else:
        #         _decision = external_decision or self.create_decision(
        #             bind)
        # else:
        #     # actual request
        #     _decision = external_decision or self.create_decision(bind)
        _decision = external_decision or self.create_decision(bind)
>>>>>>> cb107ba5
        self._inner_set(bind, _decision, status, self.data_source)

        return _decision

    # def get_attribute_dependency(self, instance):
    #     """Get attribute dependency.
    #
    #     When an attribute depends on other attributes in the same instance or
    #     the same attribute in other elements, this function gets the
    #     dependencies when they are not stored on the respective dictionaries.
    #     """
    #     if not self.dependant_attributes and not self.ConsoleDecisionHandler:
    #         dependant = []
    #         for func in self.functions:
    #             for attr in func.__code__.co_names:
    #                 if hasattr(instance, attr):
    #                     dependant.append(attr)
    #
    #         for dependant_item in dependant:
    #             # case for attributes that depend on the same attribute in
    #             # other elements -> dependant_elements
    #             logger.warning("Attribute \"%s\" from class \"%s\" has no: "
    #                            % (self.name, type(instance).__name__))
    #             if 'elements' in dependant_item:
    #                 self.dependant_elements = dependant_item
    #                 logger.warning("- dependant elements: \"%s\"" %
    #                                dependant_item)
    #             # case for attributes that depend on the other attributes in
    #             # the same instance -> dependant_attributes
    #             else:
    #                 if self.dependant_attributes is None:
    #                     self.dependant_attributes = []
    #                 self.dependant_attributes.append(dependant_item)
    #                 logger.warning("- dependant attributes: \"%s\"" %
    #                                dependant_item)

    def dependant_elements_decision(self, bind) -> dict:
        """Function to request attributes in other elements different to bind,
        that are later on necessary to calculate an attribute in bind (case of
        aggregation)

        Returns:
        _decision: key: is the instance, value: is another dict composed of the
                   attr name and the corresponding decision or function to
                   calculate said attribute
        """
        _decision = {}
        for inst in getattr(bind, self.dependant_elements):
            # request instance attribute
            pre_decisions = inst.attributes.get_decisions()
            inst.request(self.name)
            additional_decisions = inst.attributes.get_decisions()
            inst_decisions = [dec for dec in additional_decisions
                              if dec not in pre_decisions]
            for decision in inst_decisions:
                if decision is not None:
                    if inst not in _decision:
                        _decision[inst] = {}
                    if isinstance(decision, dict):
                        _decision[inst].update(decision)
                    else:
                        _decision[inst][decision.key] = decision
        # if self.dependant_attributes:
        #     for d_attr in self.dependant_attributes:
        #         requested_decisions = bind.request(d_attr)
        #         if requested_decisions is not None:
        #             for inst, attr in requested_decisions.items():
        #                 if not isinstance(inst, str):
        #                     if inst not in _decision:
        #                         _decision[inst] = {}
        #                     _decision[inst].update(attr)
        return _decision

    def initialize(self, manager):
        if not self.name:
            print(self)
            raise AttributeError("Attribute.name not set!")

        manager[self.name] = (None, self.STATUS_UNKNOWN, None)

    def _inner_get(self, bind):
        return bind.attributes[self.name]

    def _inner_set(self, bind, value, status, data_source):
        # TODO: validate
        bind.attributes[self.name] = value, status, data_source

    def __get__(self, bind, owner):
        """This gets called if attribute is accessed via element.attribute.

        The descriptors get function handles the different underlying ways to
        get an attributes value"""
        if bind is None:
            return self

        # read current value and status
        value_or_decision, status, data_source = self._inner_get(bind)
        changed = False
        value = None

        if isinstance(value_or_decision, Decision):
            # decision
            if status != self.STATUS_REQUESTED:
                raise AssertionError("Inconsistent status")
            if value_or_decision.valid():
                value = value_or_decision.value
                status = self.STATUS_AVAILABLE
                data_source = AttributeDataSource.decision
                changed = True
        else:
            value = value_or_decision

        if value is None and status == self.STATUS_UNKNOWN:
            value, data_source = self._get_value(bind)
            status = self.STATUS_AVAILABLE if value is not None \
                else self.STATUS_NOT_AVAILABLE  # change for temperature
            changed = True

        if changed:
            # write back new value and status
            self._inner_set(bind, value, status, data_source)

        return value

    def __set__(self, bind, value):
        if isinstance(value, tuple) and len(value) == 2:
            data_source = value[1]
            value = value[0]
        else:
            # if not data_source is provided, 'manual_overwrite' will be set
            data_source = AttributeDataSource.manual_overwrite
        if self.unit:
            if isinstance(value, ureg.Quantity):
                # case for quantity
                _value = value.to(self.unit)
            elif isinstance(value, list):
                # case for list of quantities
                _value = []
                for item in value:
                    if isinstance(item, ureg.Quantity):
                        _value.append(item.to(self.unit))
                    else:
                        _value.append(item * self.unit)
            else:
                _value = value * self.unit
        else:
            _value = value
        self._inner_set(bind, _value, self.STATUS_AVAILABLE, data_source)

    def __str__(self):
        return "Attribute %s" % self.name


class AttributeManager(dict):
    """Manages the attributes.

    Every bim2sim element owns an instance of the AttributeManager class which
    manages the corresponding attributes of this element. It as an dict with
        key: name of attribute as string
        value: tuple with (value of attribute, Status of attribute).
    """

    def __init__(self, bind):
        super().__init__()
        self.bind = bind

        for name in self.names:
            attr = self.get_attribute(name)
            attr.initialize(self)

    def __setitem__(self, name, value):
        if name not in self.names:
            raise AttributeError("Invalid Attribute '%s'. Choices are %s" % (
                name, list(self.names)))
        if isinstance(value, tuple) and len(value) == 3:
            if not (isinstance(value[-1], AttributeDataSource)
                    or value[-1] is None):
                try:
                    getattr(AttributeDataSource, value[-1])
                except AttributeError:
                    raise ValueError(
                        f"Non valid DataSource provided for attribute {name} "
                        f"of element {self.bind}")
            super().__setitem__(name, value)
        else:
            if not isinstance(value, tuple):
                super().__setitem__(name, (
                    value,
                    Attribute.STATUS_AVAILABLE,
                    AttributeDataSource.manual_overwrite))
            elif isinstance(value[-1], AttributeDataSource) or value[-1] is None:
                super().__setitem__(name, (value, Attribute.STATUS_AVAILABLE))
            else:
                raise ValueError("datasource")

    def update(self, other):
        # dict.update does not invoke __setitem__
        for k, v in other.items():
            self.__setitem__(k, v)

    def request(self, name: str, external_decision: Decision = None) \
            -> Union[None, Decision]:
        """Request attribute by name.

        Checks the status of the requested attribute and returns

        Args:
            name: name of requested attribute
            external_decision: custom decision to get attribute from

        Returns:
            A Decision to get the requested attributes value.
            """
        try:
            attr = self.get_attribute(name)
        except KeyError:
            raise KeyError("%s has no Attribute '%s'" % (self.bind, name))
        value, status, data_source = self[name]
        if status == Attribute.STATUS_UNKNOWN:
            # make sure default methods are tried
            getattr(self.bind, name)
            value, status, data_source = self[name]
        if value is None:
            if status == Attribute.STATUS_NOT_AVAILABLE:
                decision = attr.request(self.bind, external_decision)
                return decision
        if isinstance(value, list):
            # case for list of quantities
            if not all(v is not None for v in value):
                decision = attr.request(self.bind, external_decision)
                return decision
        elif isinstance(value, Decision):
            if external_decision and value is not external_decision:
                raise AttributeError("Can't set external decision for an "
                                     "already requested attribute.")
            return value
        else:
            # already requested or available
            return

    def get_attribute(self, name):
        return getattr(type(self.bind), name)

    def get_unit(self, name):
        attr = self.get_attribute(name)
        return attr.unit

    @property
    def names(self):
        """Returns a generator object with all attributes that the corresponding
        bind owns."""
        return (name for name in dir(type(self.bind))
                if isinstance(getattr(type(self.bind), name), Attribute))

    def get_decisions(self) -> DecisionBunch:
        """Return all decision of attributes with status REQUESTED."""
        decisions = DecisionBunch()
        for dec, status, data_source in self.values():
            if status == Attribute.STATUS_REQUESTED:
                decisions.append(dec)
        return decisions


def multi_calc(func):
    """Decorator for calculation of multiple Attribute values"""

    def wrapper(bind, name):
        # inner function call
        result = func(bind)
        value = result.pop(name)
        # send all other result values to AttributeManager instance
        bind.attributes.update(result)
        return value

    return wrapper<|MERGE_RESOLUTION|>--- conflicted
+++ resolved
@@ -316,34 +316,6 @@
         """Get dependency decisions"""
         status = Attribute.STATUS_REQUESTED
         if self.functions is not None:
-<<<<<<< HEAD
-            if not self.dependant_elements:
-_decision = external_decision or self.create_decision(bind)
-                    bind)
-            else:
-                # TODO
-                raise NotImplementedError(
-                    "The implementation of dependant elements needs to be"
-                    " revised.")
-                # _decision = {}
-                # # case for attributes that depend on the same
-                # # attribute in other elements
-                # _decision_inst = self.dependant_elements_decision(
-                #     bind)
-                # for inst in _decision_inst:
-                #     if inst not in _decision:
-                #         _decision[inst] = _decision_inst[inst]
-                #     else:
-                #         _decision[inst].update(_decision_inst[inst])
-                #     if inst is self:
-                #         print()
-                # _decision.update(
-                #     {self.name: (self.dependant_attributes, self.functions)})
-        else:
-            # actual request
-            _decision = external_decision or self.create_decision(bind)
-        status = Attribute.STATUS_REQUESTED
-=======
             if self.dependant_elements:
                 logger.warning(f'Attribute {self.name} of element {bind} uses '
                                f'"dependent_elements" functionality, but this '
@@ -372,7 +344,6 @@
         #     # actual request
         #     _decision = external_decision or self.create_decision(bind)
         _decision = external_decision or self.create_decision(bind)
->>>>>>> cb107ba5
         self._inner_set(bind, _decision, status, self.data_source)
 
         return _decision
