--- conflicted
+++ resolved
@@ -1,8 +1,5 @@
-<<<<<<< HEAD
+import inspect
 import functools
-=======
-import inspect
->>>>>>> c89436e3
 import logging
 from functools import partial
 from typing import Tuple, Iterable, Callable, Any, Union
@@ -628,11 +625,8 @@
 
     def reset(self, name, data_source=AttributeDataSource.manual_overwrite):
         """Reset attribute, set to None and STATUS_NOT_AVAILABLE."""
-<<<<<<< HEAD
-=======
         # TODO this has limitations when the corresponding attribute uses
         #  functions to calculate the value, see #760 for more information
->>>>>>> c89436e3
         try:
             attr = self.get_attribute(name)
         except KeyError:
