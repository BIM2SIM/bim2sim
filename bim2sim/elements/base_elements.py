--- conflicted
+++ resolved
@@ -896,15 +896,6 @@
         self.element_type = element.__class__.__name__
         for attr_name, attr_val in element.attributes.items():
             # assign value directly to attribute without status
-<<<<<<< HEAD
-            setattr(self, attr_name, attr_val[0])
-        # self.attributes = {}
-        # for attr_name, attr_val in element.attributes.items():
-        #     self.attributes[attr_name] = attr_val
-        if hasattr(element, "space_boundaries"):
-            self.space_boundaries = [bound.guid for bound in
-                                     element.space_boundaries]
-=======
             # make sure to get the value
             value = getattr(element, attr_name)
             if self.is_picklable(value):
@@ -913,7 +904,9 @@
                 logger.info(
                     f"Attribute {attr_name} will not be serialized, as it's "
                     f"not pickleable")
->>>>>>> 899bae00
+        if hasattr(element, "space_boundaries"):
+            self.space_boundaries = [bound.guid for bound in
+                                     element.space_boundaries]
         if hasattr(element, "storeys"):
             self.storeys = [storey.guid for storey in element.storeys]
         if issubclass(element.__class__, AggregationMixin):
