"""Module contains the different classes for all HVAC elements"""
import inspect
import logging
import math
import re
import sys
from datetime import date
from typing import Set, List

import ifcopenshell
import ifcopenshell.geom
from OCC.Core import gp
from OCC.Core.BRep import BRep_Tool
from OCC.Core.BRepBndLib import brepbndlib_Add
from OCC.Core.BRepBuilderAPI import BRepBuilderAPI_Transform
from OCC.Core.BRepExtrema import BRepExtrema_DistShapeShape
from OCC.Core.BRepGProp import brepgprop_SurfaceProperties
from OCC.Core.BRepLib import BRepLib_FuseEdges
from OCC.Core.Bnd import Bnd_Box
from OCC.Core.Extrema import Extrema_ExtFlag_MIN
from OCC.Core.GProp import GProp_GProps
from OCC.Core.ShapeUpgrade import ShapeUpgrade_UnifySameDomain
from OCC.Core.TopAbs import TopAbs_FACE
from OCC.Core.TopExp import TopExp_Explorer
from OCC.Core.TopoDS import topods_Face
from OCC.Core._Geom import Handle_Geom_Plane_DownCast
from OCC.Core.gp import gp_Trsf, gp_Vec, gp_XYZ, gp_Dir, gp_Ax1, gp_Pnt, \
    gp_Mat, gp_Quaternion
from ifcopenshell import guid

from bim2sim.kernel.decorators import cached_property
from bim2sim.elements.mapping import condition, attribute
from bim2sim.elements.base_elements import ProductBased, RelationBased
from bim2sim.elements.mapping.units import ureg
from bim2sim.tasks.common.inner_loop_remover import remove_inner_loops
from bim2sim.utilities.common_functions import vector_angle, angle_equivalent
from bim2sim.utilities.pyocc_tools import PyOCCTools
from bim2sim.utilities.types import IFCDomain

logger = logging.getLogger(__name__)

# todo @ veronika: convert all attributes regarding SB
#  which can't come from ifc to cached_property


class BPSProduct(ProductBased):
    domain = 'BPS'

    def __init__(self, *args, **kwargs):
        super().__init__(*args, **kwargs)
        self.thermal_zones = []
        self.space_boundaries = []
        self.storeys = []
        self.material = None
        self.disaggregations = []
        self.building = None
        self.site = None

    def __repr__(self):
        return "<%s (guid: %s)>" % (
            self.__class__.__name__, self.guid)

    def get_bound_area(self, name) -> ureg.Quantity:
        """ get gross bound area (including opening areas) of the element"""
        return sum(sb.bound_area for sb in self.sbs_without_corresponding)

    def get_net_bound_area(self, name) -> ureg.Quantity:
        """get net area (including opening areas) of the element"""
        return self.gross_area - self.opening_area

    @cached_property
    def is_external(self) -> bool or None:
        """Checks if the corresponding element has contact with external
        environment (e.g. ground, roof, wall)"""
        if hasattr(self, 'parent'):
            return self.parent.is_external
        elif hasattr(self, 'ifc'):
            if hasattr(self.ifc, 'ProvidesBoundaries'):
                if len(self.ifc.ProvidesBoundaries) > 0:
                    ext_int = list(
                        set([boundary.InternalOrExternalBoundary for boundary
                             in self.ifc.ProvidesBoundaries]))
                    if len(ext_int) == 1:
                        if ext_int[0].lower() == 'external':
                            return True
                        if ext_int[0].lower() == 'internal':
                            return False
                    else:
                        return ext_int
        return None

    def calc_cost_group(self) -> int:
        """Default cost group for building elements is 300"""
        return 300

    gross_area = attribute.Attribute(
        functions=[get_bound_area],
        unit=ureg.meter ** 2
    )
    net_area = attribute.Attribute(
        functions=[get_net_bound_area],
        unit=ureg.meter ** 2
    )

    @cached_property
    def sbs_without_corresponding(self):
        """get a list with only not duplicated space boundaries"""
        sbs_without_corresponding = list(self.space_boundaries)
        for sb in self.space_boundaries:
            if sb in sbs_without_corresponding:
                if sb.related_bound and sb.related_bound in \
                        sbs_without_corresponding:
                    sbs_without_corresponding.remove(sb.related_bound)
        return sbs_without_corresponding


    @cached_property
    def opening_area(self):
        """get sum of opening areas of the element"""
        return sum(sb.opening_area for sb in self.sbs_without_corresponding)

    def calc_orientation(self) -> float:
        """Calculate the orientation of the bps product based on SB direction.

        For buildings elements we can use the more reliable space boundaries
        normal vector to calculate the orientation if the space boundaries
        exists. Otherwise the base calc_orientation of IFCBased will be used.

        Returns:
            Orientation angle between 0 and 360.
            (0 : north, 90: east, 180: south, 270: west)
        """
        true_north = self.get_true_north()
        if len(self.space_boundaries):
            new_orientation = self.group_orientation(
                [vector_angle(space_boundary.bound_normal.Coord())
                 for space_boundary in self.space_boundaries])
            if new_orientation is not None:
                return int(angle_equivalent(new_orientation + true_north))
        # return int(angle_equivalent(super().calc_orientation() + true_north))
        return None

    @staticmethod
    def group_orientation(orientations: list):
        dict_orientations = {}
        for orientation in orientations:
            rounded_orientation = round(orientation)
            if rounded_orientation not in dict_orientations:
                dict_orientations[rounded_orientation] = 0
            dict_orientations[rounded_orientation] += 1
        if len(dict_orientations):
            return max(dict_orientations, key=dict_orientations.get)
        return None

    @cached_property
    def volume(self):
        if hasattr(self, "net_volume"):
            if self.net_volume:
                vol = self.net_volume
                return vol
        vol = self.calc_volume_from_ifc_shape()
        return vol


class ThermalZone(BPSProduct):
    ifc_types = {
        "IfcSpace":
            ['*', 'SPACE', 'PARKING', 'GFA', 'INTERNAL', 'EXTERNAL']
    }

    pattern_ifc_type = [
        re.compile('Space', flags=re.IGNORECASE),
        re.compile('Zone', flags=re.IGNORECASE)
    ]

    def __init__(self, *args, **kwargs):
        self.bound_elements = kwargs.pop('bound_elements', [])
        super().__init__(*args, **kwargs)

    @cached_property
    def outer_walls(self) -> list:
        """List of all outer wall elements bounded to the thermal zone"""
        return [
            ele for ele in self.bound_elements if isinstance(ele, OuterWall)]

    @cached_property
    def windows(self) -> list:
        """List of all window elements bounded to the thermal zone"""
        return [ele for ele in self.bound_elements if isinstance(ele, Window)]

    @cached_property
    def is_external(self) -> bool:
        """determines if a thermal zone is external or internal based on the
        presence of outer walls"""
        return len(self.outer_walls) > 0

    @cached_property
    def external_orientation(self) -> str or float:
        """determines the orientation of the thermal zone based on its elements
        it can be a corner (list of 2 angles) or an edge (1 angle)"""
        if self.is_external is True:
            orientations = [ele.orientation for ele in self.outer_walls]
            calc_temp = list(set(orientations))
            sum_or = sum(calc_temp)
            if 0 in calc_temp:
                if sum_or > 180:
                    sum_or += 360
            return sum_or / len(calc_temp)
        return 'Internal'

    @cached_property
    def glass_percentage(self) -> float or ureg.Quantity:
        """determines the glass area/facade area ratio for all the windows in
        the space in one of the 4 following ranges
        0%-30%: 15
        30%-50%: 40
        50%-70%: 60
        70%-100%: 85"""
        glass_area = sum(wi.gross_area for wi in self.windows)
        facade_area = sum(wa.gross_area for wa in self.outer_walls)
        if facade_area > 0:
            return 100 * (glass_area / (facade_area + glass_area)).m
        else:
            return 'Internal'

    @cached_property
    def space_neighbors(self):
        """determines the neighbors of the thermal zone"""
        neighbors = []
        for sb in self.space_boundaries:
            if sb.related_bound is not None:
                tz = sb.related_bound.bound_thermal_zone
                # todo: check if computation of neighbors works as expected
                # what if boundary has no related bound but still has a
                # neighbor?
                # hint: neighbors != related bounds
                if (tz is not self) and (tz not in neighbors):
                    neighbors.append(tz)
        return neighbors

    @cached_property
    def space_shape(self):
        """returns topods shape of the IfcSpace"""
        settings = ifcopenshell.geom.main.settings()
        settings.set(settings.USE_PYTHON_OPENCASCADE, True)
        settings.set(settings.USE_WORLD_COORDS, True)
        settings.set(settings.EXCLUDE_SOLIDS_AND_SURFACES, False)
        settings.set(settings.INCLUDE_CURVES, True)
        return ifcopenshell.geom.create_shape(settings, self.ifc).geometry

    @cached_property
    def space_center(self):
        """
        This function returns the center of the bounding box of an ifc space
        shape
        :return: center of space bounding box (gp_Pnt)
        """
        bbox = Bnd_Box()
        brepbndlib_Add(self.space_shape, bbox)
        bbox_center = ifcopenshell.geom.utils.get_bounding_box_center(bbox)
        return bbox_center

    @cached_property
    def space_corners(self):
        """
        This function returns the corners of the bounding box of an ifc space
        shape
        :return: corners of space bounding box (gp_Pnt,gp_Pnt)
        """
        bbox = Bnd_Box()
        brepbndlib_Add(self.space_shape, bbox)

        bbmin = [0.0] * 3
        bbmax = [0.0] * 3

        bbmin[0], bbmin[1], bbmin[2], bbmax[0], bbmax[1], bbmax[2] = bbox.Get()

        min_point = gp.gp_Pnt(bbmin[0], bbmin[1], bbmin[2])
        max_point = gp.gp_Pnt(bbmax[0], bbmax[1], bbmax[2])

        return min_point, max_point


    @cached_property
    def footprint_shape(self):
        """
        This function returns the footprint of a space shape. This can be
        used e.g., to visualize floor plans.
        """
        footprint = PyOCCTools.get_footprint_of_shape(self.space_shape)
        return footprint

    def get_space_shape_volume(self, name):
        """
        This function returns the volume of a space shape
        """
        return PyOCCTools.get_shape_volume(self.space_shape)

    def get_volume_geometric(self, name):
        """
        This function returns the volume of a space geometrically
        """
        return self.gross_area * self.height

    def _get_usage(self, name):
        """
        This function returns the usage of a space
        """
        if self.zone_name is not None:
            usage = self.zone_name
        elif self.ifc.LongName is not None and \
                "oldSpaceGuids_" not in self.ifc.LongName:
            # todo oldSpaceGuids_ is hardcode for erics tool
            usage = self.ifc.LongName
        else:
            usage = self.name
        return usage

    def _get_name(self, name):
        """
        This function returns the name of a space
        """
        if self.zone_name:
            space_name = self.zone_name
        else:
            space_name = self.ifc.Name
        return space_name

    def get_bound_floor_area(self, name):
        """Get bound floor area of zone. This is currently set by sum of all
        horizontal gross area and take half of it due to issues with
        TOP BOTTOM"""
        leveled_areas = {}
        for height, sbs in self.horizontal_sbs.items():
            if height not in leveled_areas:
                leveled_areas[height] = 0
            leveled_areas[height] += sum([sb.bound_area for sb in sbs])

        return sum(leveled_areas.values()) / 2

    def get_net_bound_floor_area(self, name):
        """Get net bound floor area of zone. This is currently set by sum of all
        horizontal net area and take half of it due to issues with TOP BOTTOM."""
        leveled_areas = {}
        for height, sbs in self.horizontal_sbs.items():
            if height not in leveled_areas:
                leveled_areas[height] = 0
            leveled_areas[height] += sum([sb.net_bound_area for sb in sbs])

        return sum(leveled_areas.values()) / 2

    @cached_property
    def horizontal_sbs(self):
        """get all horizonal SBs in a zone and convert them into a dict with
         key z-height in room and the SB as value."""
        # todo: use only bottom when TOP bottom is working correctly
        valid = ['TOP', 'BOTTOM']
        leveled_sbs = {}
        for sb in self.sbs_without_corresponding:
            if sb.top_bottom in valid:
                pos = round(sb.position[2], 1)
                if pos not in leveled_sbs:
                    leveled_sbs[pos] = []
                leveled_sbs[pos].append(sb)

        return leveled_sbs

    def __repr__(self):
        return "<%s (usage: %s)>" \
               % (self.__class__.__name__, self.usage)

    zone_name = attribute.Attribute(
        default_ps=("Pset_SpaceCommon", "Reference")
    )

    name = attribute.Attribute(
        functions=[_get_name]
    )

    usage = attribute.Attribute(
        default_ps=("Pset_SpaceOccupancyRequirements", "OccupancyType"),
        functions=[_get_usage]
    )

    t_set_heat = attribute.Attribute(
        default_ps=("Pset_SpaceThermalRequirements", "SpaceTemperatureMin"),
        unit=ureg.degC,
    )

    t_set_cool = attribute.Attribute(
        default_ps=("Pset_SpaceThermalRequirements", "SpaceTemperatureMax"),
        unit=ureg.degC,
    )

    t_ground = attribute.Attribute(
        unit=ureg.degC,
        default=13,
    )

    max_humidity = attribute.Attribute(
        default_ps=("Pset_SpaceThermalRequirements", "SpaceHumidityMax"),
        unit=ureg.dimensionless,
    )

    min_humidity = attribute.Attribute(
        default_ps=("Pset_SpaceThermalRequirements", "SpaceHumidityMin"),
        unit=ureg.dimensionless,
    )

    natural_ventilation = attribute.Attribute(
        default_ps=("Pset_SpaceThermalRequirements", "NaturalVentilation"),
    )

    natural_ventilation_rate = attribute.Attribute(
        default_ps=("Pset_SpaceThermalRequirements", "NaturalVentilationRate"),
        unit=1 / ureg.hour,
    )

    mechanical_ventilation_rate = attribute.Attribute(
        default_ps=("Pset_SpaceThermalRequirements",
                    "MechanicalVentilationRate"),
        unit=1 / ureg.hour,
    )

    with_ahu = attribute.Attribute(
        default_ps=("Pset_SpaceThermalRequirements", "AirConditioning"),
    )

    central_ahu = attribute.Attribute(
        default_ps=("Pset_SpaceThermalRequirements", "AirConditioningCentral"),
    )

    gross_area = attribute.Attribute(
        default_ps=("Qto_SpaceBaseQuantities", "GrossFloorArea"),
        functions=[get_bound_floor_area],
        unit=ureg.meter ** 2
    )
    net_area = attribute.Attribute(
        default_ps=("Qto_SpaceBaseQuantities", "NetFloorArea"),
        functions=[get_net_bound_floor_area],
        unit=ureg.meter ** 2
    )
    net_wall_area = attribute.Attribute(
        default_ps=("Qto_SpaceBaseQuantities", "NetWallArea"),
        unit=ureg.meter ** 2
    )

    net_ceiling_area = attribute.Attribute(
        default_ps=("Qto_SpaceBaseQuantities", "NetCeilingArea"),
        unit=ureg.meter ** 2
    )

    net_volume = attribute.Attribute(
        default_ps=("Qto_SpaceBaseQuantities", "NetVolume"),
        functions=[get_space_shape_volume, get_volume_geometric],
        unit=ureg.meter ** 3,
    )
    gross_volume = attribute.Attribute(
        default_ps=("Qto_SpaceBaseQuantities", "GrossVolume"),
        functions=[get_volume_geometric],
        unit=ureg.meter ** 3,
    )
    perimeter = attribute.Attribute(
        default_ps=("BaseQuantities", "GrossPerimeter"),
        unit=ureg.meter
    )
    height = attribute.Attribute(
        default_ps=("Qto_SpaceBaseQuantities", "Height"),
        unit=ureg.meter,
    )
    length = attribute.Attribute(
        default_ps=("Qto_SpaceBaseQuantities", "Length"),
        unit=ureg.meter,
    )
    width = attribute.Attribute(
        default_ps=("Qto_SpaceBaseQuantities", "Width"),
        unit=ureg.m
    )
    AreaPerOccupant = attribute.Attribute(
        default_ps=("Pset_SpaceOccupancyRequirements", "AreaPerOccupant"),
        unit=ureg.meter ** 2
    )

    space_shape_volume = attribute.Attribute(
        functions=[get_space_shape_volume],
        unit=ureg.meter ** 3,
    )

    clothing_persons = attribute.Attribute(
        default_ps=("", "")
    )

    surround_clo_persons = attribute.Attribute(
        default_ps=("", "")
    )

    def _get_heating_profile(self, name) -> list:
        """returns a heating profile using the heat temperature in the IFC"""
        # todo make this "dynamic" with a night set back
        if self.t_set_heat is not None:
            return [self.t_set_heat.to(ureg.kelvin).m] * 24

    def _get_cooling_profile(self, name) -> list:
        """returns a cooling profile using the cool temperature in the IFC"""
        # todo make this "dynamic" with a night set back
        if self.t_set_cool is not None:
            return [self.t_set_cool.to(ureg.kelvin).m] * 24

    heating_profile = attribute.Attribute(
        functions=[_get_heating_profile],
    )
    cooling_profile = attribute.Attribute(
        functions=[_get_cooling_profile],
    )

    def _get_persons(self, name):
        if self.AreaPerOccupant:
            return 1 / self.AreaPerOccupant

    persons = attribute.Attribute(
        functions=[_get_persons],
<<<<<<< HEAD
        dependant_attributes=['AreaPerOccupant'],
        unit= 1 / ureg.meter ** 2
=======
>>>>>>> 27d6a1ca
    )
    air_flow = attribute.Attribute(
        unit=ureg.liter/ureg.s
    )

    ventilation_system = attribute.Attribute(
        # TODO Wie am besten lösen @David Jansen
        # True or False
    )

    area_air_flow_factor = attribute.Attribute(
        unit=ureg.liter/(ureg.s*ureg.meter**2)
    )

    persons_air_flow_factor = attribute.Attribute(
        unit=ureg.liter/ureg.s
    )

    # use conditions
    with_cooling = attribute.Attribute(
    )
    with_heating = attribute.Attribute(
    )
    typical_length = attribute.Attribute(
    )
    typical_width = attribute.Attribute(
    )
    T_threshold_heating = attribute.Attribute(
    )
    activity_degree_persons = attribute.Attribute(
    )
    fixed_heat_flow_rate_persons = attribute.Attribute(
        default_ps=("Pset_SpaceThermalLoad", "People"),
        unit=ureg.W,
    )
    internal_gains_moisture_no_people = attribute.Attribute(
    )
    T_threshold_cooling = attribute.Attribute(
    )
    ratio_conv_rad_persons = attribute.Attribute(
        default=0.5,
    )
    ratio_conv_rad_machines = attribute.Attribute(
        default=0.5,
    )
    ratio_conv_rad_lighting = attribute.Attribute(
        default=0.5,
    )
    machines = attribute.Attribute(
        default_ps=("Pset_SpaceThermalLoad", "EquipmentSensible"),
        unit=ureg.watt,
    )
    use_maintained_illuminance = attribute.Attribute(
        default=False
    )
    lighting_power = attribute.Attribute(
        default_ps=("Pset_SpaceThermalLoad", "Lighting"),
        unit=ureg.W,
    )
    fixed_lighting_power = attribute.Attribute(
        default_ps=("Pset_SpaceThermalLoad", "Lighting"),
        unit=ureg.W,
    )
    maintained_illuminance = attribute.Attribute(
        default_ps=("Pset_SpaceLightingRequirements", "Illuminance")
    )
    lighting_efficiency_lumen = attribute.Attribute(
    )
    use_constant_infiltration = attribute.Attribute(
    )
    infiltration_rate = attribute.Attribute(
    )
    max_user_infiltration = attribute.Attribute(
    )
    max_overheating_infiltration = attribute.Attribute(
    )
    max_summer_infiltration = attribute.Attribute(
    )
    winter_reduction_infiltration = attribute.Attribute(
    )
    min_ahu = attribute.Attribute(
    )
    max_ahu = attribute.Attribute(
        default_ps=("Pset_AirSideSystemInformation", "TotalAirflow"),
        unit=ureg.meter ** 3 / ureg.s
    )
    with_ideal_thresholds = attribute.Attribute(
    )
    persons_profile = attribute.Attribute(
    )
    machines_profile = attribute.Attribute(
    )
    lighting_profile = attribute.Attribute(
    )

    def get__elements_by_type(self, type):
        raise NotImplementedError

    def __repr__(self):
        return "<%s (guid: %s, Name: %s)>" % (
            self.__class__.__name__, self.guid, self.name)


class ExternalSpatialElement(ThermalZone):
    ifc_types = {
        "IfcExternalSpatialElement":
            ['*']
    }


class SpaceBoundary(RelationBased):
    ifc_types = {'IfcRelSpaceBoundary': ['*']}

    def __init__(self, *args, elements: dict, **kwargs):
        """spaceboundary __init__ function"""
        super().__init__(*args, **kwargs)
        self.disaggregation = []
        self.bound_element = None
        self.disagg_parent = None
        self.bound_thermal_zone = None
        self._elements = elements

    def calc_orientation(self):
        """
        calculates the orientation of the spaceboundary, using the relative
        position of resultant disaggregation
        """
        if hasattr(self.ifc.ConnectionGeometry.SurfaceOnRelatingElement,
                   'BasisSurface'):
            axis = self.ifc.ConnectionGeometry.SurfaceOnRelatingElement. \
                BasisSurface.Position.Axis.DirectionRatios
        else:
            axis = self.ifc.ConnectionGeometry.SurfaceOnRelatingElement. \
                Position.Axis.DirectionRatios

        return vector_angle(axis)

    def calc_position(self):
        """
        calculates the position of the spaceboundary, using the relative
        position of resultant disaggregation
        """
        if hasattr(self.ifc.ConnectionGeometry.SurfaceOnRelatingElement,
                   'BasisSurface'):
            position = self.ifc.ConnectionGeometry.SurfaceOnRelatingElement. \
                BasisSurface.Position.Location.Coordinates
        else:
            position = self.ifc.ConnectionGeometry.SurfaceOnRelatingElement. \
                Position.Location.Coordinates

        return position

    @classmethod
    def pre_validate(cls, ifc) -> bool:
        return True

    def validate_creation(self) -> bool:
        if self.bound_area and self.bound_area < 1e-2 * ureg.meter ** 2:
            return True
        return False

    @cached_property
    def bound_neighbors(self) -> list:
        """
        returns the neighbors of the spaceboundary
        """
        neighbors = []
        space_bounds = []
        if not hasattr(self.bound_thermal_zone, 'space_boundaries'):
            return None
        if len(self.bound_thermal_zone.space_boundaries) == 0:
            for obj in self.bound_thermal_zone.objects:
                this_obj = self.bound_thermal_zone.objects[obj]
                if not isinstance(this_obj, SpaceBoundary):
                    continue
                if this_obj.bound_thermal_zone.ifc.GlobalId != \
                        self.bound_thermal_zone.ifc.GlobalId:
                    continue
                space_bounds.append(this_obj)
        else:
            space_bounds = self.bound_thermal_zone.space_boundaries
        for bound in space_bounds:
            if bound.ifc.GlobalId == self.ifc.GlobalId:
                continue
            distance = BRepExtrema_DistShapeShape(bound.bound_shape,
                                                  self.bound_shape,
                                                  Extrema_ExtFlag_MIN).Value()
            if distance == 0:
                neighbors.append(bound)
        return neighbors

    def get_bound_area(self) -> ureg.Quantity:
        """compute area of a space boundary"""
        bound_prop = GProp_GProps()
        brepgprop_SurfaceProperties(self.bound_shape, bound_prop)
        area = bound_prop.Mass()
        return area * ureg.meter ** 2

    @cached_property
    def bound_area(self) -> ureg.Quantity:
        return self.get_bound_area()

    @cached_property
    def top_bottom(self):
        """
        This function computes, if the center of a space boundary
        is below (bottom) or above (top) the center of a space.
        This function is used to distinguish floors and ceilings (IfcSlab).

        If the SB is vertical (Walls etc.) VERTICAL will be returned.
        :return: top_bottom ("TOP", "BOTTOM", "VERTICAL")
        """
        top_bottom = None
        vertical = gp_XYZ(0.0, 0.0, 1.0)
        # only assign top and bottom for elements, whose
        # surface normals are not perpendicular to a vertical
        if -1e-3 < self.bound_normal.Dot(vertical) < 1e-3:
            top_bottom = "VERTICAL"
        # is related bounds z-coordinate below current bound(self) then
        # current bound is a floor (BOTTOM), otherwise a ceiling (TOP)
        elif self.related_bound != None:
            if (self.bound_center.Z() - self.related_bound.bound_center.Z()) \
                    > 1e-2:
                top_bottom = "BOTTOM"
            elif (self.bound_center.Z() - self.related_bound.bound_center.Z()) \
                    < -1e-2:
                top_bottom = "TOP"
            else:
                # caution, this relies on correct surface normals
                if vertical.Dot(self.bound_normal) < -0.8:
                    top_bottom = "BOTTOM"
                elif vertical.Dot(self.bound_normal) > 0.8:
                    top_bottom = "TOP"
        # for adiabatic bounds we need no tolerance
        elif self.related_adb_bound is not None:
            if self.bound_center.Z() > self.related_adb_bound.bound_center.Z():
                top_bottom = "BOTTOM"
            else:
                top_bottom = "TOP"
        # if no relating bound exists (exterior boundaries), we use the space
        # center instead.
        # TODO: This might fail for multi storey spaces.
        else:
            if (self.bound_center.Z() - self.bound_thermal_zone.space_center.Z()) \
                    > 1e-2:
                top_bottom = "TOP"
            elif (self.bound_center.Z() - self.bound_thermal_zone.space_center.Z()) \
                    < -1e-2:
                top_bottom = "BOTTOM"
            else:
                # caution, this relies on correct surface normals
                if vertical.Dot(self.bound_normal) < -0.8:
                    top_bottom = "BOTTOM"
                elif vertical.Dot(self.bound_normal) > 0.8:
                    top_bottom = "TOP"
        return top_bottom

    # @staticmethod
    # def compare_direction_of_normals(normal1, normal2):
    #     """
    #     Compare the direction of two surface normals (vectors).
    #     True, if direction is same or reversed
    #     :param normal1: first normal (gp_Pnt)
    #     :param normal2: second normal (gp_Pnt)
    #     :return: True/False
    #     """
    #     dotp = normal1.Dot(normal2)
    #     check = False
    #     if 1-1e-2 < dotp ** 2 < 1+1e-2:
    #         check = True
    #     return check

    def get_bound_center(self):
        """ compute center of the bounding box of a space boundary"""
        p = GProp_GProps()
        brepgprop_SurfaceProperties(self.bound_shape, p)
        return p.CentreOfMass().XYZ()

    @cached_property
    def bound_center(self):
        return self.get_bound_center()

    @cached_property
    def related_bound(self):
        """
        Get corresponding space boundary in another space,
        ensuring that corresponding space boundaries have a matching number of
        vertices.
        """
        if hasattr(self.ifc, 'CorrespondingBoundary') and \
                self.ifc.CorrespondingBoundary is not None:
            corr_bound = self._elements.get(
                self.ifc.CorrespondingBoundary.GlobalId)
            if corr_bound:
                nb_vert_this = PyOCCTools.get_number_of_vertices(
                    self.bound_shape)
                nb_vert_other = PyOCCTools.get_number_of_vertices(
                    corr_bound.bound_shape)
                # if not nb_vert_this == nb_vert_other:
                #     print("NO VERT MATCH!:", nb_vert_this, nb_vert_other)
                if nb_vert_this == nb_vert_other:
                    return corr_bound
                else:
                    # deal with a mismatch of vertices, due to different
                    # triangulation or for other reasons. Only applicable for
                    # small differences in the bound area between the
                    # corresponding surfaces
                    if abs(self.bound_area.m - corr_bound.bound_area.m) < 0.01:
                        # get points of the current space boundary
                        p = PyOCCTools.get_points_of_face(self.bound_shape)
                        # reverse the points and create a new face. Points
                        # have to be reverted, otherwise it would result in an
                        # incorrectly oriented surface normal
                        p.reverse()
                        new_corr_shape = PyOCCTools.make_faces_from_pnts(p)
                        # move the new shape of the corresponding boundary to
                        # the original position of the corresponding boundary
                        new_moved_corr_shape = (
                            PyOCCTools.move_bounds_to_vertical_pos([
                            new_corr_shape], corr_bound.bound_shape))[0]
                        # assign the new shape to the original shape and
                        # return the new corresponding boundary
                        corr_bound.bound_shape = new_moved_corr_shape
                    return corr_bound
        if self.bound_element is None:
            # return None
            # check for virtual bounds
            if not self.physical:
                corr_bound = None
                # cover virtual space boundaries without related IfcVirtualElement
                if not self.ifc.RelatedBuildingElement:
                    vbs = [b for b in self._elements.values() if
                           isinstance(b, SpaceBoundary) and not
                           b.ifc.RelatedBuildingElement]
                    for b in vbs:
                        if b is self:
                            continue
                        if b.ifc.RelatingSpace == self.ifc.RelatingSpace:
                            continue
                        if not (b.bound_area.m - self.bound_area.m) ** 2 < 1e-2:
                            continue
                        center_dist = gp_Pnt(self.bound_center).Distance(
                            gp_Pnt(b.bound_center)) ** 2
                        if center_dist > 0.5:
                            continue
                        corr_bound = b
                        return corr_bound
                    return None
                # cover virtual space boundaries related to an IfcVirtualElement
                if self.ifc.RelatedBuildingElement.is_a('IfcVirtualElement'):
                    if len(self.ifc.RelatedBuildingElement.ProvidesBoundaries) == 2:
                        for bound in self.ifc.RelatedBuildingElement.ProvidesBoundaries:
                            if bound.GlobalId != self.ifc.GlobalId:
                                corr_bound = self._elements[bound.GlobalId]
                                return corr_bound
        elif len(self.bound_element.space_boundaries) == 1:
            return None
        elif len(self.bound_element.space_boundaries) >= 2:
            own_space_id = self.bound_thermal_zone.ifc.GlobalId
            min_dist = 1000
            corr_bound = None
            for bound in self.bound_element.space_boundaries:
                if bound.level_description != "2a":
                    continue
                if bound is self:
                    continue
                # if bound.bound_normal.Dot(self.bound_normal) != -1:
                #     continue
                other_area = bound.bound_area
                if (other_area.m - self.bound_area.m) ** 2 > 1e-1:
                    continue
                center_dist = gp_Pnt(self.bound_center).Distance(
                    gp_Pnt(bound.bound_center)) ** 2
                if abs(center_dist) > 0.5:
                    continue
                distance = BRepExtrema_DistShapeShape(
                    bound.bound_shape,
                    self.bound_shape,
                    Extrema_ExtFlag_MIN
                ).Value()
                if distance > min_dist:
                    continue
                min_dist = abs(center_dist)
                # self.check_for_vertex_duplicates(bound)
                nb_vert_this = PyOCCTools.get_number_of_vertices(
                    self.bound_shape)
                nb_vert_other = PyOCCTools.get_number_of_vertices(
                    bound.bound_shape)
                # if not nb_vert_this == nb_vert_other:
                #     print("NO VERT MATCH!:", nb_vert_this, nb_vert_other)
                if nb_vert_this == nb_vert_other:
                    corr_bound = bound
            return corr_bound
        else:
            return None

    @cached_property
    def related_adb_bound(self):
        adb_bound = None
        if self.bound_element is None:
            return None
            # check for visual bounds
        if not self.physical:
            return None
        if self.related_bound:
            if self.bound_thermal_zone == self.related_bound.bound_thermal_zone:
                adb_bound = self.related_bound
            return adb_bound
        for bound in self.bound_element.space_boundaries:
            if bound == self:
                continue
            if not bound.bound_thermal_zone == self.bound_thermal_zone:
                continue
            if abs(bound.bound_area.m - self.bound_area.m) > 1e-3:
                continue
            if all([abs(i) < 1e-3 for i in
                    ((self.bound_normal - bound.bound_normal).Coord())]):
                continue
            if gp_Pnt(bound.bound_center).Distance(
                    gp_Pnt(self.bound_center)) < 0.4:
                adb_bound = bound
        return adb_bound

    @staticmethod
    def move_bound_in_direction_of_normal(shape, normal, move_dist,
                                          reversed=False):
        prod_vec = []
        move_dir = normal.Coord()
        if reversed:
            move_dir = normal.Reversed().Coord()
        for i in move_dir:
            prod_vec.append(move_dist * i)

        # move bound in direction of bound normal by move_dist
        trsf = gp_Trsf()
        coord = gp_XYZ(*prod_vec)
        vec = gp_Vec(coord)
        trsf.SetTranslation(vec)
        moved_shape = BRepBuilderAPI_Transform(shape, trsf).Shape()

        return moved_shape

    @cached_property
    def bound_shape(self):
        settings = ifcopenshell.geom.settings()
        settings.set(settings.USE_PYTHON_OPENCASCADE, True)
        settings.set(settings.USE_WORLD_COORDS, True)
        settings.set(settings.EXCLUDE_SOLIDS_AND_SURFACES, False)
        settings.set(settings.INCLUDE_CURVES, True)

        # check if the space boundary shapes need a unit conversion (i.e.,
        # an additional transformation to the correct size and position)
        length_unit = self.ifc_units.get('IfcLengthMeasure'.lower())
        conv_required = length_unit != ureg.meter

        try:
            sore = self.ifc.ConnectionGeometry.SurfaceOnRelatingElement
            # if sore.get_info()["InnerBoundaries"] is None:
            shape = ifcopenshell.geom.create_shape(settings, sore)

            if sore.InnerBoundaries:
                # shape = remove_inner_loops(shape)  # todo: return None if not horizontal shape
                # if not shape:
                if self.bound_element.ifc.is_a(
                        'IfcWall'):  # todo: remove this hotfix (generalize)
                    ifc_new = ifcopenshell.file()
                    temp_sore = ifc_new.create_entity('IfcCurveBoundedPlane',
                                                      OuterBoundary=sore.OuterBoundary,
                                                      BasisSurface=sore.BasisSurface)
                    temp_sore.InnerBoundaries = ()
                    shape = ifcopenshell.geom.create_shape(settings, temp_sore)
                else:
                    shape = remove_inner_loops(shape)
            if not (sore.InnerBoundaries and not self.bound_element.ifc.is_a(
                    'IfcWall')):
                faces = PyOCCTools.get_faces_from_shape(shape)
                if len(faces) > 1:
                    unify = ShapeUpgrade_UnifySameDomain()
                    unify.Initialize(shape)
                    unify.Build()
                    shape = unify.Shape()
                    faces = PyOCCTools.get_faces_from_shape(shape)
                face = faces[0]
                face = PyOCCTools.remove_coincident_and_collinear_points_from_face(
                    face)
                shape = face


        except:
            try:
                sore = self.ifc.ConnectionGeometry.SurfaceOnRelatingElement
                ifc_new = ifcopenshell.file()
                temp_sore = ifc_new.create_entity('IfcCurveBoundedPlane',
                                                  OuterBoundary=sore.OuterBoundary,
                                                  BasisSurface=sore.BasisSurface)
                temp_sore.InnerBoundaries = ()
                shape = ifcopenshell.geom.create_shape(settings, temp_sore)
            except:
                poly = self.ifc.ConnectionGeometry.SurfaceOnRelatingElement.OuterBoundary.Points
                pnts = []
                for p in poly:
                    p.Coordinates = (p.Coordinates[0], p.Coordinates[1], 0.0)
                    pnts.append((p.Coordinates[:]))
                shape = PyOCCTools.make_faces_from_pnts(pnts)
        shape = BRepLib_FuseEdges(shape).Shape()

        if conv_required:
            # scale newly created shape of space boundary to correct size
            conv_factor = (1 * length_unit).to(
                ureg.metre).m
            shape = PyOCCTools.scale_shape(shape, conv_factor, gp_Pnt(0, 0, 0))

        if self.ifc.RelatingSpace.ObjectPlacement:
            lp = PyOCCTools.local_placement(
                self.ifc.RelatingSpace.ObjectPlacement).tolist()
            # transform newly created shape of space boundary to correct
            # position if a unit conversion is required.
            # todo: check if x-, y-coord of "vec" also need to be transformed.
            if conv_required:
                z_coord = lp[2][3] * length_unit
                lp[2][3] = z_coord.to(ureg.meter).m
            mat = gp_Mat(lp[0][0], lp[0][1], lp[0][2], lp[1][0], lp[1][1],
                         lp[1][2], lp[2][0], lp[2][1], lp[2][2])
            vec = gp_Vec(lp[0][3], lp[1][3], lp[2][3])
            trsf = gp_Trsf()
            trsf.SetTransformation(gp_Quaternion(mat), vec)
            shape = BRepBuilderAPI_Transform(shape, trsf).Shape()

        # shape = shape.Reversed()
        unify = ShapeUpgrade_UnifySameDomain()
        unify.Initialize(shape)
        unify.Build()
        shape = unify.Shape()

        if self.bound_element is not None:
            bi = self.bound_element
            if not hasattr(bi, "related_openings"):
                return shape
            if len(bi.related_openings) == 0:
                return shape
        shape = PyOCCTools.get_face_from_shape(shape)
        return shape

    def get_transformed_shape(self, shape):
        """transform TOPODS_Shape of each space boundary to correct position"""
        zone = self.bound_thermal_zone
        zone_position = gp_XYZ(zone.position[0], zone.position[1],
                               zone.position[2])
        trsf1 = gp_Trsf()
        trsf2 = gp_Trsf()
        if zone.orientation == None:
            zone.orientation = 0
        trsf2.SetRotation(gp_Ax1(gp_Pnt(zone_position), gp_Dir(0, 0, 1)),
                          -zone.orientation * math.pi / 180)
        trsf1.SetTranslation(gp_Vec(
            gp_XYZ(zone.position[0], zone.position[1], zone.position[2])))
        try:
            shape = BRepBuilderAPI_Transform(shape, trsf1).Shape()
            shape = BRepBuilderAPI_Transform(shape, trsf2).Shape()
        except:
            pass
        return shape.Reversed()

    def compute_surface_normals_in_space(self, name):
        """
        This function returns the face normal of the boundary
        pointing outwarts the center of the space.
        Additionally, the area of the boundary is computed
        :return: face normal (gp_XYZ)
        """
        bbox_center = self.bound_thermal_zone.space_center
        an_exp = TopExp_Explorer(self.bound_shape, TopAbs_FACE)
        a_face = an_exp.Current()
        try:
            face = topods_Face(a_face)
        except:
            pnts = PyOCCTools.get_points_of_face(a_face)
            # pnts.append(pnts[0])
            face = PyOCCTools.make_faces_from_pnts(pnts)
        surf = BRep_Tool.Surface(face)
        obj = surf
        assert obj.DynamicType().Name() == "Geom_Plane"
        plane = Handle_Geom_Plane_DownCast(surf)
        # face_bbox = Bnd_Box()
        # brepbndlib_Add(face, face_bbox)
        # face_center = ifcopenshell.geom.utils.get_bounding_box_center(face_bbox).XYZ()
        face_prop = GProp_GProps()
        brepgprop_SurfaceProperties(self.bound_shape, face_prop)
        area = face_prop.Mass()
        face_normal = plane.Axis().Direction().XYZ()
        if face.Orientation() == 1:
            face_normal = face_normal.Reversed()
        face_towards_center = bbox_center.XYZ() - self.bound_center
        face_towards_center.Normalize()

        dot = face_towards_center.Dot(face_normal)

        # check if surface normal points into direction of space center
        # Transform surface normals to be pointing outwards
        # For faces without reversed surface normal, reverse the orientation of the face itself
        # if dot > 0:
        #    face_normal = face_normal.Reversed()
        #     self.bound_shape = self.bound_shape.Reversed()
        # else:
        #     self.bound_shape = self.bound_shape.Reversed()

        return face_normal

    @cached_property
    def storeys(self) -> list:
        """
        This function returns the storeys associated to the spaceboundary
        """
        return self.bound_thermal_zone.storeys

    def get_level_description(self, name) -> str:
        """
        This function returns the level description of the spaceboundary
        """
        return self.ifc.Description

    @cached_property
    def is_external(self) -> bool:
        """
        This function returns True if the spaceboundary is external
        """
        return not self.ifc.InternalOrExternalBoundary.lower() == 'internal'

    @cached_property
    def physical(self) -> bool:
        """
        This function returns True if the spaceboundary is physical
        """
        return self.ifc.PhysicalOrVirtualBoundary.lower() == 'physical'

    @cached_property
    def opening_area(self):
        """
        This function returns the opening area of the spaceboundary
        """
        if self.opening_bounds:
            return sum(opening_boundary.bound_area for opening_boundary
                       in self.opening_bounds)
        return 0

    @cached_property
    def net_bound_area(self):
        """
        This function returns the net bound area of the spaceboundary
        """
        return self.bound_area - self.opening_area

    @cached_property
    def bound_normal(self):
        """
        This function returns the normal vector of the spaceboundary
        """
        return PyOCCTools.simple_face_normal(self.bound_shape)

    level_description = attribute.Attribute(
        functions=[get_level_description],
        # Todo this should be removed in near future. We should either 
        # find # a way to distinguish the level of SB by something 
        # different or should check this during the creation of SBs 
        # and throw an error if the level is not defined.
        default='2a'
        # HACK: Rou's Model has 2a boundaries but, the description is None,
        # default set to 2a to temporary solve this problem
    )

    @cached_property
    def opening_bounds(self):
        """
        This function returns the opening bounds of the spaceboundary
        """
        return list()

    @cached_property
    def parent_bound(self):
        """
        This function returns the parent bound of the space boundary. Only
        available for space boundary of openings. The parent boundary of an
        opening boundary is the boundary of the wall which surrounds the
        opening.
        """
        return None

    @cached_property
    def internal_external_type(self):
        return self.ifc.InternalOrExternalBoundary


class ExtSpatialSpaceBoundary(SpaceBoundary):
    """describes all space boundaries related to an IfcExternalSpatialElement instead of an IfcSpace"""
    pass


class SpaceBoundary2B(SpaceBoundary):
    """describes all newly created space boundaries of type 2b to fill gaps within spaces"""

    def __init__(self, *args, elements=None, **kwargs):
        super(SpaceBoundary2B, self).__init__(*args, elements=None, **kwargs)
        self.ifc = ifcopenshell.create_entity('IfcRelSpaceBoundary')
        self.guid = None
        self.bound_shape = None
        self.thermal_zones = []
        self.bound_element = None
        self.physical = True
        self.is_external = False
        self.related_bound = None
        self.related_adb_bound = None
        self.level_description = '2b'


class BPSProductWithLayers(BPSProduct):
    ifc_types = {}

    def __init__(self, *args, **kwargs):
        """BPSProductWithLayers __init__ function.

        Convention in bim2sim for layerset is layer 0 is inside,
         layer n is outside.
        """
        super().__init__(*args, **kwargs)
        self.layerset = None

    def get_u_value(self, name):
        """wall get_u_value function"""
        layers_r = 0
        for layer in self.layerset.layers:
            if layer.thickness:
                if layer.material.thermal_conduc and \
                        layer.material.thermal_conduc > 0:
                    layers_r += layer.thickness / layer.material.thermal_conduc

        if layers_r > 0:
            return 1 / layers_r
        return None

    def get_thickness_by_layers(self, name):
        """calculate the total thickness of the product based on the thickness
        of each layer."""
        thickness = 0
        for layer in self.layerset.layers:
            if layer.thickness:
                thickness += layer.thickness
        return thickness


class Wall(BPSProductWithLayers):
    """Abstract wall class, only its subclasses Inner- and Outerwalls are used.

    Every element where self.is_external is not True, is an InnerWall.
    """
    ifc_types = {
        "IfcWall":
            ['*', 'MOVABLE', 'PARAPET', 'PARTITIONING', 'PLUMBINGWALL',
             'SHEAR', 'SOLIDWALL', 'POLYGONAL', 'DOOR', 'GATE', 'TRAPDOOR'],
        "IfcWallStandardCase":
            ['*', 'MOVABLE', 'PARAPET', 'PARTITIONING', 'PLUMBINGWALL',
             'SHEAR', 'SOLIDWALL', 'POLYGONAL', 'DOOR', 'GATE', 'TRAPDOOR'],
        # "IfcElementedCase": "?"  # TODO
    }

    conditions = [
        condition.RangeCondition('u_value',
                                 0 * ureg.W / ureg.K / ureg.meter ** 2,
                                 5 * ureg.W / ureg.K / ureg.meter ** 2,
                                 critical_for_creation=False),
        condition.UValueCondition('u_value',
                                  threshold=0.2,
                                  critical_for_creation=False),
    ]

    pattern_ifc_type = [
        re.compile('Wall', flags=re.IGNORECASE),
        re.compile('Wand', flags=re.IGNORECASE)
    ]

    def __init__(self, *args, **kwargs):
        """wall __init__ function"""
        super().__init__(*args, **kwargs)

    def get_better_subclass(self):
        return OuterWall if self.is_external else InnerWall

    net_area = attribute.Attribute(
        default_ps=("Qto_WallBaseQuantities", "NetSideArea"),
        functions=[BPSProduct.get_net_bound_area],
        unit=ureg.meter ** 2
    )
    gross_area = attribute.Attribute(
        default_ps=("Qto_WallBaseQuantities", "GrossSideArea"),
        functions=[BPSProduct.get_bound_area],
        unit=ureg.meter ** 2
    )
    tilt = attribute.Attribute(
        default=90
    )

    u_value = attribute.Attribute(
        default_ps=("Pset_WallCommon", "ThermalTransmittance"),
        unit=ureg.W / ureg.K / ureg.meter ** 2,
        functions=[BPSProductWithLayers.get_u_value],
    )
    width = attribute.Attribute(
        default_ps=("Qto_WallBaseQuantities", "Width"),
        functions=[BPSProductWithLayers.get_thickness_by_layers],
        unit=ureg.m
    )
    inner_convection = attribute.Attribute(
        unit=ureg.W / ureg.K / ureg.meter ** 2,
        default=0.6
    )

    is_load_bearing = attribute.Attribute(
        default_ps=("Pset_WallCommon", "LoadBearing"),
    )
    net_volume = attribute.Attribute(
        default_ps=("Qto_WallBaseQuantities", "NetVolume"),
        unit=ureg.meter ** 3
    )

    gross_volume = attribute.Attribute(
        default_ps=("Qto_WallBaseQuantities", "GrossVolume")
    )


class Layer(BPSProduct):
    """Represents the IfcMaterialLayer class."""
    ifc_types = {
        "IfcMaterialLayer": ["*"],
    }
    guid_prefix = "Layer_"

    conditions = [
        condition.RangeCondition('thickness',
                                 0 * ureg.m,
                                 10 * ureg.m,
                                 critical_for_creation=False, incl_edges=False)
    ]

    def __init__(self,  *args, **kwargs):
        """layer __init__ function"""
        super().__init__(*args, **kwargs)
        self.to_layerset: List[LayerSet] = []
        self.parent = None
        self.material = None

    @staticmethod
    def get_id(prefix=""):
        prefix_length = len(prefix)
        if prefix_length > 10:
            raise AttributeError("Max prefix length is 10!")
        ifcopenshell_guid = guid.new()[prefix_length + 1:]
        return f"{prefix}{ifcopenshell_guid}"

    @classmethod
    def pre_validate(cls, ifc) -> bool:
        return True

    def validate_creation(self) -> bool:
        return True

    def get_thickness(self, name):
        """layer thickness function"""
        if hasattr(self.ifc, 'LayerThickness'):
            return self.ifc.LayerThickness * ureg.meter
        else:
            return float('nan') * ureg.meter

    thickness = attribute.Attribute(
        unit=ureg.m,
        functions=[get_thickness]
    )

    @cached_property
    def is_ventilated(self):
        if hasattr(self.ifc, 'IsVentilated'):
            return self.ifc.IsVentilated

    @cached_property
    def description(self):
        if hasattr(self.ifc, 'Description'):
            return self.ifc.Description

    @cached_property
    def category(self):
        """needs usage. This can be one of [LoadBearing, Insulation,
        Inner finish, Outer finish] due to IFC4_1 schema."""
        if hasattr(self.ifc, 'Category'):
            return self.ifc.Category

    def __repr__(self):
        return "<%s (material: %s>" \
               % (self.__class__.__name__, self.material)


class LayerSet(BPSProduct):
    """Represents a Layerset in bim2sim.

    Convention in bim2sim for layerset is layer 0 is inside,
     layer n is outside.

    # TODO: when not enriching we currently don't check layer orientation.
    """

    ifc_types = {
        "IfcMaterialLayerSet": ["*"],
    }

    guid_prefix = "LayerSet_"
    conditions = [
        condition.ListCondition('layers',
                                critical_for_creation=False),
        condition.ThicknessCondition('total_thickness',
                                     threshold=0.2,
                                     critical_for_creation=False),
    ]

    def __init__(self, *args, **kwargs):
        """layerset __init__ function"""
        super().__init__(*args, **kwargs)
        self.parents: List[BPSProductWithLayers] = []
        self.layers: List[Layer] = []

    @staticmethod
    def get_id(prefix=""):
        prefix_length = len(prefix)
        if prefix_length > 10:
            raise AttributeError("Max prefix length is 10!")
        ifcopenshell_guid = guid.new()[prefix_length + 1:]
        return f"{prefix}{ifcopenshell_guid}"

    def get_total_thickness(self, name):
        if hasattr(self.ifc, 'TotalThickness'):
            if self.ifc.TotalThickness:
                return self.ifc.TotalThickness * ureg.m
        return sum(layer.thickness for layer in self.layers)

    thickness = attribute.Attribute(
        unit=ureg.m,
        functions=[get_total_thickness],
    )

    @cached_property
    def name(self):
        if hasattr(self.ifc, 'LayerSetName'):
            return self.ifc.LayerSetName

    @cached_property
    def volume(self):
        if hasattr(self, "net_volume"):
            if self.net_volume:
                vol = self.net_volume
                return vol
            # TODO This is not working currently, because with multiple parents
            #  we dont know the area or width of the parent
            # elif self.parent.width:
            #     vol = self.parent.volume * self.parent.width / self.thickness
            else:
                vol = float('nan') * ureg.meter ** 3
        # TODO see above
        # elif self.parent.width:
        #     vol = self.parent.volume * self.parent.width / self.thickness
        else:
            vol = float('nan') * ureg.meter ** 3
        return vol

    def __repr__(self):
        if self.name:
            return "<%s (name: %s, layers: %d)>" \
                   % (self.__class__.__name__, self.name, len(self.layers))
        else:
            return "<%s (layers: %d)>" % (self.__class__.__name__, len(self.layers))


class OuterWall(Wall):
    ifc_types = {}

    def calc_cost_group(self) -> int:
        """Calc cost group for OuterWall

        Load bearing outer walls: 331
        Not load bearing outer walls: 332
        Rest: 330
        """

        if self.is_load_bearing:
            return 331
        elif not self.is_load_bearing:
            return 332
        else:
            return 330


class InnerWall(Wall):
    """InnerWalls are assumed to be always symmetric."""
    ifc_types = {}

    def calc_cost_group(self) -> int:
        """Calc cost group for InnerWall

        Load bearing inner walls: 341
        Not load bearing inner walls: 342
        Rest: 340
        """

        if self.is_load_bearing:
            return 341
        elif not self.is_load_bearing:
            return 342
        else:
            return 340


class Window(BPSProductWithLayers):
    ifc_types = {"IfcWindow": ['*', 'WINDOW', 'SKYLIGHT', 'LIGHTDOME']}

    pattern_ifc_type = [
        re.compile('Window', flags=re.IGNORECASE),
        re.compile('Fenster', flags=re.IGNORECASE)
    ]

    def get_glazing_area(self, name):
        """returns only the glazing area of the windows"""
        if self.glazing_ratio:
            return self.gross_area * self.glazing_ratio
        return self.opening_area

    def calc_cost_group(self) -> int:
        """Calc cost group for Windows

        Outer door: 334
        """

        return 334

    net_area = attribute.Attribute(
        functions=[get_glazing_area],
        unit=ureg.meter ** 2,
    )
    gross_area = attribute.Attribute(
        default_ps=("Qto_WindowBaseQuantities", "Area"),
        functions=[BPSProduct.get_bound_area],
        unit=ureg.meter ** 2
    )
    glazing_ratio = attribute.Attribute(
        default_ps=("Pset_WindowCommon", "GlazingAreaFraction"),
    )
    width = attribute.Attribute(
        default_ps=("Qto_WindowBaseQuantities", "Depth"),
        functions=[BPSProductWithLayers.get_thickness_by_layers],
        unit=ureg.m
    )
    u_value = attribute.Attribute(
        default_ps=("Pset_WallCommon", "ThermalTransmittance"),
        unit=ureg.W / ureg.K / ureg.meter ** 2,
        functions=[BPSProductWithLayers.get_u_value],
    )
    g_value = attribute.Attribute(  # material
    )
    a_conv = attribute.Attribute(
    )
    shading_g_total = attribute.Attribute(
    )
    shading_max_irr = attribute.Attribute(
    )
    inner_convection = attribute.Attribute(
        unit=ureg.W / ureg.K / ureg.meter ** 2,
    )
    inner_radiation = attribute.Attribute(
        unit=ureg.W / ureg.K / ureg.meter ** 2,
    )
    outer_radiation = attribute.Attribute(
        unit=ureg.W / ureg.K / ureg.meter ** 2,
    )
    outer_convection = attribute.Attribute(
        unit=ureg.W / ureg.K / ureg.meter ** 2,
    )


class Door(BPSProductWithLayers):
    ifc_types = {"IfcDoor": ['*', 'DOOR', 'GATE', 'TRAPDOOR']}

    pattern_ifc_type = [
        re.compile('Door', flags=re.IGNORECASE),
        re.compile('Tuer', flags=re.IGNORECASE)
    ]

    conditions = [
        condition.RangeCondition('glazing_ratio',
                                 0 * ureg.dimensionless,
                                 1 * ureg.dimensionless, True,
                                 critical_for_creation=False),
    ]

    def get_better_subclass(self):
        return OuterDoor if self.is_external else InnerDoor

    def get_net_area(self, name):
        if self.glazing_ratio:
            return self.gross_area * (1 - self.glazing_ratio)
        return self.gross_area - self.opening_area

    net_area = attribute.Attribute(
        functions=[get_net_area, ],
        unit=ureg.meter ** 2,
    )
    gross_area = attribute.Attribute(
        default_ps=("Qto_DoorBaseQuantities", "Area"),
        functions=[BPSProduct.get_bound_area],
        unit=ureg.meter ** 2
    )
    glazing_ratio = attribute.Attribute(
        default_ps=("Pset_DoorCommon", "GlazingAreaFraction"),
    )

    width = attribute.Attribute(
        default_ps=("Qto_DoorBaseQuantities", "Width"),
        functions=[BPSProductWithLayers.get_thickness_by_layers],
        unit=ureg.m
    )
    u_value = attribute.Attribute(
        unit=ureg.W / ureg.K / ureg.meter ** 2,
        functions=[BPSProductWithLayers.get_u_value],
    )
    inner_convection = attribute.Attribute(
        unit=ureg.W / ureg.K / ureg.meter ** 2,
        default=0.6
    )
    inner_radiation = attribute.Attribute(
        unit=ureg.W / ureg.K / ureg.meter ** 2,
    )
    outer_radiation = attribute.Attribute(
        unit=ureg.W / ureg.K / ureg.meter ** 2,
    )
    outer_convection = attribute.Attribute(
        unit=ureg.W / ureg.K / ureg.meter ** 2,
    )


class InnerDoor(Door):
    ifc_types = {}

    def calc_cost_group(self) -> int:
        """Calc cost group for Innerdoors

        Inner door: 344
        """

        return 344


class OuterDoor(Door):
    ifc_types = {}

    def calc_cost_group(self) -> int:
        """Calc cost group for Outerdoors

        Outer door: 334
        """

        return 334


class Slab(BPSProductWithLayers):
    ifc_types = {
        "IfcSlab": ['*', 'LANDING']
    }

    def __init__(self, *args, **kwargs):
        """slab __init__ function"""
        super().__init__(*args, **kwargs)

    @cached_property
    def orientation(self) -> float:
        """Returns the orientation of the slab"""
        return -1

    net_area = attribute.Attribute(
        default_ps=("Qto_SlabBaseQuantities", "NetArea"),
        functions=[BPSProduct.get_net_bound_area],
        unit=ureg.meter ** 2
    )
    gross_area = attribute.Attribute(
        default_ps=("Qto_SlabBaseQuantities", "GrossArea"),
        functions=[BPSProduct.get_bound_area],
        unit=ureg.meter ** 2
    )
    width = attribute.Attribute(
        default_ps=("Qto_SlabBaseQuantities", "Width"),
        functions=[BPSProductWithLayers.get_thickness_by_layers],
        unit=ureg.m
    )
    u_value = attribute.Attribute(
        default_ps=("Pset_SlabCommon", "ThermalTransmittance"),
        unit=ureg.W / ureg.K / ureg.meter ** 2,
        functions=[BPSProductWithLayers.get_u_value],
    )
    net_volume = attribute.Attribute(
        default_ps=("Qto_SlabBaseQuantities", "NetVolume"),
        unit=ureg.meter ** 3
    )
    is_load_bearing = attribute.Attribute(
        default_ps=("Pset_SlabCommon", "LoadBearing"),
    )


class Roof(Slab):
    # todo decomposed roofs dont have materials, layers etc. because these
    #  information are stored in the slab itself and not the decomposition
    is_external = True
    ifc_types = {
        "IfcRoof":
            ['*', 'FLAT_ROOF', 'SHED_ROOF', 'GABLE_ROOF', 'HIP_ROOF',
             'HIPPED_GABLE_ROOF', 'GAMBREL_ROOF', 'MANSARD_ROOF',
             'BARREL_ROOF', 'RAINBOW_ROOF', 'BUTTERFLY_ROOF', 'PAVILION_ROOF',
             'DOME_ROOF', 'FREEFORM'],
        "IfcSlab": ['ROOF']
    }

    def calc_cost_group(self) -> int:
        """Calc cost group for Roofs


        Load bearing: 361
        Not load bearing: 363
        """
        if self.is_load_bearing:
            return 361
        elif not self.is_load_bearing:
            return 363
        else:
            return 300


class InnerFloor(Slab):
    """In bim2sim we handle all inner slabs as floors/inner floors.

    Orientation of layerset is layer 0 is inside (floor surface of this room),
     layer n is outside (ceiling surface of room below).
    """
    ifc_types = {
        "IfcSlab": ['FLOOR']
    }

    def calc_cost_group(self) -> int:
        """Calc cost group for Floors

        Floor: 351
        """
        return 351


class GroundFloor(Slab):
    is_external = True  # todo to be removed
    ifc_types = {
        "IfcSlab": ['BASESLAB']
    }

    def calc_cost_group(self) -> int:
        """Calc cost group for groundfloors

        groundfloors: 322
        """

        return 322

    # pattern_ifc_type = [
    #     re.compile('Bodenplatte', flags=re.IGNORECASE),
    #     re.compile('')
    # ]


class Site(BPSProduct):
    def __init__(self, *args, **kwargs):
        super().__init__(*args, **kwargs)
        del self.building
        self.buildings = []

    # todo move this to base elements as this relevant for other domains as well
    ifc_types = {"IfcSite": ['*']}

    gross_area = attribute.Attribute(
        default_ps=("Qto_SiteBaseQuantities", "GrossArea"),
        unit=ureg.meter ** 2
    )

    location_latitude = attribute.Attribute(
        ifc_attr_name="RefLatitude",
    )

    location_longitude = attribute.Attribute(
        ifc_attr_name="RefLongitude"
    )


class Building(BPSProduct):
    def __init__(self, *args, **kwargs):
        super().__init__(*args, **kwargs)
        self.thermal_zones = []
        self.storeys = []
        self.elements = []

    ifc_types = {"IfcBuilding": ['*']}
    from_ifc_domains = [IFCDomain.arch]

    conditions = [
        condition.RangeCondition('year_of_construction',
                                 1900 * ureg.year,
                                 date.today().year * ureg.year,
                                 critical_for_creation=False),
    ]

    def _get_building_name(self, name):
        """get building name"""
        bldg_name = self.get_ifc_attribute('Name')
        if bldg_name:
            return bldg_name
        else:
            # todo needs to be adjusted for multiple buildings #165
            bldg_name = 'Building'
        return bldg_name

    def _get_number_of_storeys(self, name):
        return len(self.storeys)

    def _get_avg_storey_height(self, name):
        """Calculates the average height of all storeys."""
        storey_height_sum = 0
        avg_height = None
        if hasattr(self, "storeys"):
            if len(self.storeys) > 0:
                for storey in self.storeys:
                    if storey.height:
                        height = storey.height
                    elif storey.gross_height:
                        height = storey.gross_height
                    elif storey.net_height:
                        height = storey.net_height
                    else:
                        height = None
                    if height:
                        storey_height_sum += height
                avg_height = storey_height_sum / len(self.storeys)
        return avg_height

    def _check_tz_ahu(self, name):
        """Check if any TZs have AHU, then the building has one as well."""
        with_ahu = False
        for tz in self.thermal_zones:
            if tz.with_ahu:
                with_ahu = True
                break
        return with_ahu

    bldg_name = attribute.Attribute(
        functions=[_get_building_name],
    )
    year_of_construction = attribute.Attribute(
        default_ps=("Pset_BuildingCommon", "YearOfConstruction"),
        unit=ureg.year
    )
    gross_area = attribute.Attribute(
        default_ps=("Qto_BuildingBaseQuantities", "GrossFloorArea"),
        unit=ureg.meter ** 2
    )
    net_area = attribute.Attribute(
        default_ps=("Qto_BuildingBaseQuantities", "NetFloorArea"),
        unit=ureg.meter ** 2
    )
    number_of_storeys = attribute.Attribute(
        unit=ureg.dimensionless,
        functions=[_get_number_of_storeys]
    )
    occupancy_type = attribute.Attribute(
        default_ps=("Pset_BuildingCommon", "OccupancyType"),
    )
    avg_storey_height = attribute.Attribute(
        unit=ureg.meter,
        functions=[_get_avg_storey_height]
    )
    with_ahu = attribute.Attribute(
        functions=[_check_tz_ahu]
    )
    # TODO Due to #722 the following values needs to be set via sim_setting,
    #  because we don't allow boolean attributes for now.
    ahu_heating = attribute.Attribute(
    )
    ahu_cooling = attribute.Attribute(
    )
    ahu_dehumidification = attribute.Attribute(
    )
    ahu_humidification = attribute.Attribute(
    )
    ahu_heat_recovery = attribute.Attribute(
    )
    ahu_heat_recovery_efficiency = attribute.Attribute(
    )


class Storey(BPSProduct):
    ifc_types = {'IfcBuildingStorey': ['*']}
    from_ifc_domains = [IFCDomain.arch]

    def __init__(self, *args, **kwargs):
        """storey __init__ function"""
        super().__init__(*args, **kwargs)
        self.elements = []

    spec_machines_internal_load = attribute.Attribute(
        default_ps=("Pset_ThermalLoadDesignCriteria",
                    "ReceptacleLoadIntensity"),
        unit=ureg.kilowatt / (ureg.meter ** 2)
    )

    spec_lighting_internal_load = attribute.Attribute(
        default_ps=("Pset_ThermalLoadDesignCriteria", "LightingLoadIntensity"),
        unit=ureg.kilowatt / (ureg.meter ** 2)
    )

    cooling_load = attribute.Attribute(
        default_ps=("Pset_ThermalLoadAggregate", "TotalCoolingLoad"),
        unit=ureg.kilowatt
    )

    heating_load = attribute.Attribute(
        default_ps=("Pset_ThermalLoadAggregate", "TotalHeatingLoad"),
        unit=ureg.kilowatt
    )

    air_per_person = attribute.Attribute(
        default_ps=("Pset_ThermalLoadDesignCriteria", "OutsideAirPerPerson"),
        unit=ureg.meter ** 3 / ureg.hour
    )

    percent_load_to_radiant = attribute.Attribute(
        default_ps=("Pset_ThermalLoadDesignCriteria",
                    "AppliancePercentLoadToRadiant"),
        unit=ureg.percent
    )

    gross_floor_area = attribute.Attribute(
        default_ps=("Qto_BuildingStoreyBaseQuantities", "GrossFloorArea"),
        unit=ureg.meter ** 2
    )
    # todo make the lookup for height hierarchical
    net_height = attribute.Attribute(
        default_ps=("Qto_BuildingStoreyBaseQuantities", "NetHeight"),
        unit=ureg.meter
    )
    gross_height = attribute.Attribute(
        default_ps=("Qto_BuildingStoreyBaseQuantities", "GrossHeight"),
        unit=ureg.meter
    )
    height = attribute.Attribute(
        default_ps=("Qto_BuildingStoreyBaseQuantities", "Height"),
        unit=ureg.meter
    )



class SpaceBoundaryRepresentation(BPSProduct):
    """describes the geometric representation of space boundaries which are
    created by the webtool to allow the """
    ifc_types = {
        "IFCBUILDINGELEMENTPROXY":
            ['USERDEFINED']
    }
    pattern_ifc_type = [
        re.compile('ProxyBound', flags=re.IGNORECASE)
    ]


# collect all domain classes
items: Set[BPSProduct] = set()
for name, cls in inspect.getmembers(
        sys.modules[__name__],
        lambda member: inspect.isclass(member)  # class at all
        and issubclass(member, BPSProduct)  # domain subclass
        and member is not BPSProduct  # but not base class
        and member.__module__ == __name__):  # declared here
    items.add(cls)<|MERGE_RESOLUTION|>--- conflicted
+++ resolved
@@ -519,11 +519,8 @@
 
     persons = attribute.Attribute(
         functions=[_get_persons],
-<<<<<<< HEAD
         dependant_attributes=['AreaPerOccupant'],
         unit= 1 / ureg.meter ** 2
-=======
->>>>>>> 27d6a1ca
     )
     air_flow = attribute.Attribute(
         unit=ureg.liter/ureg.s
