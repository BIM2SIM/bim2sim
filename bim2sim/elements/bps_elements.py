--- conflicted
+++ resolved
@@ -5,20 +5,13 @@
 import re
 import sys
 from datetime import date
-<<<<<<< HEAD
 from pathlib import Path
-from typing import Set, List
+from typing import Set, List, Union
 
 import ifcopenshell
 import ifcopenshell.geom
 import numpy as np
 from OCC.Core.BRep import BRep_Tool
-=======
-from typing import Set, List, Union
-
-import ifcopenshell
-import ifcopenshell.geom
->>>>>>> 33e57ba0
 from OCC.Core.BRepBndLib import brepbndlib_Add
 from OCC.Core.BRepBuilderAPI import BRepBuilderAPI_Transform
 from OCC.Core.BRepExtrema import BRepExtrema_DistShapeShape
