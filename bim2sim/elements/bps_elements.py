--- conflicted
+++ resolved
@@ -574,10 +574,6 @@
         ifc_postprocessing=_area_specific_post_processing,
         unit=ureg.W / (ureg.meter ** 2),
     )
-<<<<<<< HEAD
-    use_maintained_illuminance = attribute.Attribute(
-    )
-=======
 
     def _calc_lighting_power(self, name) -> float:
         if self.use_maintained_illuminance:
@@ -585,26 +581,10 @@
         else:
             return self.fixed_lighting_power
 
->>>>>>> b8d8cdf2
     lighting_power = attribute.Attribute(
         description="Specific lighting power in W/m2. If taken from IFC"
                     " property set a division by thermal zone area is needed.",
         default_ps=("Pset_SpaceThermalLoad", "Lighting"),
-<<<<<<< HEAD
-        unit=ureg.W,
-    )
-    fixed_lighting_power = attribute.Attribute(
-        default_ps=("Pset_SpaceThermalLoad", "Lighting"),
-        unit=ureg.W,
-    )
-    maintained_illuminance = attribute.Attribute(
-        default_ps=("Pset_SpaceLightingRequirements", "Illuminance")
-    )
-    lighting_efficiency_lumen = attribute.Attribute(
-    )
-    use_constant_infiltration = attribute.Attribute(
-    )
-=======
         ifc_postprocessing=_area_specific_post_processing,
         functions=[_calc_lighting_power],
         unit=ureg.W / (ureg.meter ** 2),
@@ -633,7 +613,6 @@
         unit=ureg.lumen / ureg.W
     )
     use_constant_infiltration = attribute.Attribute()
->>>>>>> b8d8cdf2
     infiltration_rate = attribute.Attribute(
     )
     max_user_infiltration = attribute.Attribute(
