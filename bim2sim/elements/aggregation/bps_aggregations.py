import logging
from typing import Set, TYPE_CHECKING
from ifcopenshell import guid

from bim2sim.elements import bps_elements as bps
from bim2sim.elements.aggregation import AggregationMixin
from bim2sim.elements.bps_elements import InnerFloor, Roof, OuterWall, \
    GroundFloor, InnerWall, Window, InnerDoor, OuterDoor, Slab, Wall, Door, \
    ExtSpatialSpaceBoundary
from bim2sim.elements.mapping import attribute
from bim2sim.elements.mapping.units import ureg
from bim2sim.utilities.common_functions import filter_elements
from bim2sim.utilities.types import AttributeDataSource

if TYPE_CHECKING:
    from bim2sim.elements.bps_elements import (BPSProduct, SpaceBoundary,
                                               ThermalZone)
logger = logging.getLogger(__name__)


class AggregatedThermalZone(AggregationMixin, bps.ThermalZone):
    """Aggregates thermal zones"""
    aggregatable_elements = {bps.ThermalZone}

    def __init__(self, elements, *args, **kwargs):
        super().__init__(elements, *args, **kwargs)
        # self.get_disaggregation_properties()
        self.bound_elements = self.bind_elements()
        self.bind_tz_to_storeys()
        self.bind_tz_to_building()
        self.description = ''
        # todo lump usage conditions of existing zones

    def bind_elements(self):
        """elements binder for the resultant thermal zone"""
        bound_elements = []
        for tz in self.elements:
            for inst in tz.bound_elements:
                if inst not in bound_elements:
                    bound_elements.append(inst)
        return bound_elements

    def bind_tz_to_storeys(self):
        storeys = []
        for tz in self.elements:
            for storey in tz.storeys:
                if storey not in storeys:
                    storeys.append(storey)
                if self not in storey.thermal_zones:
                    storey.thermal_zones.append(self)
                if tz in storey.thermal_zones:
                    storey.thermal_zones.remove(tz)
        self.storeys = storeys

    def bind_tz_to_building(self):
        # there should be only one building, but to be sure use list and check
        buildings = []
        for tz in self.elements:
            building = tz.building
            if building not in buildings:
                buildings.append(building)
            if self not in building.thermal_zones:
                building.thermal_zones.append(self)
            if tz in building.thermal_zones:
                building.thermal_zones.remove(tz)

        if len(buildings) > 1:
            raise ValueError(
                f"An AggregatedThermalZone should only contain ThermalZone "
                f"elements from the same Building. But {self} contains "
                f"ThermalZone elements from {buildings}.")
        else:
            tz.building = buildings[0]

    @classmethod
    def find_matches(cls, groups, elements):
        """creates a new thermal zone aggregation instance
         based on a previous filtering"""
        new_aggregations = []
        thermal_zones = filter_elements(elements, 'ThermalZone')
        total_area = sum(i.gross_area for i in thermal_zones)
        for group, group_elements in groups.items():
            aggregated_tz = None
            if group == 'one_zone_building':
                name = "Aggregated_%s" % group
                aggregated_tz = cls.create_aggregated_tz(
                    name, group, group_elements, elements)
            elif group == 'not_combined':
                # last criterion no similarities
                area = sum(i.gross_area for i in groups[group])
                if area / total_area <= 0.05:
                    # Todo: usage and conditions criterion
                    name = "Aggregated_not_neighbors"
                    aggregated_tz = cls.create_aggregated_tz(
                        name, group, group_elements, elements)
            else:
                # first criterion based on similarities
                # todo reuse this if needed but currently it doesn't seem so
                # group_name = re.sub('[\'\[\]]', '', group)
                group_name = group
                name = "Aggregated_%s" % group_name.replace(', ', '_')
                aggregated_tz = cls.create_aggregated_tz(
                    name, group, group_elements, elements)
            if aggregated_tz:
                new_aggregations.append(aggregated_tz)
        return new_aggregations

    @classmethod
    def create_aggregated_tz(cls, name, group, group_elements, elements):
        aggregated_tz = cls(group_elements)
        aggregated_tz.name = name
        aggregated_tz.description = group
        for tz in aggregated_tz.elements:
            if tz.guid in elements:
                del elements[tz.guid]
        elements[aggregated_tz.guid] = aggregated_tz
        return aggregated_tz

    def _calc_net_volume(self, name) -> ureg.Quantity:
        """Calculate the thermal zone net volume"""
        return sum(tz.net_volume for tz in self.elements if
                   tz.net_volume is not None)

    net_volume = attribute.Attribute(
        functions=[_calc_net_volume],
        unit=ureg.meter ** 3,
        dependant_elements='elements'
    )

    def _intensive_calc(self, name) -> ureg.Quantity:
        """intensive properties getter - volumetric mean
<<<<<<< HEAD
        intensive_attributes = ['t_set_heat', 't_set_cool', 'height',  'AreaPerOccupant', 'typical_length',
        'typical_width', 'T_threshold_heating', 'activity_degree_persons', 'fixed_heat_flow_rate_persons',
        'internal_gains_moisture_no_people', 'T_threshold_cooling', 'ratio_conv_rad_persons', 'machines',
        'ratio_conv_rad_machines', 'lighting_power', 'fixed_lighting_power', 'ratio_conv_rad_lighting', 'maintained_illuminance',
        'lighting_efficiency_lumen', infiltration_rate', 'max_user_infiltration', 'min_ahu', 'max_ahu', 'persons']"""
=======
        intensive_attributes = ['t_set_heat', 't_set_cool', 'height',
         'AreaPerOccupant',  'T_threshold_heating', 'activity_degree_persons',
         'fixed_heat_flow_rate_persons', 'internal_gains_moisture_no_people',
         'T_threshold_cooling', 'ratio_conv_rad_persons', 'machines',
         'ratio_conv_rad_machines', 'lighting_power',
        'ratio_conv_rad_machines', 'lighting_power', 'fixed_lighting_power',
        'ratio_conv_rad_lighting', 'maintained_illuminance',
        'lighting_efficiency_lumen', infiltration_rate',
        'max_user_infiltration', 'min_ahu', 'max_ahu', 'persons']"""
>>>>>>> b8d8cdf2
        prop_sum = sum(
            getattr(tz, name) * tz.net_volume for tz in self.elements if
            getattr(tz, name) is not None and tz.net_volume is not None)
        return prop_sum / self.net_volume

    def _intensive_list_calc(self, name) -> list:
        """intensive list properties getter - volumetric mean
        intensive_list_attributes = ['heating_profile', 'cooling_profile',
        'persons_profile', 'machines_profile', 'lighting_profile',
        'max_overheating_infiltration', 'max_summer_infiltration',
        'winter_reduction_infiltration']"""
        list_attrs = {'heating_profile': 24, 'cooling_profile': 24,
                      'persons_profile': 24,
                      'machines_profile': 24, 'lighting_profile': 24,
                      'max_overheating_infiltration': 2,
                      'max_summer_infiltration': 3,
                      'winter_reduction_infiltration': 3}
        length = list_attrs[name]
        aux = []
        for x in range(0, length):
            aux.append(sum(
                getattr(tz, name)[x] * tz.net_volume for tz in self.elements
                if getattr(tz, name) is not None and tz.net_volume is not None)
                       / self.net_volume)
        return aux

    def _extensive_calc(self, name) -> ureg.Quantity:
        """extensive properties getter
        intensive_attributes = ['gross_area', 'net_area', 'volume']"""
        return sum(getattr(tz, name) for tz in self.elements if
                   getattr(tz, name) is not None)

    def _bool_calc(self, name) -> bool:
        """bool properties getter
<<<<<<< HEAD
        bool_attributes = ['with_cooling', 'with_heating', 'with_ahu', 'use_maintained_illuminance']"""
=======
        bool_attributes = ['with_cooling', 'with_heating', 'with_ahu',
        'use_maintained_illuminance']"""
>>>>>>> b8d8cdf2
        # todo: log
        prop_bool = False
        for tz in self.elements:
            prop = getattr(tz, name)
            if prop is not None:
                if prop:
                    prop_bool = True
                    break
        return prop_bool

    def _get_tz_usage(self, name) -> str:
        """usage properties getter"""
        return self.elements[0].usage

    usage = attribute.Attribute(
        functions=[_get_tz_usage],
    )
    # t_set_heat = attribute.Attribute(
    #     functions=[_intensive_calc],
    #     unit=ureg.degC
    # )
    # todo refactor this to remove redundancy for units
    t_set_heat = bps.ThermalZone.t_set_heat.to_aggregation(_intensive_calc)

    t_set_cool = attribute.Attribute(
        functions=[_intensive_calc],
        unit=ureg.degC,
        dependant_elements='elements'
    )
    t_ground = attribute.Attribute(
        functions=[_intensive_calc],
        unit=ureg.degC,
        dependant_elements='elements'
    )
    net_area = attribute.Attribute(
        functions=[_extensive_calc],
        unit=ureg.meter ** 2,
        dependant_elements='elements'
    )
    gross_area = attribute.Attribute(
        functions=[_extensive_calc],
        unit=ureg.meter ** 2,
        dependant_elements='elements'
    )
    gross_volume = attribute.Attribute(
        functions=[_extensive_calc],
        unit=ureg.meter ** 3,
        dependant_elements='elements'
    )
    height = attribute.Attribute(
        functions=[_intensive_calc],
        unit=ureg.meter,
        dependant_elements='elements'
    )
    AreaPerOccupant = attribute.Attribute(
        functions=[_intensive_calc],
        unit=ureg.meter ** 2,
        dependant_elements='elements'
    )
    # use conditions
    with_cooling = attribute.Attribute(
        functions=[_bool_calc],
        dependant_elements='elements'
    )
    with_heating = attribute.Attribute(
        functions=[_bool_calc],
        dependant_elements='elements'
    )
    with_ahu = attribute.Attribute(
        functions=[_bool_calc],
        dependant_elements='elements'
    )
    heating_profile = attribute.Attribute(
        functions=[_intensive_list_calc],
        dependant_elements='elements'
    )
    cooling_profile = attribute.Attribute(
        functions=[_intensive_list_calc],
        dependant_elements='elements'
    )
    persons = attribute.Attribute(
        functions=[_intensive_calc],
        dependant_elements='elements'
    )
    T_threshold_heating = attribute.Attribute(
        functions=[_intensive_calc],
        dependant_elements='elements'
    )
    activity_degree_persons = attribute.Attribute(
        functions=[_intensive_calc],
        dependant_elements='elements'
    )
    fixed_heat_flow_rate_persons = attribute.Attribute(
        functions=[_intensive_calc],
        dependant_elements='elements'
    )
    internal_gains_moisture_no_people = attribute.Attribute(
        functions=[_intensive_calc],
        dependant_elements='elements'
    )
    T_threshold_cooling = attribute.Attribute(
        functions=[_intensive_calc],
        dependant_elements='elements'
    )
    ratio_conv_rad_persons = attribute.Attribute(
        functions=[_intensive_calc],
        dependant_elements='elements'
    )
    machines = attribute.Attribute(
        functions=[_intensive_calc],
        dependant_elements='elements'
    )
    ratio_conv_rad_machines = attribute.Attribute(
        functions=[_intensive_calc],
        dependant_elements='elements'
    )
    use_maintained_illuminance = attribute.Attribute(
        functions=[_bool_calc],
        dependant_elements='elements'
    )
    lighting_power = attribute.Attribute(
        functions=[_intensive_calc],
        dependant_elements='elements'
    )
    fixed_lighting_power = attribute.Attribute(
        functions=[_intensive_calc],
        dependant_elements='elements'
    )
    ratio_conv_rad_lighting = attribute.Attribute(
        functions=[_intensive_calc],
        dependant_elements='elements'
    )
    maintained_illuminance = attribute.Attribute(
        functions=[_intensive_calc],
        dependant_elements='elements'
    )
    lighting_efficiency_lumen = attribute.Attribute(
        functions=[_intensive_calc],
        dependant_elements='elements'
    )
    use_constant_infiltration = attribute.Attribute(
        functions=[_bool_calc],
        dependant_elements='elements'
    )
    infiltration_rate = attribute.Attribute(
        functions=[_intensive_calc],
        dependant_elements='elements'
    )
    max_user_infiltration = attribute.Attribute(
        functions=[_intensive_calc],
        dependant_elements='elements'
    )
    max_overheating_infiltration = attribute.Attribute(
        functions=[_intensive_list_calc],
        dependant_elements='elements'
    )
    max_summer_infiltration = attribute.Attribute(
        functions=[_intensive_list_calc],
        dependant_elements='elements'
    )
    winter_reduction_infiltration = attribute.Attribute(
        functions=[_intensive_list_calc],
        dependant_elements='elements'
    )
    min_ahu = attribute.Attribute(
        functions=[_intensive_calc],
        dependant_elements='elements'
    )
    max_ahu = attribute.Attribute(
        functions=[_intensive_calc],
        dependant_elements='elements'
    )
    with_ideal_thresholds = attribute.Attribute(
        functions=[_bool_calc],
        dependant_elements='elements'
    )
    persons_profile = attribute.Attribute(
        functions=[_intensive_list_calc],
        dependant_elements='elements'
    )
    machines_profile = attribute.Attribute(
        functions=[_intensive_list_calc],
        dependant_elements='elements'
    )
    lighting_profile = attribute.Attribute(
        functions=[_intensive_list_calc],
        dependant_elements='elements'
    )


class SBDisaggregationMixin:
    guid_prefix = 'DisAgg_'
    disaggregatable_classes: Set['BPSProduct'] = set()
    thermal_zones = []

    def __init__(self, disagg_parent: 'BPSProduct', sbs: list['SpaceBoundary']
                 , *args, **kwargs):
        """

        Args:
            disagg_parent: Parent bim2sim element that was disaggregated
        """
        super().__init__(*args, **kwargs)
        if self.disaggregatable_classes:
            received = {type(disagg_parent)}
            mismatch = received - self.disaggregatable_classes
            if mismatch:
                raise AssertionError("Can't aggregate %s from elements: %s" %
                                     (self.__class__.__name__, mismatch))
        self.thermal_zones = [sb.bound_thermal_zone for sb in sbs]
        for tz in self.thermal_zones:
            if disagg_parent in tz.bound_elements:
                tz.bound_elements.remove(disagg_parent)
            tz.bound_elements.append(self)
        if sbs[0].related_bound and not isinstance(
                sbs[0].related_bound, ExtSpatialSpaceBoundary):
            # if the space boundary and its related_bound have different
            # bound_elements which are assigned to have the same
            # bound_element during disaggregation, the thermal zone must
            # get a reference to the newly assigned bound_element instead.
            if sbs[0].bound_element != sbs[0].related_bound.bound_element:
                if (sbs[0].related_bound.bound_element in
                        sbs[0].related_bound.bound_thermal_zone.bound_elements):
                    sbs[0].related_bound.bound_thermal_zone.bound_elements.remove(
                        sbs[0].related_bound.bound_element)
                    sbs[0].related_bound.bound_thermal_zone.bound_elements.append(
                        self)
        for sb in sbs:
            # Only set disagg_parent if disagg_parent is the element of the SB
            # because otherwise we prevent creation of disaggregations for this
            # SB
            if disagg_parent == sb.bound_element:
                sb.disagg_parent = disagg_parent
            sb.bound_element = self
            # if sb.related_bound:
            #     if not isinstance(sb.related_bound, ExtSpatialSpaceBoundary):
            #         sb.related_bound.bound_element = self
            #         sb.related_bound.disagg_parent = disagg_parent

        # set references to other elements
        self.disagg_parent = disagg_parent
        self.disagg_parent.disaggregations.append(self)
        if len(sbs) > 2:
            logger.error(f'More than 2 SBs detected here (GUID: {self}.')
        if len(sbs) == 2:
            if abs(sbs[0].net_bound_area - sbs[1].net_bound_area).m > 0.001:
                logger.error(f'Large deviation in net bound area for SBs '
                             f'{sbs[0].guid} and {sbs[1].guid}')
            if abs(sbs[0].bound_area - sbs[1].bound_area).m > 0.001:
                logger.error(f'Large deviation in net bound area for SBs '
                             f'{sbs[0].guid} and {sbs[1].guid}')

        # Get information from SB
        self.space_boundaries = sbs
        self.net_area = (
            sbs[0].net_bound_area, AttributeDataSource.space_boundary)
        self.gross_area = (
            sbs[0].bound_area, AttributeDataSource.space_boundary)
        self.opening_area = (
            sbs[0].opening_area, AttributeDataSource.space_boundary)
        # get information from disagg_parent
        for att_name, value in disagg_parent.attributes.items():
            if att_name not in ['net_area', 'gross_area', 'opening_area',
                                'gross_volume', 'net_volume']:
                self.attributes[att_name] = value
        self.layerset = disagg_parent.layerset
        self.material = disagg_parent.material
        self.material_set = disagg_parent.material_set
        self.orientation = disagg_parent.orientation
        self.storeys = disagg_parent.storeys

    @staticmethod
    def get_id(prefix=""):
        prefix_length = len(prefix)
        if prefix_length > 10:
            raise AttributeError("Max prefix length is 10!")
        ifcopenshell_guid = guid.new()[prefix_length+1:]
        return f"{prefix}{ifcopenshell_guid}"


class InnerFloorDisaggregated(SBDisaggregationMixin, InnerFloor):
    disaggregatable_classes = {
        InnerFloor, Slab, Roof, GroundFloor}


class GroundFloorDisaggregated(SBDisaggregationMixin, GroundFloor):
    disaggregatable_classes = {
        InnerFloor, Slab, Roof, GroundFloor}


class RoofDisaggregated(SBDisaggregationMixin, Roof):
    disaggregatable_classes = {
        InnerFloor, Slab, Roof, GroundFloor}


class InnerWallDisaggregated(SBDisaggregationMixin, InnerWall):
    disaggregatable_classes = {
        Wall, OuterWall, InnerWall}


class OuterWallDisaggregated(SBDisaggregationMixin, OuterWall):
    disaggregatable_classes = {
        Wall, OuterWall, InnerWall, InnerFloor}


class InnerDoorDisaggregated(SBDisaggregationMixin, InnerDoor):
    disaggregatable_classes = {
        Door, OuterDoor, InnerDoor}


class OuterDoorDisaggregated(SBDisaggregationMixin, OuterDoor):
    disaggregatable_classes = {
        Door, OuterDoor, InnerDoor}


class WindowDisaggregated(SBDisaggregationMixin, Window):
    disaggregatable_classes = {Window}<|MERGE_RESOLUTION|>--- conflicted
+++ resolved
@@ -129,13 +129,6 @@
 
     def _intensive_calc(self, name) -> ureg.Quantity:
         """intensive properties getter - volumetric mean
-<<<<<<< HEAD
-        intensive_attributes = ['t_set_heat', 't_set_cool', 'height',  'AreaPerOccupant', 'typical_length',
-        'typical_width', 'T_threshold_heating', 'activity_degree_persons', 'fixed_heat_flow_rate_persons',
-        'internal_gains_moisture_no_people', 'T_threshold_cooling', 'ratio_conv_rad_persons', 'machines',
-        'ratio_conv_rad_machines', 'lighting_power', 'fixed_lighting_power', 'ratio_conv_rad_lighting', 'maintained_illuminance',
-        'lighting_efficiency_lumen', infiltration_rate', 'max_user_infiltration', 'min_ahu', 'max_ahu', 'persons']"""
-=======
         intensive_attributes = ['t_set_heat', 't_set_cool', 'height',
          'AreaPerOccupant',  'T_threshold_heating', 'activity_degree_persons',
          'fixed_heat_flow_rate_persons', 'internal_gains_moisture_no_people',
@@ -145,7 +138,6 @@
         'ratio_conv_rad_lighting', 'maintained_illuminance',
         'lighting_efficiency_lumen', infiltration_rate',
         'max_user_infiltration', 'min_ahu', 'max_ahu', 'persons']"""
->>>>>>> b8d8cdf2
         prop_sum = sum(
             getattr(tz, name) * tz.net_volume for tz in self.elements if
             getattr(tz, name) is not None and tz.net_volume is not None)
@@ -180,12 +172,7 @@
 
     def _bool_calc(self, name) -> bool:
         """bool properties getter
-<<<<<<< HEAD
         bool_attributes = ['with_cooling', 'with_heating', 'with_ahu', 'use_maintained_illuminance']"""
-=======
-        bool_attributes = ['with_cooling', 'with_heating', 'with_ahu',
-        'use_maintained_illuminance']"""
->>>>>>> b8d8cdf2
         # todo: log
         prop_bool = False
         for tz in self.elements:
