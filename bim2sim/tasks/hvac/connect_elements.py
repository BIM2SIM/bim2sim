--- conflicted
+++ resolved
@@ -48,15 +48,11 @@
 
         # Check ports
         self.logger.info("Checking ports of elements ...")
-<<<<<<< HEAD
 
         hvac_elements = filter_elements(
             elements, hvac.HVACProduct, create_dict=True,
             include_sub_classes=True)
-        self.check_element_ports(hvac_elements)
-=======
-        self.remove_duplicate_ports(elements)
->>>>>>> e5be962d
+        self.remove_duplicate_ports(hvac_elements)
         # Make connections by relations
         self.logger.info("Connecting the relevant elements")
         self.logger.info(" - Connecting by relations ...")
