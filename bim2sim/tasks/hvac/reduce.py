from bim2sim.elements.aggregation.hvac_aggregations import UnderfloorHeating, \
    Consumer, PipeStrand, ParallelPump, ConsumerHeatingDistributorModule, \
    GeneratorOneFluid
from bim2sim.elements.graphs.hvac_graph import HvacGraph
from bim2sim.tasks.base import ITask


class Reduce(ITask):

    reads = ('graph',)
    touches = ('graph',)

    def run(self, graph: HvacGraph) -> (HvacGraph,):
        """Apply aggregations to reduce number of elements in the HVAC graph.

        This task applies aggregations to the HVAC graph based on the specified
        aggregation classes. It logs information about the number of elements
        before and after applying aggregations, as well as the statistics for
        each aggregation class. The task also updates the graph and logs
        relevant information. If the code is running in debug mode, it plots
        the graph using different options.

        Args:
            graph: The HVAC graph.

        Returns:
            The updated HVAC graph.
        """
        self.logger.info("Reducing elements by applying aggregations")

        aggregations_cls = {
            'UnderfloorHeating': UnderfloorHeating,
            'Consumer': Consumer,
            'PipeStrand': PipeStrand,
            'ParallelPump': ParallelPump,
            'ConsumerHeatingDistributorModule':
                ConsumerHeatingDistributorModule,
            'GeneratorOneFluid': GeneratorOneFluid,
        }
        aggregations = [aggregations_cls[agg] for agg in
                        self.playground.sim_settings.aggregations]

        statistics = {}
        number_of_elements_before = len(graph.elements)

        for agg_class in aggregations:
            name = agg_class.__name__
            self.logger.info(f"Aggregating {name} ...")
            matches, metas = agg_class.find_matches(graph)
            i = 0
            for match, meta in zip(matches, metas):
                try:
                    agg = agg_class(graph, match, **meta)
                except Exception as ex:
                    self.logger.exception("Instantiation of '%s' failed", name)
                else:
                    graph.merge(
                        mapping=agg.get_replacement_mapping(),
                        inner_connections=agg.inner_connections
                    )
                    i += 1
                    self.playground.update_graph(graph)
            statistics[name] = i
            if len(matches) > 0:
                self.logger.info(
                    f"Found {len(matches)} Aggregations of type "
                    f"{name} and was able to aggregate {i} of them.")
            else:
                self.logger.info(f"Found non Aggregations of type {name}")
        number_of_elements_after = len(graph.elements)

        log_str = "Aggregations reduced number of elements from %d to %d:" % \
                  (number_of_elements_before, number_of_elements_after)
        for aggregation, count in statistics.items():
            log_str += "\n  - %s: %d" % (aggregation, count)
        self.logger.info(log_str)

        if __debug__:
            self.logger.info("Plotting graph ...")
            graph.plot(self.paths.export)
            graph.plot(self.paths.export, ports=True)
            graph.plot(self.paths.export, ports=False, use_pyvis=True)

<<<<<<< HEAD
        return graph,

    @staticmethod
    def set_flow_sides(graph: HvacGraph):
        """ Set flow sides for ports in HVAC graph based on known flow sides.

        This function iteratively sets flow sides for ports in the HVAC graph.
        It uses a recursive method (`recurse_set_unknown_sides`) to determine
        the flow side for each unset port. The function may prompt the user
        for decisions in case of conflicts or unknown sides.

        Args:
             graph: The HVAC graph.

        Yields:
            DecisionBunch: A collection of decisions may be yielded during the
                task.
        """
        # TODO #733
        # TODO: needs testing!
        # TODO: at least one master element required
        accepted = []
        while True:
            unset_port = None
            for port in graph.get_nodes():
                if port.flow_side == 0 and graph.graph[port] \
                        and port not in accepted:
                    unset_port = port
                    break
            if unset_port:
                side, visited, masters = graph.recurse_set_unknown_sides(
                    unset_port)
                if side in (-1, 1):
                    # apply suggestions
                    for port in visited:
                        port.flow_side = side
                elif side == 0:
                    # TODO: ask user?
                    accepted.extend(visited)
                elif masters:
                    # ask user to fix conflicts (and retry in next while loop)
                    for port in masters:
                        decision = BoolDecision(
                            "Use %r as VL (y) or RL (n)?" % port,
                            global_key= "Use_port_%s" % port.guid)
                        yield DecisionBunch([decision])
                        use = decision.value
                        if use:
                            port.flow_side = 1
                        else:
                            port.flow_side = -1
                else:
                    # can not be solved (no conflicting masters)
                    # TODO: ask user?
                    accepted.extend(visited)
            else:
                # done
                logging.info("Flow_side set")
                break
=======
        return graph,
>>>>>>> e5be962d
<|MERGE_RESOLUTION|>--- conflicted
+++ resolved
@@ -81,7 +81,6 @@
             graph.plot(self.paths.export, ports=True)
             graph.plot(self.paths.export, ports=False, use_pyvis=True)
 
-<<<<<<< HEAD
         return graph,
 
     @staticmethod
@@ -140,7 +139,4 @@
             else:
                 # done
                 logging.info("Flow_side set")
-                break
-=======
-        return graph,
->>>>>>> e5be962d
+                break