from bim2sim.elements.aggregation.bps_aggregations import AggregatedThermalZone
from bim2sim.tasks.base import ITask
from bim2sim.utilities.common_functions import filter_elements
from bim2sim.utilities.types import LOD, ZoningCriteria


class CombineThermalZones(ITask):
    """Combine thermal zones to reduce the amount of thermal zones.

    As the zoning of simulation models is a time-consuming task we decided to
    automate it with the tasks.
    This task will combine multiple thermal zones into one zone based on the
    criteria selected in the simulation type settings and the decisions made.
    We do this by giving the user multiple criteria to select from:
        * External/Internal
        * Orientation
        * Usage
        * Window to wall ratio
    """

    # for 1Zone Building - workflow.zoning_setup: LOD.low -
    # Disaggregations not necessary
    reads = ('tz_elements', 'elements')
    touches = ('bounded_tz',)

    def __init__(self, playground):
        super().__init__(playground)
        self.bounded_tz = []

    def run(self, tz_elements, elements):
        n_zones_before = len(tz_elements)
        self.logger.info("Try to reduce number of thermal zones by merging")
        if len(tz_elements) == 0:
            self.logger.warning("Found no spaces to bind")
        else:
            if self.playground.sim_settings.zoning_setup is LOD.low:
                self.bind_tz_one_zone(
                    list(tz_elements.values()), elements)
            elif self.playground.sim_settings.zoning_setup is LOD.medium:
                self.bind_tz_criteria(elements)
            else:
                self.bounded_tz = list(tz_elements.values())
            self.logger.info("Reduced number of thermal zones from %d to  %d",
                             n_zones_before, len(self.bounded_tz))
        self.add_storeys_to_buildings(elements)

        return self.bounded_tz,

    def bind_tz_one_zone(self, thermal_zones, elements):
        """groups together all the thermal zones as one building"""
        tz_group = {'one_zone_building': thermal_zones}
        new_aggregations = AggregatedThermalZone.find_matches(
            tz_group, elements)
        for inst in new_aggregations:
            self.bounded_tz.append(inst)

    def bind_tz_criteria(self, elements):
        """groups together all the thermal zones based on selected criteria
        (answer)"""
        mapping = {
            ZoningCriteria.external: self.group_thermal_zones_by_is_external,
            ZoningCriteria.external_orientation:
                self.group_thermal_zones_by_is_external_and_orientation,
            ZoningCriteria.usage: self.group_thermal_zones_by_usage,
            ZoningCriteria.external_orientation_usage:
                self.group_thermal_zones_by_is_external_orientation_and_usage,
            ZoningCriteria.all_criteria: self.group_thermal_zones_by_use_all_criteria
        }

        criteria_function = \
            mapping[self.playground.sim_settings.zoning_criteria]
        tz_groups = criteria_function(elements)
        new_aggregations = AggregatedThermalZone.find_matches(
            tz_groups, elements)
        for inst in new_aggregations:
            self.bounded_tz.append(inst)

    @classmethod
    def group_thermal_zones_by_is_external(cls, elements):
        """groups together the thermal zones based on mixed criteria:
        * is_external"""

        thermal_zones = filter_elements(elements, 'ThermalZone')
        return cls.group_by_is_external(thermal_zones)

    @classmethod
    def group_thermal_zones_by_usage(cls, elements):
        """groups together the thermal zones based on mixed criteria
        * usage"""

        thermal_zones = filter_elements(elements, 'ThermalZone')
        return cls.group_by_usage(thermal_zones)

    @classmethod
    def group_thermal_zones_by_is_external_and_orientation(cls, elements):
        """groups together the thermal zones based on mixed criteria
        * is_external
        * orientation criteria"""

        thermal_zones = filter_elements(elements, 'ThermalZone')
        grouped_elements = cls.group_by_is_external(thermal_zones)
        return cls.group_grouped_tz(grouped_elements,
                                    cls.group_by_external_orientation)

    @classmethod
    def group_thermal_zones_by_is_external_orientation_and_usage(cls,
                                                                 elements):
        """groups together the thermal zones based on mixed criteria:
        * is_external
        * usage
        * orientation criteria"""

        thermal_zones = filter_elements(elements, 'ThermalZone')
        grouped_elements = cls.group_by_is_external(thermal_zones)
        grouped_elements = cls.group_grouped_tz(grouped_elements,
                                                 cls.group_by_usage)
        return cls.group_grouped_tz(grouped_elements,
                                    cls.group_by_external_orientation)

    @classmethod
    def group_by_is_external(cls, thermal_zones: list) -> dict:
        """groups together the thermal zones based on is_external criterion"""
        grouped_tz = {'external': [], 'internal': []}
        for tz in thermal_zones:
            if tz.is_external:
                grouped_tz['external'].append(tz)
            else:
                grouped_tz['internal'].append(tz)
        cls.discard_1_element_groups(grouped_tz)
        return grouped_tz

    @classmethod
    def group_by_usage(cls, thermal_zones: list) -> dict:
        """groups together the thermal zones based on usage criterion"""
        grouped_tz = {}
        for tz in thermal_zones:
            value = getattr(tz, 'usage')
            if value not in grouped_tz:
                grouped_tz[value] = []
            grouped_tz[value].append(tz)
        cls.discard_1_element_groups(grouped_tz)
        return grouped_tz

    @classmethod
    def group_thermal_zones_by_use_all_criteria(cls, elements):
        """groups together the thermal zones based on mixed criteria:
        * is_external
        * usage
        * external_orientation
        * glass percentage
        * neighbors criterion
        * not grouped tz"""

        thermal_zones = filter_elements(elements, 'ThermalZone')

        grouped_elements = cls.group_by_is_external(
            thermal_zones)
        grouped_elements = cls.group_grouped_tz(
            grouped_elements, cls.group_by_usage)
        grouped_elements = cls.group_grouped_tz(
            grouped_elements, cls.group_by_external_orientation)
        grouped_elements = cls.group_grouped_tz(
            grouped_elements, cls.group_by_glass_percentage)
        # neighbors - filter criterion
        grouped_elements = cls.group_grouped_tz(
            grouped_elements, cls.group_by_is_neighbor)
        grouped_elements = cls.group_not_grouped_tz(
            grouped_elements, thermal_zones)

        return grouped_elements

    @classmethod
    def group_by_external_orientation(cls, thermal_zones: list) -> dict:
        """groups together the thermal zones based on external_orientation
        criterion"""
        grouped_tz = {}
        for tz in thermal_zones:
            value = cls.external_orientation_group(
                getattr(tz, 'external_orientation'))
            if value not in grouped_tz:
                grouped_tz[value] = []
            grouped_tz[value].append(tz)
        cls.discard_1_element_groups(grouped_tz)
        return grouped_tz

    @classmethod
    def group_by_glass_percentage(cls, thermal_zones: list) -> dict:
        """groups together the thermal zones based on glass percentage
        criterion"""
        grouped_tz = {}
        for tz in thermal_zones:
            value = cls.glass_percentage_group(getattr(tz, 'glass_percentage'))
            if value not in grouped_tz:
                grouped_tz[value] = []
            grouped_tz[value].append(tz)
        cls.discard_1_element_groups(grouped_tz)
        return grouped_tz

    @classmethod
    def group_by_is_neighbor(cls, thermal_zones: list) -> dict:
        """groups together the thermal zones based on is_neighbor criterion"""
        grouped_tz = {'': list(thermal_zones)}
        for tz in thermal_zones:
            neighbor_statement = False
            for neighbor in tz.space_neighbors:
                if neighbor in thermal_zones:
                    neighbor_statement = True
                    break
            if not neighbor_statement:
                grouped_tz[''].remove(tz)
        cls.discard_1_element_groups(grouped_tz)
        return grouped_tz

    @staticmethod
    def discard_1_element_groups(grouped):
        """discard 1 element group, since a group only makes sense if it has
         more than 1 thermal zone"""
        for k in list(grouped.keys()):
            if len(grouped[k]) <= 1:
                del grouped[k]

    @classmethod
    def group_grouped_tz(cls, grouped_thermal_zones: dict, group_function) -> \
            dict:
        """groups together thermal zones, that were already grouped in previous
         steps"""
        grouped_tz = {}
        external_functions = [cls.group_by_external_orientation,
                              cls.group_by_glass_percentage]
        for group, items in grouped_thermal_zones.items():
            if group_function in external_functions and 'internal' in group:
                grouped_tz[group] = items
            else:
                sub_grouped = group_function(items)
                for sub_group, sub_items in sub_grouped.items():
                    grouped_name = '%s_%s' % (group, sub_group)
                    grouped_tz[grouped_name] = sub_items
        return grouped_tz

    @staticmethod
    def group_not_grouped_tz(grouped_thermal_zones: dict, thermal_zones):
        """groups together thermal zones, that are not already grouped in
        previous steps based on Norm DIN_V_18599_1"""
        # list of all thermal elements grouped:
        grouped_thermal_elements = []
        for criteria in grouped_thermal_zones:
            grouped_thermal_elements += grouped_thermal_zones[criteria]
        # check not grouped elements for fourth criterion
        not_grouped_elements = []
        for tz in thermal_zones:
            if tz not in grouped_thermal_elements:
                not_grouped_elements.append(tz)
        if len(not_grouped_elements) > 1:
            grouped_thermal_zones['not_bind'] = not_grouped_elements
        return grouped_thermal_zones

    @staticmethod
    def glass_percentage_group(value):
        """locates glass percentage value on one of four groups based on
        Norm DIN_V_18599_1
        * 0-30%
        * 30-50%
        * 50-70%
        * 70-100%"""
        if 0 <= value < 30:
            value = '0-30%'
        elif 30 <= value < 50:
            value = '30-50%'
        elif 50 <= value < 70:
            value = '50-70%'
        else:
            value = '70-100%'
        return value

    @staticmethod
    def external_orientation_group(value):
        """locates external orientation value on one of two groups:
        * S-W
        * N-E"""
        if 135 <= value < 315:
            value = 'S-W'
        else:
            value = 'N-E'
        return value

    @classmethod
    def add_storeys_to_buildings(cls, elements):
        """adds storeys to building"""
        bldg_elements = filter_elements(elements, 'Building')
        for bldg in bldg_elements:
            for decomposed in bldg.ifc.IsDecomposedBy:
<<<<<<< HEAD
                for storey_ifc in decomposed.RelatedObjects:
                    storey = elements.get(storey_ifc.GlobalId, None)
                    if storey and storey not in bldg.storeys:
                        bldg.storeys.append(storey)
=======
                for rel_object in decomposed.RelatedObjects:
                    if rel_object.is_a("IfcBuildingStorey"):
                        storey = instances.get(rel_object.GlobalId, None)
                        if storey and storey not in bldg.storeys:
                            bldg.storeys.append(storey)
>>>>>>> 40343a0d
            cls.add_thermal_zones_to_building(bldg)

    @staticmethod
    def add_thermal_zones_to_building(bldg):
        """adds thermal zones to building"""
        for storey in bldg.storeys:
            for tz in storey.thermal_zones:
                if tz not in bldg.thermal_zones:
                    bldg.thermal_zones.append(tz)<|MERGE_RESOLUTION|>--- conflicted
+++ resolved
@@ -289,18 +289,11 @@
         bldg_elements = filter_elements(elements, 'Building')
         for bldg in bldg_elements:
             for decomposed in bldg.ifc.IsDecomposedBy:
-<<<<<<< HEAD
-                for storey_ifc in decomposed.RelatedObjects:
-                    storey = elements.get(storey_ifc.GlobalId, None)
+                for rel_object in decomposed.RelatedObjects:
+                  if rel_object.is_a("IfcBuildingStorey"):
+                    storey = elements.get(rel_object.GlobalId, None)
                     if storey and storey not in bldg.storeys:
                         bldg.storeys.append(storey)
-=======
-                for rel_object in decomposed.RelatedObjects:
-                    if rel_object.is_a("IfcBuildingStorey"):
-                        storey = instances.get(rel_object.GlobalId, None)
-                        if storey and storey not in bldg.storeys:
-                            bldg.storeys.append(storey)
->>>>>>> 40343a0d
             cls.add_thermal_zones_to_building(bldg)
 
     @staticmethod
