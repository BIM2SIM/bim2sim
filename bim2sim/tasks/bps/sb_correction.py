--- conflicted
+++ resolved
@@ -49,9 +49,6 @@
     def __init__(self, playground):
         super().__init__(playground)
 
-<<<<<<< HEAD
-    def run(self, elements: dict, space_boundaries: dict[str, SpaceBoundary]):
-=======
     def run(self, elements):
         """Geometric preprocessing for BPS.
 
@@ -73,7 +70,6 @@
             space_boundaries (dict): dictionary in the format dict[guid:
                 SpaceBoundary], dictionary of IFC-based space boundary elements.
         """
->>>>>>> 4acf2567
         if not self.playground.sim_settings.correct_space_boundaries:
             return
         logger.info("Geometric correction of space boundaries started...")
