"""Geometric Correction of Space Boundaries.

This module contains all functions for geometric preprocessing of the BIM2SIM
Elements that are relevant for exporting EnergyPlus Input Files and other BPS
applications. Geometric preprocessing mainly relies on shape
manipulations with OpenCascade (OCC). This module is prerequisite for the
BIM2SIM PluginEnergyPlus. This module must be executed before exporting the
EnergyPlus Input file.
"""
import copy
import logging
from typing import Union

from ifcopenshell import guid
from OCC.Core.BRepBuilderAPI import BRepBuilderAPI_Transform, \
    BRepBuilderAPI_Sewing
from OCC.Core.BRepExtrema import BRepExtrema_DistShapeShape
from OCC.Core.BRepGProp import brepgprop_VolumeProperties, \
    brepgprop_SurfaceProperties
from OCC.Core.Extrema import Extrema_ExtFlag_MIN
from OCC.Core.GProp import GProp_GProps
from OCC.Core.TopAbs import TopAbs_FACE
from OCC.Core.TopExp import TopExp_Explorer
from OCC.Core.TopoDS import topods_Face, TopoDS_Shape
from OCC.Core.gp import gp_Pnt, gp_Trsf, gp_XYZ, gp_Vec

from bim2sim.elements.bps_elements import ExternalSpatialElement, SpaceBoundary, \
    SpaceBoundary2B
from bim2sim.tasks.base import ITask
from bim2sim.tasks.common.inner_loop_remover import convex_decomposition, \
    is_convex_no_holes, is_convex_slow
from bim2sim.utilities.common_functions import filter_elements, \
    get_spaces_with_bounds
from bim2sim.utilities.pyocc_tools import PyOCCTools

logger = logging.getLogger(__name__)


class CorrectSpaceBoundaries(ITask):
    """Advanced geometric preprocessing for Space Boundaries.

    This class includes all functions for advanced geometric preprocessing
    required for high level space boundary handling, e.g., required by
    EnergyPlus export. See detailed explanation in the run
    function below.
    """
    reads = ('elements',)

    def __init__(self, playground):
        super().__init__(playground)

<<<<<<< HEAD
    def run(self, elements, space_boundaries):
        """Geometric preprocessing for EnergyPlus.

        This module contains all functions for geometric preprocessing of the BIM2SIM
        Elements that are relevant for exporting EnergyPlus Input Files within the
        Plugin EnergyPlus. This geometric preprocessing mainly relies on shape
        manipulations with OpenCascade (OCC). This task is the first in the
        BIM2SIM PluginEnergyPlus and must be executed before exporting the
        EnergyPlus Input file (IDF).
        This task starts with linking the space boundaries to the dictionary
        of elements. Additionally, geometric preprocessing operations are
        executed, like moving opening elements to their parent surfaces (
        unless they are already coplanar), the surface orientation of space
        boundaries are fixed, and non-convex boundaries are fixed.

        Args:
            elements (dict): dictionary in the format dict[guid: element],
                Dictionary of elements generated in previous IFC-based setup and
                enrichment tasks. In this task, the elements are enriched with
                the geometric preprocessed space_boundary items.
            space_boundaries (dict): dictionary in the format dict[guid:
                SpaceBoundary], dictionary of IFC-based space boundary elements.
        """

        logger.info("Geometric preprocessing for EnergyPlus Export started"
                    "...")
=======
    def run(self, elements):
>>>>>>> 47f2d18e
        if not self.playground.sim_settings.correct_space_boundaries:
            return
        logger.info("Geometric correction of space boundaries started...")
        # todo: refactor elements to initial_elements.
        # todo: space_boundaries should be already included in elements
        self.move_children_to_parents(elements)
        self.fix_surface_orientation(elements)
        self.split_non_convex_bounds(
            elements, self.playground.sim_settings.split_bounds)
        self.add_and_split_bounds_for_shadings(
            elements, self.playground.sim_settings.add_shadings,
            self.playground.sim_settings.split_shadings)
        logger.info("Geometric correction of space boundaries finished!")

    def add_and_split_bounds_for_shadings(self, elements: dict,
                                          add_shadings: bool,
                                          split_shadings: bool):
        """Add and split shading boundaries.

        Enrich elements by space boundaries related to an
        ExternalSpatialElement if shadings are to be added in the energyplus
        workflow.

        Args:
            elements: dict[guid: element]
            add_shadings: True if shadings shall be added
            split_shadings: True if shading boundaries should be split in
                non-convex boundaries
        """
        if add_shadings:
            spatials = []
            ext_spatial_elems = filter_elements(elements,
                                                ExternalSpatialElement)
            for elem in ext_spatial_elems:
                for sb in elem.space_boundaries:
                    spatials.append(sb)
            if spatials and split_shadings:
                self.split_non_convex_shadings(elements, spatials)

    @staticmethod
    def move_children_to_parents(elements: dict):
        """Move child space boundaries to parent boundaries.

        In some IFC, the opening boundaries of external wall
        boundaries are not coplanar. This function moves external opening
        boundaries to related parent boundary (e.g. wall).

        Args:
             elements: dict[guid: element]
        """
        logger.info("Move openings to base surface, if needed")
        boundaries = filter_elements(elements, SpaceBoundary)
        for bound in boundaries:
            if bound.parent_bound:
                opening_obj = bound
                # only external openings need to be moved
                # all other are properly placed within parent boundary
                if opening_obj.is_external:
                    distance = BRepExtrema_DistShapeShape(
                        opening_obj.bound_shape,
                        opening_obj.parent_bound.bound_shape,
                        Extrema_ExtFlag_MIN).Value()
                    if distance < 0.001:
                        continue
                    prod_vec = []
                    for i in opening_obj.bound_normal.Coord():
                        prod_vec.append(distance * i)

                    # moves opening to parent boundary
                    trsf = gp_Trsf()
                    coord = gp_XYZ(*prod_vec)
                    vec = gp_Vec(coord)
                    trsf.SetTranslation(vec)

                    opening_obj.bound_shape_org = opening_obj.bound_shape
                    opening_obj.bound_shape = BRepBuilderAPI_Transform(
                        opening_obj.bound_shape, trsf).Shape()

                    # check if opening has been moved to boundary correctly
                    # and otherwise move again in reversed direction
                    new_distance = BRepExtrema_DistShapeShape(
                        opening_obj.bound_shape,
                        opening_obj.parent_bound.bound_shape,
                        Extrema_ExtFlag_MIN).Value()
                    if new_distance > 1e-3:
                        prod_vec = []
                        op_normal = opening_obj.bound_normal.Reversed()
                        for i in op_normal.Coord():
                            prod_vec.append(new_distance * i)
                        trsf = gp_Trsf()
                        coord = gp_XYZ(*prod_vec)
                        vec = gp_Vec(coord)
                        trsf.SetTranslation(vec)
                        opening_obj.bound_shape = BRepBuilderAPI_Transform(
                            opening_obj.bound_shape, trsf).Shape()
                    # update bound center attribute for new shape location
                    opening_obj.bound_center = SpaceBoundary.get_bound_center(
                        opening_obj)

    @staticmethod
    def fix_surface_orientation(elements: dict):
        """Fix orientation of space boundaries.

        Fix orientation of all surfaces but openings by sewing followed
        by disaggregation. Fix orientation of openings afterwards according
        to orientation of parent bounds.

        Args:
            elements: dict[guid: element]
        """
        logger.info("Fix surface orientation")
        spaces = get_spaces_with_bounds(elements)
        for space in spaces:
            face_list = []
            for bound in space.space_boundaries:
                # get all bounds within a space except openings
                if bound.parent_bound:
                    continue
                # append all faces within the space to face_list
                face = PyOCCTools.get_face_from_shape(bound.bound_shape)
                face_list.append(face)
            if not face_list:
                continue
            # if the space has generated 2B space boundaries, add them to
            # face_list
            if hasattr(space, 'space_boundaries_2B'):
                for bound in space.space_boundaries_2B:
                    face = PyOCCTools.get_face_from_shape(bound.bound_shape)
                    face_list.append(face)
            # sew all faces within the face_list together
            sew = BRepBuilderAPI_Sewing(0.0001)
            for fc in face_list:
                sew.Add(fc)
            sew.Perform()
            sewed_shape = sew.SewedShape()
            fixed_shape = sewed_shape
            # check volume of the sewed shape. If negative, not all the
            # surfaces have the same orientation
            p = GProp_GProps()
            brepgprop_VolumeProperties(fixed_shape, p)
            if p.Mass() < 0:
                # complements the surface orientation within the fixed shape
                fixed_shape.Complement()
            # disaggregate the fixed_shape to a list of fixed_faces
            f_exp = TopExp_Explorer(fixed_shape, TopAbs_FACE)
            fixed_faces = []
            while f_exp.More():
                fixed_faces.append(topods_Face(f_exp.Current()))
                f_exp.Next()
            for fc in fixed_faces:
                # compute the surface normal for each face
                face_normal = PyOCCTools.simple_face_normal(
                    fc, check_orientation=False)
                # compute the center of mass for the current face
                p = GProp_GProps()
                brepgprop_SurfaceProperties(fc, p)
                face_center = p.CentreOfMass().XYZ()
                complemented = False
                for bound in space.space_boundaries:
                    # find the original bound by evaluating the distance of
                    # the face centers. Continue if the distance is greater
                    # than the tolerance.
                    if (gp_Pnt(bound.bound_center).Distance(
                            gp_Pnt(face_center)) > 1e-3):
                        continue
                    # check if the surfaces have the same surface area
                    if (bound.bound_area.m - p.Mass()) ** 2 < 0.01:
                        # complement the surfaces if needed
                        if fc.Orientation() == 1:
                            bound.bound_shape.Complement()
                            complemented = True
                        elif face_normal.Dot(bound.bound_normal) < 0:
                            bound.bound_shape.Complement()
                            complemented = True
                        if not complemented:
                            continue
                        # complement openings if parent holds openings
                        if bound.opening_bounds:
                            op_bounds = bound.opening_bounds
                            for op in op_bounds:
                                op.bound_shape.Complement()
                        break
                if not hasattr(space, 'space_boundaries_2B'):
                    continue
                # if the current face is a generated 2b bound, just keep the
                # current face and delete the bound normal property, so it is
                # recomputed the next time it is accessed.
                for bound in space.space_boundaries_2B:
                    if gp_Pnt(bound.bound_center).Distance(
                            gp_Pnt(face_center)) < 1e-6:
                        bound.bound_shape = fc
                        if hasattr(bound, 'bound_normal'):
                            del bound.__dict__['bound_normal']
                        break

    def split_non_convex_bounds(self, elements: dict, split_bounds: bool):
        """Split non-convex space boundaries.

        This function splits non-convex shapes of space boundaries into
        convex shapes. Convex shapes may be required for shading calculations
        in Energyplus.

        Args:
            elements: dict[guid: element]
            split_bounds: True if non-convex space boundaries should be split up
                into convex shapes.
        """
        if not split_bounds:
            return
        logger.info("Split non-convex surfaces")
        # filter elements for type SpaceBoundary
        bounds = filter_elements(elements, SpaceBoundary)
        if not bounds:
            # if no elements of type SpaceBoundary are found, this function
            # is applied on SpaceBoundary2B
            bounds = filter_elements(elements, SpaceBoundary2B)
        # filter for boundaries, that are not opening boundaries
        bounds_except_openings = [b for b in bounds if not b.parent_bound]
        conv = []  # list of new convex shapes (for debugging)
        non_conv = []  # list of old non-convex shapes (for debugging
        for bound in bounds_except_openings:
            try:
                # check if bound has already been processed
                if hasattr(bound, 'convex_processed'):
                    continue
                # check if bound is convex
                if is_convex_no_holes(bound.bound_shape):
                    continue
                # check all space boundaries that
                # are not parent to an opening bound
                if bound.opening_bounds:
                    if is_convex_slow(bound.bound_shape):
                        continue
                    # handle shapes that contain opening bounds
                    # the surface area of an opening should not be split up
                    # in the parent face, so for splitting up parent faces,
                    # the opening boundary must be considered as a non-split
                    # area
                    convex_shapes = convex_decomposition(bound.bound_shape,
                                                         [op.bound_shape for op
                                                          in
                                                          bound.opening_bounds])
                else:
                    # if bound does not have openings, simply compute its
                    # convex decomposition and returns a list of convex_shapes
                    convex_shapes = convex_decomposition(bound.bound_shape)
                non_conv.append(bound)
                if hasattr(bound, 'bound_normal'):
                    del bound.__dict__['bound_normal']
                # create new space boundaries from list of convex shapes,
                # for both the bound itself and its corresponding bound (if it
                # has
                # one)
                new_space_boundaries = self.create_new_convex_bounds(
                    convex_shapes, bound, bound.related_bound)
                bound.convex_processed = True
                # process related bounds of the processed bounds. For heat
                # transfer the corresponding boundaries need to have same
                # surface area and same number of vertices, so corresponding
                # boundaries must be split up the same way. The split up has
                # been taking care of when creating new convex bounds,
                # so they only need to be removed here.
                if (bound.related_bound and
                    bound.related_bound.ifc.RelatingSpace.is_a('IfcSpace')) \
                        and not bound.ifc.Description == '2b':
                    non_conv.append(bound.related_bound)
                    # delete the related bound from elements
                    del elements[bound.related_bound.guid]
                    bounds_except_openings.remove(bound.related_bound)
                    bound.related_bound.convex_processed = True
                # delete the current bound from elements
                del elements[bound.guid]
                # add all new created convex bounds to elements
                for new_bound in new_space_boundaries:
                    elements[new_bound.guid] = new_bound
                    if bound in new_bound.bound_element.space_boundaries:
                        new_bound.bound_element.space_boundaries.remove(bound)
                    new_bound.bound_element.space_boundaries.append(new_bound)
                    if bound in new_bound.bound_thermal_zone.space_boundaries:
                        new_bound.bound_thermal_zone.space_boundaries.remove(bound)
                    new_bound.bound_thermal_zone.space_boundaries.append(new_bound)
                    conv.append(new_bound)
            except Exception as ex:
                logger.warning(f"Unexpected {ex}. Converting bound "
                               f"{bound.guid} to convex shape failed. "
                               f"{type(ex)}")

    @staticmethod
    def create_copy_of_space_boundary(bound: SpaceBoundary) -> SpaceBoundary:
        """Create a copy of a SpaceBoundary instance.

        This function creates a copy of a space boundary and deletes the
        cached properties bound_center and bound_normal. These properties are
        recomputed at the next usage of this attribute. This function can be
        used when the original geometry of the space boundary is modified.
        The new SpaceBoundary has its own unique guid.

        Args:
            bound: SpaceBoundary
        """
        new_bound = copy.copy(bound)
        new_bound.guid = guid.new()
        if hasattr(new_bound, 'bound_center'):
            del new_bound.__dict__['bound_center']
        if hasattr(new_bound, 'bound_normal'):
            del new_bound.__dict__['bound_normal']
        return new_bound

    def create_new_convex_bounds(self, convex_shapes: list[TopoDS_Shape],
                                 bound: Union[SpaceBoundary, SpaceBoundary2B],
                                 related_bound: SpaceBoundary = None):
        """Create new convex space boundaries.

        This function creates new convex space boundaries from non-convex
        space boundary shapes. As for heat transfer the corresponding boundaries
        need to have same surface area and same number of vertices,
        corresponding boundaries must be split up the same way. Thus,
        the bound itself and the corresponding boundary (related_bound) are
        treated equally here.

        Args:
            convex_shapes: List[convex TopoDS_Shape]
            bound: either SpaceBoundary or SpaceBoundary2B
            related_bound: None or SpaceBoundary (as SpaceBoundary2B do not
            have a related_bound)
        """
        # keep the original guid as non_convex_guid
        bound.non_convex_guid = bound.guid
        new_space_boundaries = []
        openings = []
        if bound.opening_bounds:
            openings.extend(bound.opening_bounds)
        for shape in convex_shapes:
            # loop through all new created convex shapes (which are subshapes
            # of the original bound) and copy the original boundary to keep
            # their properties. This new_bound has its own unique guid.
            # bound_shape and bound_area are modified to the new_convex shape.
            new_bound = self.create_copy_of_space_boundary(bound)
            new_bound.bound_shape = shape
            new_bound.bound_area = SpaceBoundary.get_bound_area(new_bound)
            if openings:
                new_bound.opening_bounds = []
                for opening in openings:
                    # map the openings to the new parent surface
                    distance = BRepExtrema_DistShapeShape(
                        new_bound.bound_shape, opening.bound_shape,
                        Extrema_ExtFlag_MIN).Value()
                    if distance < 1e-3:
                        new_bound.opening_bounds.append(opening)
                        opening.parent_bound = new_bound
            # check and fix surface normal if needed
            if not all([abs(i) < 1e-3 for i in (
                    (new_bound.bound_normal - bound.bound_normal).Coord())]):
                new_bound.bound_shape = PyOCCTools.flip_orientation_of_face(
                    new_bound.bound_shape)
                new_bound.bound_normal = PyOCCTools.simple_face_normal(
                    new_bound.bound_shape)
            # handle corresponding boundary (related_bound)
            if (related_bound and bound.related_bound.ifc.RelatingSpace.is_a(
                    'IfcSpace')) and not bound.ifc.Description == '2b':
                distance = BRepExtrema_DistShapeShape(
                    bound.bound_shape, related_bound.bound_shape,
                    Extrema_ExtFlag_MIN).Value()
                # make copy of related bound
                new_rel_bound = self.create_copy_of_space_boundary(
                    related_bound)
                related_bound.non_convex_guid = related_bound.guid
                # move shape of the current bound to the position of the
                # related bound if they have not been at the same position
                # before.
                if distance > 1e-3:
                    new_rel_shape = \
                        PyOCCTools.move_bound_in_direction_of_normal(
                            new_bound, distance, reverse=False)
                else:
                    new_rel_shape = new_bound.bound_shape
                # assign bound_shape to related_bound, flip surface
                # orientation and recompute bound_normal and bound_area.
                new_rel_bound.bound_shape = new_rel_shape
                new_rel_bound.bound_shape = PyOCCTools.flip_orientation_of_face(
                    new_rel_bound.bound_shape)
                new_rel_bound.bound_normal = PyOCCTools.simple_face_normal(
                    new_rel_bound.bound_shape)
                new_rel_bound.bound_area = SpaceBoundary.get_bound_area(
                    new_rel_bound)
                # handle opening bounds of related bound
                if new_bound.opening_bounds:
                    for op in new_bound.opening_bounds:
                        if not op.related_bound:
                            continue
                        new_rel_bound.opening_bounds.append(op.related_bound)
                        op.related_bound.parent_bound = new_rel_bound
                new_bound.related_bound = new_rel_bound
                new_rel_bound.related_bound = new_bound
                new_space_boundaries.append(new_rel_bound)
            new_space_boundaries.append(new_bound)
        return new_space_boundaries

    def split_non_convex_shadings(self, elements: dict,
                                  spatial_bounds: list[SpaceBoundary]):
        """Split non_convex shadings to convex shapes.

        Args:
            elements: dict[guid: element]
            spatial_bounds: list of SpaceBoundary, that are connected to an
                ExternalSpatialElement
        """
        # only considers the first spatial element for now. Extend this if
        # needed.
        spatial_elem = filter_elements(elements, ExternalSpatialElement)[0]
        for spatial in spatial_bounds:
            if is_convex_no_holes(spatial.bound_shape):
                continue
            try:
                convex_shapes = convex_decomposition(spatial.bound_shape)
            except Exception as ex:
                logger.warning(f"Unexpected {ex}. Converting shading bound "
                               f"{spatial.guid} to convex shape failed. "
                               f"{type(ex)}")
            new_space_boundaries = self.create_new_convex_bounds(convex_shapes,
                                                                 spatial)
            spatial_bounds.remove(spatial)
            if spatial in spatial_elem.space_boundaries:
                spatial_elem.space_boundaries.remove(spatial)
            for new_bound in new_space_boundaries:
                spatial_bounds.append(new_bound)
                spatial_elem.space_boundaries.append(new_bound)<|MERGE_RESOLUTION|>--- conflicted
+++ resolved
@@ -49,8 +49,7 @@
     def __init__(self, playground):
         super().__init__(playground)
 
-<<<<<<< HEAD
-    def run(self, elements, space_boundaries):
+    def run(self, elements):
         """Geometric preprocessing for EnergyPlus.
 
         This module contains all functions for geometric preprocessing of the BIM2SIM
@@ -76,9 +75,6 @@
 
         logger.info("Geometric preprocessing for EnergyPlus Export started"
                     "...")
-=======
-    def run(self, elements):
->>>>>>> 47f2d18e
         if not self.playground.sim_settings.correct_space_boundaries:
             return
         logger.info("Geometric correction of space boundaries started...")
