from typing import Union, Dict

from bim2sim.kernel.decision import ListDecision, DecisionBunch
from bim2sim.elements.bps_elements import ThermalZone
from bim2sim.tasks.base import ITask
from bim2sim.utilities.common_functions import get_use_conditions_dict, \
    get_pattern_usage, wildcard_match, filter_elements
<<<<<<< HEAD
from bim2sim.tasks.base import Playground
from bim2sim.sim_settings import BuildingSimSettings
=======
from bim2sim.utilities.types import AttributeDataSource

>>>>>>> 3581bc77

class EnrichUseConditions(ITask):
    """Enriches Use Conditions of thermal zones
    based on decisions and translation of zone names"""

    reads = ('elements',)

    def __init__(self, playground: Playground):
        super().__init__(playground)
        self.enriched_tz: list = []
        self.use_conditions: dict = {}

    def run(self, elements: dict):
        """Enriches Use Conditions of thermal zones and central AHU settings.

        Enrichment data in the files commonUsages.json and UseConditions.json
        is taken from TEASER. The underlying data comes from DIN 18599-10 and
        SIA 2024.
        """
        tz_elements = filter_elements(elements, 'ThermalZone', True)
        # case no thermal zones found
        if len(tz_elements) == 0:
            self.logger.warning("Found no spaces to enrich")
        else:
            # set heating and cooling based on sim settings configuration
            self.set_heating_cooling(tz_elements, self.playground.sim_settings)
            custom_use_cond_path = self.playground.sim_settings.prj_use_conditions
            custom_usage_path = \
                self.playground.sim_settings.prj_custom_usages

            self.logger.info("enriches thermal zones usage")
            self.use_conditions = get_use_conditions_dict(custom_use_cond_path)
            pattern_usage = get_pattern_usage(self.use_conditions,
                                              custom_usage_path)
            final_usages = yield from self.enrich_usages(
                pattern_usage, tz_elements)
            for tz, usage in final_usages.items():
                orig_usage = tz.usage
                tz.usage = usage
                self.load_usage(tz)
                # overwrite loaded heating and cooling profiles with
                # template values if setpoints_from_template == True
                if self.playground.sim_settings.setpoints_from_template:
                    tz.heating_profile = \
                        self.use_conditions[usage]['heating_profile']
                    tz.cooling_profile = \
                        self.use_conditions[usage]['cooling_profile']
                self.enriched_tz.append(tz)
                self.logger.info('Enrich ThermalZone from IfcSpace with '
                                 'original usage "%s" with usage "%s"',
                                 orig_usage, usage)
        building_elements = filter_elements(elements, 'Building')
        if self.playground.sim_settings.overwrite_ahu_by_settings:
            for building in building_elements:
                building.ahu_heating = (
                    self.playground.sim_settings.ahu_heating,
                    AttributeDataSource.enrichment)
                building.ahu_cooling = (
                    self.playground.sim_settings.ahu_cooling,
                    AttributeDataSource.enrichment)
                building.ahu_humidification = (
                    self.playground.sim_settings.ahu_humidification,
                    AttributeDataSource.enrichment)
                building.ahu_dehumidification = (
                    self.playground.sim_settings.ahu_dehumidification,
                    AttributeDataSource.enrichment)
                building.ahu_heat_recovery = (
                    self.playground.sim_settings.ahu_heat_recovery,
                    AttributeDataSource.enrichment)
                building.ahu_heat_recovery_efficiency = (
                    self.playground.sim_settings.ahu_heat_recovery_efficiency,
                    AttributeDataSource.enrichment)

    @staticmethod
    def set_heating_cooling(tz_elements: dict, sim_settings: BuildingSimSettings):
        """set cooling and heating values based on simulation settings"""

        for tz in tz_elements.values():
            tz.with_cooling = sim_settings.cooling
            tz.with_heating = sim_settings.heating
            if sim_settings.deactivate_ahu:
                tz.with_ahu = False

    @staticmethod
    def list_decision_usage(tz: ThermalZone, choices: list) -> ListDecision:
        """decision to select an usage that matches the zone name

        Args:
            tz: bim2sim ThermalZone element
            choices: list of possible answers
        Returns:
            usage_decision: ListDecision to find the correct usage
            """
        usage_decision = ListDecision("Which usage does the Space %s have?" %
                                      (str(tz.usage)),
                                      choices=choices,
                                      key='usage_'+str(tz.usage),
                                      related=tz,
                                      global_key="%s_%s.BpsUsage" %
                                                 (type(tz).__name__, tz.guid),
                                      allow_skip=False,
                                      live_search=True)
        return usage_decision

    @staticmethod
    def office_usage(tz: ThermalZone) -> Union[str, list]:
        """function to determine which office usage is best fitting"

        The used enrichment for usage conditions come from DIN 18599-10. This
        standard offers 3 types of office usages:
        * Single office (1 workplace)
        * Group office (2 - 6 workplaces)
        * Open open offices (> 6 workplaces)

        Based on the standards given medium occupancy density the following area
        sections are defined.
        * Single office < 14 m2
        * Group office [14m2; 70 m2]
            (70 m² is lower bound from open plan office)
        * Open plan office > 70 m²

        Args:
            tz: bim2sim thermalzone element
        Returns
            matching usage as string or a list of str of no fitting
            usage could be found
        """

        default_matches = ["Single office",
                           "Group Office (between 2 and 6 employees)",
                           "Open-plan Office (7 or more employees)"]
        if tz.gross_area:
            area = tz.gross_area.m
            if area < 14:
                return default_matches[0]
            elif 14 <= area <= 70:
                return default_matches[1]
            else:
                return default_matches[2]
            # case area not available
        else:
            return default_matches

    @classmethod
    def enrich_usages(
            cls,
            pattern_usage: dict,
            thermal_zones: Dict[str, ThermalZone]) -> Dict[str, ThermalZone]:
        """Sets the usage of the given thermal_zones and enriches them.

        Looks for fitting usages in assets/enrichment/usage based on the given
        usage of a zone in the IFC. The way the usage is obtained is described
        in the ThermalZone classes attribute "usage".
        The following data is taken into account:
            commonUsages.json: typical translations for the existing usage data
            customUsages<prj_name>.json: project specific translations that can
                be stored for easier simulation.

        Args:
            pattern_usage: Dict with custom and common pattern
            thermal_zones: dict with tz elements guid as key and the element
            itself as value
        Returns:
            final_usages: key: str of usage type, value: ThermalZone element

        """
        # selected_usage = {}
        final_usages: dict = {}
        for tz in list(thermal_zones.values()):
            orig_usage = str(tz.usage)
            if orig_usage in pattern_usage:
                final_usages[tz] = orig_usage
            else:
                matches: list = []
                list_org = tz.usage.replace(' (', ' ').replace(')', ' '). \
                    replace(' -', ' ').replace(', ', ' ').split()
                for usage in pattern_usage.keys():
                    # check custom first
                    if "custom" in pattern_usage[usage]:
                        for cus_usage in pattern_usage[usage]["custom"]:
                            # if cus_usage == tz.usage:
                            if wildcard_match(cus_usage, tz.usage):
                                if usage not in matches:
                                    matches.append(usage)
                    # if not found in custom, continue with common
                    if len(matches) == 0:
                        for i in pattern_usage[usage]["common"]:
                            for i_name in list_org:
                                if i.match(i_name):
                                    if usage not in matches:
                                        matches.append(usage)
                # if just one match
                if len(matches) == 1:
                    # case its an office
                    if 'office_function' == matches[0]:
                        office_use = cls.office_usage(tz)
                        if isinstance(office_use, list):
                            final_usages[tz] = cls.list_decision_usage(
                                tz, office_use)
                        else:
                            final_usages[tz] = office_use
                    # other zone usage
                    else:
                        final_usages[tz] = matches[0]
                # if no matches given forward all (for decision)
                elif len(matches) == 0:
                    matches = list(pattern_usage.keys())
                if len(matches) > 1:
                    final_usages[tz] = cls.list_decision_usage(
                        tz, matches)
                # selected_usage[orig_usage] = tz.usage
        # collect decisions
        usage_dec_bunch = DecisionBunch()
        for tz, use_or_dec in final_usages.items():
            if isinstance(use_or_dec, ListDecision):
                usage_dec_bunch.append(use_or_dec)
        # remove duplicate decisions
        unique_decisions, doubled_decisions = usage_dec_bunch.get_reduced_bunch(
            criteria='key')
        yield unique_decisions
        answers = unique_decisions.to_answer_dict()
        # combine answers and not answered decision
        for dec in doubled_decisions:
            final_usages[dec.related] = answers[dec.key]
        for dec in unique_decisions:
            final_usages[dec.related] = dec.value
        # set usages
        return final_usages

    # def one_zone_usage(self, thermal_zones: dict):
    #     """defines an usage to all the building - since its a singular zone"""
    #     usage_decision = ListDecision("Which usage does the one_zone_building"
    #                                   " %s have?",
    #                                   choices=list(UseConditions.keys()),
    #                                   global_key="one_zone_usage",
    #                                   allow_skip=False,
    #                                   allow_load=True,
    #                                   allow_save=True,
    #                                   quick_decide=not True)
    #     usage_decision.decide()
    #     for tz in list(thermal_zones.values()):
    #         tz.usage = usage_decision.value
    #         self.enriched_tz.append(tz)

    def load_usage(self, tz: ThermalZone):
        """loads the usage of the corresponding ThermalZone.

        Loads the usage from the statistical data in assets/enrichment/usage.

        Args:
            tz: bim2sim ThermalZone element
        """
        use_condition = self.use_conditions[tz.usage]
        for attr, value in use_condition.items():
            # avoid to overwrite attrs present on the element
            if getattr(tz, attr) is None:
                value = self.value_processing(value)
                setattr(tz, attr, value)

    @staticmethod
    def value_processing(value: float):
        """"""
        if isinstance(value, dict):
            values = next(iter(value.values()))
            return values[0]/values[1]
        else:
            return value<|MERGE_RESOLUTION|>--- conflicted
+++ resolved
@@ -5,13 +5,10 @@
 from bim2sim.tasks.base import ITask
 from bim2sim.utilities.common_functions import get_use_conditions_dict, \
     get_pattern_usage, wildcard_match, filter_elements
-<<<<<<< HEAD
 from bim2sim.tasks.base import Playground
 from bim2sim.sim_settings import BuildingSimSettings
-=======
 from bim2sim.utilities.types import AttributeDataSource
 
->>>>>>> 3581bc77
 
 class EnrichUseConditions(ITask):
     """Enriches Use Conditions of thermal zones
