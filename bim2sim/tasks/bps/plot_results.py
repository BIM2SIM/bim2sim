from typing import Optional, Tuple

from matplotlib import pyplot as plt, image as mpimg
from matplotlib.colors import LinearSegmentedColormap, to_hex
from pathlib import Path
from PIL import Image
from RWTHColors import ColorManager
import pandas as pd
# scienceplots is marked as not used but is mandatory
import scienceplots

import bim2sim
from bim2sim.kernel.ifc_file import IfcFileClass
from bim2sim.tasks.base import ITask
from bim2sim.elements.mapping.units import ureg
from bim2sim.elements.base_elements import SerializedElement
from bim2sim.utilities.svg_utils import create_svg_floor_plan_plot

cm = ColorManager()
plt.style.use(['science', 'grid', 'rwth'])
plt.style.use(['science', 'no-latex'])
plt.rcParams.update({'font.size': 14})
# plt.rcParams['text.usetex'] = True


class PlotBEPSResults(ITask):
<<<<<<< HEAD
    """Plots results of BEPS, run() method holds detailed information."""

    reads = ('df_finals', 'sim_results_path', 'ifc_files')
    final = True

    def run(self, df_finals, sim_results_path, ifc_files):
        """The simulation results of BEPS simulations are plotted.

         This holds pre configured functions to plot the results of the BEPS
         simulations from EnergyPlus or TEASER.

         Args:
             df_finals: dict of final results where key is the building name and
              value is the dataframe holding the results for this building
             sim_results_path: path where to store the plots (currently with
              simulation results, maybe change this? #TODO
             ifc_files: bim2sim IfcFileClass holding the ifcopenshell ifc instance
             """
=======
    """Plots the results for BEPS simulations.

     This holds pre configured functions to plot the results of the BEPS
     simulations with EnergyPlus or TEASER.

     Args:
         df_finals: dict of final results where key is the building name and
          value is the dataframe holding the results for this building
         sim_results_path: base path where to store the plots
         ifc_files: bim2sim IfcFileClass holding the ifcopenshell ifc instance
     """
    reads = ('df_finals', 'sim_results_path', 'ifc_files', 'elements')
    final = True

    def run(self, df_finals, sim_results_path, ifc_files, elements):
        if not self.playground.sim_settings.create_plots:
            self.logger.warning("Skipping task PlotBEPSResults as sim_setting "
                                "'create_plots' is set to False.")
            return
>>>>>>> ac1bb905
        plugin_name = self.playground.project.plugin_cls.name
        if plugin_name == 'TEASER':
            if not self.playground.sim_settings.dymola_simulation:
                self.logger.warning(
                    "Skipping task CreateResultDF as sim_setting "
                    "'dymola_simulation' is set to False and no "
                    "simulation was performed.")
                return
        for bldg_name, df in df_finals.items():
            plot_path = sim_results_path / bldg_name / "plots"
            plot_path.mkdir(exist_ok=True)
            for ifc_file in ifc_files:
                self.plot_floor_plan_with_results(
                    df, elements, 'heat_energy_rooms',
                    ifc_file, plot_path, area_specific=False)
            self.plot_total_consumption(df, plot_path)

    def plot_total_consumption(self, df, plot_path):
        self.plot_demands(df, "Heating", plot_path, logo=False)
        self.plot_temperatures(df, "air_temp_out", plot_path, logo=False)
        self.plot_demands_bar(df, plot_path, logo=False)
        self.plot_demands(df, "Cooling", plot_path, logo=False)

    @staticmethod
    def plot_demands(df: pd.DataFrame, demand_type: str,
                     save_path: Optional[Path] = None,
                     logo: bool = True, total_label: bool = True,
                     window: int = 12, fig_size: Tuple[int, int] = (10, 6),
                     dpi: int = 300) -> None:
        """
        Plot demands based on provided data.

        Args:
            df (pd.DataFrame): The DataFrame containing the data.
            demand_type (str): The type of demand.
            save_path (Optional[Path], optional): The path to save the plot as
             a PDF. Defaults to None, in which case the plot will be displayed
             but not saved.
            logo (bool, optional): Whether to include a logo. Defaults to True.
            total_label (bool, optional): Whether to include total energy
             label.
             Defaults to True.
            window (int, optional): window for rolling mean value to plot
            fig_size (Tuple[int, int], optional): The size of the figure in
             inches (width, height). Defaults to (10, 6).
            dpi (int, optional): Dots per inch (resolution). Defaults to 300.

        Raises:
            ValueError: If demand_type is not supported.

        Returns:
            None

        Note:
            - The plot is styled using the 'science', 'grid', and 'rwth' styles.
            - The figure is adjusted with specified spaces around the plot.
            - The y-axis unit and rolling are adjusted for better visibility.
            - The y-axis label is determined based on demand type and converted
              to kilowatts if necessary.
            - The plot is created with appropriate colors and styles.
            - Limits, labels, titles, and grid are set for the plot.
            - Font sizes and other settings are adjusted.
            - The total energy label can be displayed in the upper right corner.
            - The logo can be added to the plot.

        Example:
            Example usage of the method.

            plot_demands(df=my_dataframe, demand_type="Cooling",
                         save_path=Path("my_plot.pdf"), logo=True,
                         total_label=True, fig_size=(12, 8), dpi=300)
        """
        save_path_demand = (save_path /
                            f"{demand_type.lower()}_demand_total.pdf")
        if demand_type == "Heating":
            # Create a new variable for y-axis with converted unit and rolling
            # Smooth the data for better visibility
            y_values = df["heat_demand_total"]
            total_energy_col = "heat_energy_total"
            color = cm.RWTHRot.p(100)
        elif demand_type == "Cooling":
            # Create a new variable for y-axis with converted unit and rolling
            y_values = df["cool_demand_total"]
            total_energy_col = "cool_energy_total"
            color = cm.RWTHBlau.p(100)
        else:
            raise ValueError(f"Demand type {demand_type} is not supported.")

        total_energy = df[total_energy_col].sum()
        label_pad = 5
        # Create a new figure with specified size
        fig = plt.figure(figsize=fig_size, dpi=dpi)

        # Define spaces next to the real plot with absolute values
        # fig.subplots_adjust(left=0.05, right=0.95, top=1.0, bottom=0.0)

        # Determine if y-axis needs to be in kilowatts
        if y_values.pint.magnitude.max() > 5000:
            y_values = y_values.pint.to(ureg.kilowatt)
        plt.ylabel(
            f"{demand_type} Demand / {format(y_values.pint.units, '~')}",
            labelpad=label_pad)
        # Smooth the data for better visibility
        y_values = y_values.rolling(window=window).mean()

        # Plotting the data
        plt.plot(y_values.index,
                 y_values, color=color,
                 linewidth=1, linestyle='-')

        first_day_of_months = (y_values.index.to_period('M').unique().
                               to_timestamp())
        plt.xticks(first_day_of_months.strftime('%Y-%m-%d'),
                   [month.strftime('%b') for month in first_day_of_months])

        # Rotate the tick labels for better visibility
        plt.gcf().autofmt_xdate(rotation=45)

        # Limits
        plt.xlim(y_values.index[0], y_values.index[-1])

        # Adding x label
        plt.xlabel("Time", labelpad=label_pad)
        # Add title
        plt.title(f"{demand_type} Demand", pad=20)
        # Add grid
        plt.grid(True, linestyle='--', alpha=0.6)

        # Adjust further settings
        plt.gca().spines['top'].set_visible(False)
        plt.gca().spines['right'].set_visible(False)

        if total_label:
            y_total = format(round(total_energy.to(ureg.kilowatt_hour), 2),
                             '~')
            plt.text(0.95, 0.95,
                     f'Total energy: '
                     f'{y_total}',
                     horizontalalignment='right',
                     verticalalignment='top',
                     transform=plt.gca().transAxes,  # Use axes coordinates
                     bbox=dict(
                         facecolor='white', alpha=0.9, edgecolor='black'))

        # add bim2sim logo to plot
        if logo:
            logo_pos = [fig_size[0] * dpi * 0.005,
                        fig_size[1] * 0.95 * dpi]
            PlotBEPSResults.add_logo(dpi, fig_size, logo_pos)

        # Show or save the plot
        PlotBEPSResults.save_or_show_plot(save_path_demand, dpi, format='pdf')

    @staticmethod
    def plot_demands_bar(df: pd.DataFrame,
                         save_path: Optional[Path] = None,
                         logo: bool = True, total_label: bool = True,
                         fig_size: Tuple[int, int] = (10, 6),
                         dpi: int = 300) -> None:
        save_path_monthly = save_path / "monthly_energy_consumption.pdf"
        label_pad = 5
        df_copy = df.copy()
        # convert to datetime index to calculate monthly sums
        df_copy.index = pd.to_datetime(
            df_copy.index, format='%m/%d-%H:%M:%S')

        # calculate differences instead of cumulated values
        df_copy['hourly_heat_energy'] = df_copy['heat_energy_total']
        df_copy['hourly_cool_energy'] = df_copy['cool_energy_total']

        # convert to kilowatthours
        df_copy['hourly_heat_energy'] = df_copy['hourly_heat_energy'].pint.to(
            ureg.kilowatthours)
        df_copy['hourly_cool_energy'] = df_copy['hourly_cool_energy'].pint.to(
            ureg.kilowatthours)

        # Calculate monthly sums
        # [:-1] to get rid of next years 00:00:00 value
        monthly_sum_heat = df_copy['hourly_heat_energy'].groupby(
            df_copy.index.to_period('M')).sum()[:-1]
        monthly_sum_cool = df_copy['hourly_cool_energy'].groupby(
            df_copy.index.to_period('M')).sum()[:-1]

        # extract months as strings
        monthly_labels = monthly_sum_heat.index.strftime('%B').tolist()

        # converts month dates to strings
        monthly_sum_heat = [q.magnitude for q in monthly_sum_heat]
        monthly_sum_cool = [q.magnitude for q in monthly_sum_cool]

        # create bar plots
        # plt.figure(figsize=(10, 6))
        fig = plt.figure(figsize=fig_size, dpi=dpi)

        # Define spaces next to the real plot with absolute values
        # fig.subplots_adjust(left=0.05, right=0.95, top=1.0, bottom=0.0)

        bar_width = 0.4
        index = range(len(monthly_labels))

        plt.bar(index, monthly_sum_heat, color=cm.RWTHRot.p(100),
                width=bar_width, label='Heating')
        plt.bar([p + bar_width for p in index], monthly_sum_cool,
                color=cm.RWTHBlau.p(100), width=bar_width,
                label='Cooling')

        plt.xlabel('Month', labelpad=label_pad)
        plt.ylabel(
            f"Energy Consumption /"
            f" {format(df_copy['hourly_cool_energy'].pint.units, '~')}",
            labelpad=label_pad)
        plt.title('Monthly Sum of Energy Demands', pad=20)
        plt.xticks([p + bar_width / 2 for p in index], monthly_labels,
                   rotation=45)

        # Add grid
        plt.grid(True, linestyle='--', alpha=0.6)

        # Adjust further settings
        plt.gca().spines['top'].set_visible(False)
        plt.gca().spines['right'].set_visible(False)

        plt.legend(frameon=True, loc='upper right', edgecolor='black')
        if logo:
            logo_pos = [fig_size[0] * dpi * 0.005,
                        fig_size[1] * 0.95 * dpi]
            PlotBEPSResults.add_logo(dpi, fig_size, logo_pos)
        # Show or save the plot
        PlotBEPSResults.save_or_show_plot(save_path_monthly, dpi, format='pdf')

    @staticmethod
    def save_or_show_plot(save_path, dpi, format='pdf'):
        if save_path:
            plt.ioff()
            plt.savefig(save_path, dpi=dpi, format=format)
        else:
            plt.show()

    def plot_floor_plan_with_results(
            self, df: pd.DataFrame,
            elements,
            result_str,
            ifc_file: IfcFileClass,
            plot_path: Path,
            min_space_area: float = 2,
            area_specific: bool = True
    ):
        """Plot a floor plan colorized based on specific heat demand.

        The plot colors each room based on the specific heat demand, while blue
        is the color for minimum heat demand and red for maximum.

        Args:
            df (DataFrame): The DataFrame containing sim result data.
            elements (dict[guid: element]): dict hat holds bim2sim elements
            result_str (str): one of sim_results settings that should be
             plotted. Currently, always max() of this is plotted.
            ifc_file (IfcFileClass): bim2sim IfcFileClass object.
            plot_path (Path): Path to store simulation results.
            min_space_area (float): minimal area in m² of a space that should
             be taken into account for the result calculation in the plot.
            area_specific (bool): True if result_str values should be divided
             by area to get valuer per square meter.

        TODO: Aggregated Zones
        Combined zones, how to proceed:
            - All rooms in the combined zone are given the same color and
                the same value
            - Rooms need names in the plot
            - Legend in the margin showing which room name belongs to which
                zone


            Generally revise:
            - Unit in the color mapping plot and in the plot for numerical
                values
        """
        # TODO this is currently not working for aggregated zones.
        # check if result_str is valid for floor plan visualization
        if result_str not in self.playground.sim_settings.sim_results:
            raise ValueError(f'Result {result_str} was not requested by '
                             f'sim_setting "sim_results" or is not provided'
                             f'by the simulation. '
                             f'Please Check your "sim_results" settings.')
        if "_rooms" not in result_str:
            raise ValueError(f'Result {result_str} does not provide room level'
                             f'information. Floor plan visualization is  only '
                             f'available for room level results.')
        # create the dict with all space guids and resulting values in the
        # first run
        svg_adjust_dict = {}
        for col_name, col_data in df.items():
            if result_str + '_' in col_name and 'total' not in col_name:
                space_guid = col_name.split(result_str + '_')[-1]
                storey_guid = None
                space_area = None
                for guid, ele in elements.items():
                    if guid == space_guid:
                        # TODO use all storeys for aggregated zones
                        if isinstance(ele, SerializedElement):
                            storey_guid = ele.storeys[0]
                        else:
                            storey_guid = ele.storeys[0].guid
                        space_area = ele.net_area

                if not storey_guid or not space_area:
                    self.logger.warning(
                        f"For space with guid {space_guid} no"
                        f" fitting storey could be found. This space will be "
                        f"ignored for floor plan plots. ")
                    continue
                # Ignore very small areas
                min_area = min_space_area * ureg.m ** 2
                if space_area < min_area:
                    self.logger.warning(
                        f"Space with guid {space_guid} is smaller than "
                        f"the minimal threhold area of {min_area}. The "
                        f"space is ignored for floorplan plotting. ")
                    continue

                svg_adjust_dict.setdefault(storey_guid, {}).setdefault(
                    "space_data", {})
                if area_specific:
                    val = col_data.max() / space_area
                else:
                    val = col_data.max()
                # update minimal and maximal value to get a useful color scale
                svg_adjust_dict[storey_guid]["storey_min_value"] = min(
                    val,  svg_adjust_dict[storey_guid]["storey_min_value"]) \
                    if "storey_min_value" in svg_adjust_dict[storey_guid] \
                    else val
                svg_adjust_dict[storey_guid]["storey_max_value"] = max(
                    val, svg_adjust_dict[storey_guid]["storey_max_value"]) \
                    if "storey_max_value" in svg_adjust_dict[storey_guid] \
                    else val
                svg_adjust_dict[storey_guid]["space_data"][space_guid] = {
                    'text': val}
        # create the color mapping, this needs to be done after the value
        # extraction to have all values for all spaces
        for storey_guid, storey_data in svg_adjust_dict.items():
            storey_min = storey_data["storey_min_value"]
            storey_max = storey_data["storey_max_value"]

            # set common human-readable units
            common_unit = storey_min.to_compact().u
            storey_min = storey_min.to(common_unit)
            storey_max = storey_max.to(common_unit)
            storey_med = round((storey_min + storey_max) / 2, 1).to(common_unit)
            if storey_min == storey_max:
                storey_min -= 1 * storey_min.u
                storey_max += 1 * storey_max.u

            cmap = self.create_color_mapping(
                storey_min,
                storey_max,
                storey_med,
                plot_path,
                storey_guid,
            )
            for space_guid, space_data in storey_data["space_data"].items():
                value = space_data["text"].to(common_unit)
                if storey_min == storey_max:
                    storey_min -= 1 * storey_min.u
                    storey_max += 1 * storey_max.u
                    space_data['color'] = "red"
                else:
                    space_data['color'] = (
                        self.get_color_for_value(
                            value.m, storey_min.m, storey_max.m, cmap))
                # store value as text for floor plan plotting
                space_data['text'] = str(value.m.round(1))

        # delete storey_min_value and storey_max_value as no longer needed
        for entry in svg_adjust_dict.values():
            if 'storey_max_value' in entry:
                entry.pop('storey_max_value')
            if 'storey_min_value' in entry:
                entry.pop('storey_min_value')
        # TODO merge the create color_mapping.svg into each of the created
        #  *_modified svg plots.
        # with open("svg_adjust_dict.json", 'w') as file:
        #     json.dump(svg_adjust_dict, file)
        # TODO cleanup temp files of color mapping and so on
        create_svg_floor_plan_plot(ifc_file, plot_path, svg_adjust_dict,
                                   result_str)

    def create_color_mapping(
            self, min_val, max_val, med_val, sim_results_path, storey_guid):
        """Create a colormap from blue to red and save it as an SVG file.

        Args:
          min_val (float): Minimum value for the colormap range.
          max_val (float): Maximum value for the colormap range.

        Returns:
          LinearSegmentedColormap: Created colormap object.
        """
        # if whole storey has only one or the same values color is static
        if min_val == max_val:
            colors = ["red", "red", "red" ]
        else:
            colors = ['blue', 'purple', 'red']
        cmap = LinearSegmentedColormap.from_list(
                'custom', colors)

        # Create a normalization function to map values between 0 and 1
        normalize = plt.Normalize(vmin=min_val.m, vmax=max_val.m)

        # Create a ScalarMappable to use the colormap
        sm = plt.cm.ScalarMappable(cmap=cmap, norm=normalize)
        sm.set_array([])

        # Create a color bar to display the colormap
        fig, ax = plt.subplots(figsize=(0.5, 6))
        fig.subplots_adjust(bottom=0.5)
        cbar = plt.colorbar(sm, orientation='vertical', cax=ax)

        # set ticks and tick labels
        cbar.set_ticks([min_val.m, med_val.m, max_val.m])
        cbar.set_ticklabels(
            [
                f"${min_val.to_compact():.4~L}$",
                f"${med_val.to_compact():.4~L}$",
                f"${max_val.to_compact():.4~L}$",
             ])
        # convert all values to common_unit

        # Save the figure as an SVG file
        plt.savefig(sim_results_path / f'color_mapping_{storey_guid}.svg'
                    , format='svg')
        plt.close(fig)
        return cmap

    @staticmethod
    def get_color_for_value(value, min_val, max_val, cmap):
        """Get the color corresponding to a value within the given colormap.

        Args:
          value (float): Value for which the corresponding color is requested.
          min_val (float): Minimum value of the colormap range.
          max_val (float): Maximum value of the colormap range.
          cmap (LinearSegmentedColormap): Colormap object.

        Returns:
          str: Hexadecimal representation of the color corresponding to the
           value.
        """
        # Normalize the value between 0 and 1
        normalized_value = (value - min_val) / (max_val - min_val)

        # Get the color corresponding to the normalized value
        color = cmap(normalized_value)

        return to_hex(color, keep_alpha=False)


    @staticmethod
    def plot_temperatures(df: pd.DataFrame, data: str,
                     save_path: Optional[Path] = None,
                     logo: bool = True,
                     window: int = 12, fig_size: Tuple[int, int] = (10, 6),
                     dpi: int = 300) -> None:
        """
        Plot temperatures.

        """
        save_path_demand = (save_path /
                            f"{data.lower()}.pdf")
        y_values = df[data]
        color = cm.RWTHBlau.p(100)

        label_pad = 5
        # Create a new figure with specified size
        fig = plt.figure(figsize=fig_size, dpi=dpi)

        # Define spaces next to the real plot with absolute values
        # fig.subplots_adjust(left=0.05, right=0.95, top=1.0, bottom=0.0)

        # Determine if y-axis needs to be in kilowatts
        y_values = y_values.pint.to(ureg.degree_Celsius)

        plt.ylabel(
            f"{data}  / {format(y_values.pint.units, '~')}",
            labelpad=label_pad)
        # Smooth the data for better visibility
        # y_values = y_values.rolling(window=window).mean()
        # take values without units only for plot
        y_values = y_values.pint.magnitude

        # y_values.index = pd.to_datetime(df.index, format='%m/%d-%H:%M:%S')
        # Plotting the data
        plt.plot(y_values.index,
                 y_values, color=color,
                 linewidth=1, linestyle='-')

        first_day_of_months = (y_values.index.to_period('M').unique().
                               to_timestamp())
        plt.xticks(first_day_of_months.strftime('%Y-%m-%d'),
                   [month.strftime('%b') for month in first_day_of_months])

        # Rotate the tick labels for better visibility
        plt.gcf().autofmt_xdate(rotation=45)

        # Limits
        plt.xlim(y_values.index[0], y_values.index[-1])
        plt.ylim(y_values.min()*1.1, y_values.max() * 1.1)
        # Adding x label
        plt.xlabel("Time", labelpad=label_pad)
        # Add title
        plt.title(f"{data}", pad=20)
        # Add grid
        plt.grid(True, linestyle='--', alpha=0.6)

        # add bim2sim logo to plot
        if logo:
            logo_pos = [fig_size[0] * dpi * 0.005,
                        fig_size[1] * 0.95 * dpi]
            PlotBEPSResults.add_logo(dpi, fig_size, logo_pos)

        # Show or save the plot
        PlotBEPSResults.save_or_show_plot(save_path_demand, dpi, format='pdf')

    def plot_thermal_discomfort(self):
        # TODO
        pass

    @staticmethod
    def add_logo(dpi, fig_size, logo_pos):
        # TODO: this is not completed yet
        """Adds the logo to the existing plot."""
        # Load the logo
        logo_path = Path(bim2sim.__file__).parent.parent \
                    / "docs/source/img/static/b2s_logo_only.png"
        # todo get rid of PIL package
        logo = Image.open(logo_path)
        logo.thumbnail((fig_size[0] * dpi / 10, fig_size[0] * dpi / 10))
        plt.figimage(logo, xo=logo_pos[0], yo=logo_pos[1], alpha=1)
        # TOdo resizing is not well done yet, this is an option but not finished:
        # # Calculate the desired scale factor
        # scale_factor = 0.01  # Adjust as needed
        #
        # # Load the logo
        # logo = plt.imread(logo_path)
        #
        # # Create an OffsetImage
        # img = OffsetImage(logo, zoom=scale_factor)
        #
        # # Set the position of the image
        # ab = AnnotationBbox(img, (0.95, -0.1), frameon=False,
        #                     xycoords='axes fraction', boxcoords="axes fraction")
        # plt.gca().add_artist(ab)

    def base_plot_design(self):

        plt.gca().spines['top'].set_visible(False)
        plt.gca().spines['right'].set_visible(False)
        plt.grid(True, linestyle='--', alpha=0.6)<|MERGE_RESOLUTION|>--- conflicted
+++ resolved
@@ -24,7 +24,6 @@
 
 
 class PlotBEPSResults(ITask):
-<<<<<<< HEAD
     """Plots results of BEPS, run() method holds detailed information."""
 
     reads = ('df_finals', 'sim_results_path', 'ifc_files')
@@ -35,19 +34,6 @@
 
          This holds pre configured functions to plot the results of the BEPS
          simulations from EnergyPlus or TEASER.
-
-         Args:
-             df_finals: dict of final results where key is the building name and
-              value is the dataframe holding the results for this building
-             sim_results_path: path where to store the plots (currently with
-              simulation results, maybe change this? #TODO
-             ifc_files: bim2sim IfcFileClass holding the ifcopenshell ifc instance
-             """
-=======
-    """Plots the results for BEPS simulations.
-
-     This holds pre configured functions to plot the results of the BEPS
-     simulations with EnergyPlus or TEASER.
 
      Args:
          df_finals: dict of final results where key is the building name and
@@ -63,7 +49,6 @@
             self.logger.warning("Skipping task PlotBEPSResults as sim_setting "
                                 "'create_plots' is set to False.")
             return
->>>>>>> ac1bb905
         plugin_name = self.playground.project.plugin_cls.name
         if plugin_name == 'TEASER':
             if not self.playground.sim_settings.dymola_simulation:
