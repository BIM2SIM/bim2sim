--- conflicted
+++ resolved
@@ -25,10 +25,6 @@
     reads = ('elements',)
     touches = ('elements',)
 
-<<<<<<< HEAD
-    def run(self, elements: dict):
-        """Run the generation of 2b space boundaries. """
-=======
     def run(self, elements: dict) -> dict:
         """Create 2b space boundaries to fill gaps in spaces.
 
@@ -44,7 +40,6 @@
                 holds preprocessed elements including space boundaries and
                 generated 2b space boundaries.
         """
->>>>>>> 4acf2567
         if not self.playground.sim_settings.close_space_boundary_gaps:
             return elements,
         try:
