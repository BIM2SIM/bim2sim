import logging
import math
from typing import List, Union, Tuple, Dict

from OCC.Core.BRepBuilderAPI import BRepBuilderAPI_MakeVertex
from OCC.Core.BRepExtrema import BRepExtrema_DistShapeShape
from OCC.Core.Extrema import Extrema_ExtFlag_MIN
from OCC.Core.gp import gp_Pnt, gp_Dir

from bim2sim.elements.mapping.filter import TypeFilter
from bim2sim.elements.base_elements import RelationBased, Element, IFCBased
from bim2sim.elements.bps_elements import SpaceBoundary, ExtSpatialSpaceBoundary, \
    ThermalZone, Window, Door
from bim2sim.elements.mapping.finder import TemplateFinder
from bim2sim.elements.mapping.units import ureg
from bim2sim.tasks.base import ITask
from bim2sim.sim_settings import BaseSimSettings

logger = logging.getLogger(__name__)


class CreateSpaceBoundaries(ITask):
    """Create space boundary elements from ifc.

    See run function for further information on this module. """

    reads = ('ifc_files', 'elements')
    touches = ('space_boundaries',)

<<<<<<< HEAD
    def run(self, ifc_files: list, elements: dict) \
            -> tuple[dict[str, SpaceBoundary]]:
        """Create space boundaries for elements from IfcRelSpaceBoundary.

        This module contains all functions for setting up bim2sim elements of
        type SpaceBoundary based on the IFC elements IfcRelSpaceBoundary and
        their subtypes of IfcRelSpaceBoundary2ndLevel.
        Within this module, bim2sim SpaceBoundary instances are created.
        Additionally, the relationship to their parent elements (i.e.,
        related IfcProduct-based bim2sim elements, such as IfcWalls or
        IfcRoof) is assigned. The SpaceBoundary instances are added to the
        dictionary of space_boundaries in the format {guid:
        bim2sim SpaceBoundary} and returned.

        Args:
            ifc_files (list): list of ifc files that have to be processed.
            elements (dict): dictionary of preprocessed bim2sim elements (
                generated from IFC or from other enrichment processes.
            space_boundaries (dict): dictionary in the format dict[guid:
                SpaceBoundary], dictionary of IFC-based space boundary elements.
        """

=======
    def run(self, ifc_files, elements):
        if not self.playground.sim_settings.add_space_boundaries:
            return
>>>>>>> ac1bb905
        logger.info("Creates elements for IfcRelSpaceBoundarys")
        type_filter = TypeFilter(('IfcRelSpaceBoundary',))
        space_boundaries = {}
        for ifc_file in ifc_files:
            entity_type_dict, unknown_entities = type_filter.run(ifc_file.file)
            element_lst = self.instantiate_space_boundaries(
                entity_type_dict, elements, ifc_file.finder,
                self.playground.sim_settings.create_external_elements,
                ifc_file.ifc_units)
            bound_elements = self.get_parents_and_children(
                self.playground.sim_settings, element_lst, elements)
            element_lst = list(bound_elements.values())
            logger.info(f"Created {len(bound_elements)} bim2sim SpaceBoundary "
                        f"elements based on IFC file: {ifc_file.ifc_file_name}")
            space_boundaries.update({inst.guid: inst for inst in element_lst})
        logger.info(f"Created {len(space_boundaries)} bim2sim SpaceBoundary "
                    f"elements in total for all IFC files.")

        return space_boundaries,

    def get_parents_and_children(self, sim_settings: BaseSimSettings,
                                 boundaries: list[SpaceBoundary],
                                 elements: dict, opening_area_tolerance=0.01) \
            -> dict[str, SpaceBoundary]:
        """Get parent-children relationships between space boundaries.

        This function computes the parent-children relationships between
        IfcElements (e.g. Windows, Walls) to obtain the corresponding
        relationships of their space boundaries.

        Args:
            sim_settings: BIM2SIM EnergyPlus simulation settings
            boundaries: list of SpaceBoundary elements
            elements: dict[guid: element]
            opening_area_tolerance: Tolerance for comparison of opening areas.
        Returns:
            bound_dict: dict[guid: element]
        """
        logger.info("Compute relationships between space boundaries")
        logger.info("Compute relationships between openings and their "
                    "base surfaces")
        drop_list = {}  # HACK: dictionary for bounds which have to be removed
        bound_dict = {bound.guid: bound for bound in boundaries}
        temp_elements = elements.copy()
        temp_elements.update(bound_dict)
        # from elements (due to duplications)
        for inst_obj in boundaries:
            if inst_obj.level_description == "2b":
                continue
            inst_obj_space = inst_obj.ifc.RelatingSpace
            b_inst = inst_obj.bound_element
            if b_inst is None:
                continue
            # assign opening elems (Windows, Doors) to parents and vice versa
            related_opening_elems = \
                self.get_related_opening_elems(b_inst, temp_elements)
            if not related_opening_elems:
                continue
            # assign space boundaries of opening elems (Windows, Doors)
            # to parents and vice versa
            for opening in related_opening_elems:
                op_bound = self.get_opening_boundary(
                    inst_obj, inst_obj_space, opening,
                    sim_settings.max_wall_thickness)
                if not op_bound:
                    continue
                # HACK:
                # find cases where opening area matches area of corresponding
                # wall (within inner loop) and reassign the current opening
                # boundary to the surrounding boundary (which is the true
                # parent boundary)
                if (inst_obj.bound_area - op_bound.bound_area).m \
                        < opening_area_tolerance:
                    rel_bound, drop_list = self.reassign_opening_bounds(
                        inst_obj, op_bound, b_inst, drop_list,
                        sim_settings.max_wall_thickness)
                    if not rel_bound:
                        continue
                    rel_bound.opening_bounds.append(op_bound)
                    op_bound.parent_bound = rel_bound
                else:
                    inst_obj.opening_bounds.append(op_bound)
                    op_bound.parent_bound = inst_obj
        # remove boundaries from dictionary if they are false duplicates of
        # windows in shape of walls
        bound_dict = {k: v for k, v in bound_dict.items() if k not in drop_list}
        return bound_dict

    @staticmethod
    def get_related_opening_elems(bound_element: Element, elements: dict) \
            -> list[Union[Window, Door]]:
        """Get related opening elements of current building element.

        This function returns all opening elements of the current related
        building element which is related to the current space boundary.

        Args:
            bound_element: BIM2SIM building element (e.g., Wall, Floor, ...)
            elements: dict[guid: element]
        Returns:
            related_opening_elems: list of Window and Door elements
        """
        related_opening_elems = []
        if not hasattr(bound_element.ifc, 'HasOpenings'):
            return related_opening_elems
        if len(bound_element.ifc.HasOpenings) == 0:
            return related_opening_elems

        for opening in bound_element.ifc.HasOpenings:
            if hasattr(opening.RelatedOpeningElement, 'HasFillings'):
                for fill in opening.RelatedOpeningElement.HasFillings:
                    opening_obj = elements[
                        fill.RelatedBuildingElement.GlobalId]
                    related_opening_elems.append(opening_obj)
        return related_opening_elems

    @staticmethod
    def get_opening_boundary(this_boundary: SpaceBoundary,
                             this_space: ThermalZone,
                             opening_elem: Union[Window, Door],
                             max_wall_thickness=0.3) \
            -> Union[SpaceBoundary, None]:
        """Get related opening boundary of another space boundary.

        This function returns the related opening boundary of another
        space boundary.

        Args:
            this_boundary: current element of SpaceBoundary
            this_space: ThermalZone element
            opening_elem: BIM2SIM element of Window or Door.
            max_wall_thickness: maximum expected wall thickness in the building.
                Space boundaries of openings may be displaced by this distance.
        Returns:
            opening_boundary: Union[SpaceBoundary, None]
        """
        opening_boundary = None
        distances = {}
        for op_bound in opening_elem.space_boundaries:
            if not op_bound.ifc.RelatingSpace == this_space:
                continue
            if op_bound in this_boundary.opening_bounds:
                continue
            center_shape = BRepBuilderAPI_MakeVertex(
                gp_Pnt(op_bound.bound_center)).Shape()
            center_dist = BRepExtrema_DistShapeShape(
                this_boundary.bound_shape,
                center_shape,
                Extrema_ExtFlag_MIN
            ).Value()
            if center_dist > max_wall_thickness:
                continue
            distances[center_dist] = op_bound
        sorted_distances = dict(sorted(distances.items()))
        if sorted_distances:
            opening_boundary = next(iter(sorted_distances.values()))
        return opening_boundary

    @staticmethod
    def reassign_opening_bounds(this_boundary: SpaceBoundary,
                                opening_boundary: SpaceBoundary,
                                bound_element: Element,
                                drop_list: dict[str, SpaceBoundary],
                                max_wall_thickness=0.3,
                                angle_tolerance=0.1) -> \
            tuple[SpaceBoundary, dict[str, SpaceBoundary]]:
        """Fix assignment of parent and child space boundaries.

        This function reassigns the current opening bound as an opening
        boundary of its surrounding boundary. This function only applies if
        the opening boundary has the same surface area as the assigned parent
        surface.
        HACK:
        Some space boundaries have inner loops which are removed for vertical
        bounds in calc_bound_shape (elements.py). Those inner loops contain
        an additional vertical bound (wall) which is "parent" of an
        opening. EnergyPlus does not accept openings having a parent
        surface of same size as the opening. Thus, since inner loops are
        removed from shapes beforehand, those boundaries are removed from
        "elements" and the openings are assigned to have the larger
        boundary as a parent.

        Args:
            this_boundary: current element of SpaceBoundary
            opening_boundary: current element of opening SpaceBoundary (
                related to BIM2SIM Window or Door)
            bound_element: BIM2SIM building element (e.g., Wall, Floor, ...)
            drop_list: dict[str, SpaceBoundary] with SpaceBoundary elements
                that have same size as opening space boundaries and therefore
                should be dropped
            max_wall_thickness: maximum expected wall thickness in the building.
                Space boundaries of openings may be displaced by this distance.
            angle_tolerance: tolerance for comparison of surface normal angles.
        Returns:
            rel_bound: New parent boundary for the opening that had the same
                geometry as its previous parent boundary
            drop_list: Updated dict[str, SpaceBoundary] with SpaceBoundary
                elements that have same size as opening space boundaries and
                therefore should be dropped
        """
        rel_bound = None
        drop_list[this_boundary.guid] = this_boundary
        ib = [b for b in bound_element.space_boundaries if
              b.ifc.ConnectionGeometry.SurfaceOnRelatingElement.InnerBoundaries
              if
              b.bound_thermal_zone == opening_boundary.bound_thermal_zone]
        if len(ib) == 1:
            rel_bound = ib[0]
        elif len(ib) > 1:
            for b in ib:
                # check if orientation of possibly related bound is the same
                # as opening
                angle = math.degrees(
                    gp_Dir(b.bound_normal).Angle(gp_Dir(
                        opening_boundary.bound_normal)))
                if not (angle < 0 + angle_tolerance
                        or angle > 180 - angle_tolerance):
                    continue
                distance = BRepExtrema_DistShapeShape(
                    b.bound_shape,
                    opening_boundary.bound_shape,
                    Extrema_ExtFlag_MIN
                ).Value()
                if distance > max_wall_thickness:
                    continue
                else:
                    rel_bound = b
        else:
            tzb = \
                [b for b in
                 opening_boundary.bound_thermal_zone.space_boundaries if
                 b.ifc.ConnectionGeometry.SurfaceOnRelatingElement.InnerBoundaries]
            for b in tzb:
                # check if orientation of possibly related bound is the same
                # as opening
                angle = None
                try:
                    angle = math.degrees(
                        gp_Dir(b.bound_normal).Angle(
                            gp_Dir(opening_boundary.bound_normal)))
                except Exception as ex:
                    logger.warning(f"Unexpected {ex=}. Comparison of bound "
                                   f"normals failed for  "
                                   f"{b.guid} and {opening_boundary.guid}. "
                                   f"{type(ex)=}")
                if not (angle < 0 + angle_tolerance
                        or angle > 180 - angle_tolerance):
                    continue
                distance = BRepExtrema_DistShapeShape(
                    b.bound_shape,
                    opening_boundary.bound_shape,
                    Extrema_ExtFlag_MIN
                ).Value()
                if distance > max_wall_thickness:
                    continue
                else:
                    rel_bound = b
        return rel_bound, drop_list

    def instantiate_space_boundaries(
            self, entities_dict: dict[str], elements: dict, finder:
            TemplateFinder,
            create_external_elements: bool, ifc_units: dict[str, ureg]) \
            -> List[RelationBased]:
        """Instantiate space boundary ifc_entities.

        This function instantiates space boundaries using given element class.
        Result is a list with the resulting valid elements.

        Args:
            entities_dict: dict of Ifc Entities (as str)
            elements: dict[guid: element]
            finder: BIM2SIM TemplateFinder
            create_external_elements: bool, True if external spatial elements 
                should be considered for space boundary setup
            ifc_units: dict of IfcMeasures and Unit (ureg)
        Returns:
            list of dict[guid: SpaceBoundary]
        """
        element_lst = {}
        for entity in entities_dict:
            if entity.is_a() == 'IfcRelSpaceBoundary1stLevel' or \
                    entity.Name == '1stLevel':
                continue
            if entity.RelatingSpace.is_a('IfcSpace'):
                element = SpaceBoundary.from_ifc(
                    entity, elements=element_lst, finder=finder,
                    ifc_units=ifc_units)
            elif create_external_elements and entity.RelatingSpace.is_a(
                    'IfcExternalSpatialElement'):
                element = ExtSpatialSpaceBoundary.from_ifc(
                    entity, elements=element_lst, finder=finder,
                    ifc_units=ifc_units)
            else:
                continue
            # for RelatingSpaces both IfcSpace and IfcExternalSpatialElement are
            # considered
            relating_space = elements.get(
                element.ifc.RelatingSpace.GlobalId, None)
            if relating_space is not None:
                self.connect_space_boundaries(element, relating_space,
                                              elements)
                element_lst[element.guid] = element

        return list(element_lst.values())

    def connect_space_boundaries(
            self, space_boundary: SpaceBoundary, relating_space: ThermalZone,
            elements: dict[str, IFCBased]):
        """Connect space boundary with relating space.

        Connects resulting space boundary with the corresponding relating
        space (i.e., ThermalZone) and related building element (if given).

        Args:
            space_boundary: SpaceBoundary
            relating_space: ThermalZone (relating space)
            elements: dict[guid: element]
            """
        relating_space.space_boundaries.append(space_boundary)
        space_boundary.bound_thermal_zone = relating_space

        if space_boundary.ifc.RelatedBuildingElement:
            related_building_element = elements.get(
                space_boundary.ifc.RelatedBuildingElement.GlobalId, None)
            if related_building_element:
                related_building_element.space_boundaries.append(space_boundary)
                space_boundary.bound_element = related_building_element
                self.connect_element_to_zone(relating_space,
                                              related_building_element)

    @staticmethod
    def connect_element_to_zone(thermal_zone: ThermalZone,
                                 bound_element: IFCBased):
        """Connects related building element and corresponding thermal zone.

        This function connects a thermal zone and its IFCBased related
        building elements.

        Args:
            thermal_zone: ThermalZone
            bound_element: BIM2SIM IFCBased element
        """
        if bound_element not in thermal_zone.bound_elements:
            thermal_zone.bound_elements.append(bound_element)
        if thermal_zone not in bound_element.thermal_zones:
            bound_element.thermal_zones.append(thermal_zone)<|MERGE_RESOLUTION|>--- conflicted
+++ resolved
@@ -27,7 +27,6 @@
     reads = ('ifc_files', 'elements')
     touches = ('space_boundaries',)
 
-<<<<<<< HEAD
     def run(self, ifc_files: list, elements: dict) \
             -> tuple[dict[str, SpaceBoundary]]:
         """Create space boundaries for elements from IfcRelSpaceBoundary.
@@ -50,11 +49,9 @@
                 SpaceBoundary], dictionary of IFC-based space boundary elements.
         """
 
-=======
     def run(self, ifc_files, elements):
         if not self.playground.sim_settings.add_space_boundaries:
             return
->>>>>>> ac1bb905
         logger.info("Creates elements for IfcRelSpaceBoundarys")
         type_filter = TypeFilter(('IfcRelSpaceBoundary',))
         space_boundaries = {}
