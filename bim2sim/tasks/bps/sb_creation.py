--- conflicted
+++ resolved
@@ -71,10 +71,7 @@
             space_boundaries.update({inst.guid: inst for inst in bound_list})
         logger.info(f"Created {len(space_boundaries)} bim2sim SpaceBoundary "
                     f"elements in total for all IFC files.")
-<<<<<<< HEAD
-
-        return space_boundaries,
-=======
+
         self.add_bounds_to_elements(elements, space_boundaries)
         self.remove_elements_without_sbs(elements)
 
@@ -119,7 +116,6 @@
                     continue
                 instance_dict[bound.guid] = bound
         elements.update(instance_dict)
->>>>>>> 47f2d18e
 
     def get_parents_and_children(self, sim_settings: BaseSimSettings,
                                  boundaries: list[SpaceBoundary],
