--- conflicted
+++ resolved
@@ -7,12 +7,8 @@
     RoofDisaggregated, InnerFloorDisaggregated, InnerDoorDisaggregated, \
     OuterDoorDisaggregated
 from bim2sim.elements.bps_elements import Slab, Wall, InnerWall, OuterWall, \
-<<<<<<< HEAD
-    GroundFloor, Roof, InnerFloor, BPSProductWithLayers, ExtSpatialSpaceBoundary
-=======
     GroundFloor, Roof, InnerFloor, BPSProductWithLayers, InnerDoor, OuterDoor, \
-    Door
->>>>>>> 5ae314a5
+    Door, ExtSpatialSpaceBoundary
 from bim2sim.tasks.base import ITask
 from bim2sim.utilities.common_functions import all_subclasses
 
@@ -78,7 +74,10 @@
                         self.logger.info(f'No disggregation needed for {ele}')
                         continue
                     if len(ele.space_boundaries) > 2:
-<<<<<<< HEAD
+                        disaggr = (self.
+                        create_disaggregation_with_type_correction(
+                            ele, [sb, sb.related_bound]))
+
                         # as above: if the related_bound of a space boundary
                         # is an ExternalSpatialSpaceBoundary,
                         # this related_bound should not be considered for
@@ -92,12 +91,6 @@
                         else:
                             disaggr = self.create_disaggregation_with_type_correction(
                                 ele, [sb, sb.related_bound])
-=======
-                        disaggr = (self.
-                        create_disaggregation_with_type_correction(
-                            ele, [sb, sb.related_bound]))
-
->>>>>>> 5ae314a5
                     else:
                         self.logger.info(f'No disggregation needed for {ele}')
                 else:
@@ -123,7 +116,6 @@
             del elements[ele.guid]
             for replace in replacements:
                 elements[replace.guid] = replace
-        print('test')
 
     def type_correction_not_disaggregation(
             self, element, sbs: list['SpaceBoundary']):
