--- conflicted
+++ resolved
@@ -28,19 +28,9 @@
         "Roof": ["Roof"],
         "Floor": ["InnerFloor", "InnerFloorDisaggregated"],
         "GroundFloor": ["GroundFloor", "GroundFloorDisaggregated"],
-<<<<<<< HEAD
-        "Door": ["OuterDoor", "OuterDoorDisaggregated", "InnerDoor", "InnerDoorDisaggregated"]
-    }
-
-    """
-        "OuterDoor": ["OuterDoor", "OuterDoorDisaggregated"],
-        "InnerDoor": ["InnerDoor", "InnerDoorDisaggregated"],
-=======
         "Door": ["OuterDoor", "InnerDoor", "OuterDoorDisaggregated",
                  "InnerDoorDisaggregated"],
->>>>>>> b8d8cdf2
     }
-    """
 
     def __init__(self, playground: Playground):
         super().__init__(playground)
@@ -326,139 +316,6 @@
         return template_options[construction_data]
 
     def get_templates_for_buildings(
-<<<<<<< HEAD
-            self, buildings: list, sim_settings: BuildingSimSettings) -> dict:
-        """Return template for each building based on year of construction."""
-
-        def _get_template_for_year(
-                year_of_construction,
-                construction_data,
-                windows_construction_data,
-                doors_construction_data):
-
-            if "iwu" in construction_data:
-                construction_data_file = "TypeElements_IWU.json"
-            elif "kfw" in construction_data:
-                construction_data_file = "TypeElements_KFW.json"
-            elif "tabula_de" in construction_data:
-                construction_data_file = "TypeElements_TABULA_DE.json"
-            elif "tabula_dk" in construction_data:
-                construction_data_file = "TypeElements_TABULA_DK.json"
-            else:
-                assert ValueError("Unknown wall construction class.")
-
-            if "tabula_de" in windows_construction_data:
-                windows_construction_data_file = "TypeElements_TABULA_DE.json"
-            elif "tabula_dk" in windows_construction_data:
-                windows_construction_data_file = "TypeElements_TABULA_DK.json"
-            elif 'Holzfenster, zweifach' in windows_construction_data or \
-                    'Kunststofffenster, Isolierverglasung' in windows_construction_data or \
-                    'Alu- oder Stahlfenster, Isolierverglasung' in windows_construction_data or \
-                    'Alu- oder Stahlfenster, Waermeschutzverglasung, zweifach' in windows_construction_data or \
-                    'Waermeschutzverglasung, dreifach' in windows_construction_data:
-                windows_construction_data_file = "TypeElements_IWU.json"
-            else:
-                assert ValueError("Unknown window construction class.")
-
-
-            if "kfw" in doors_construction_data:
-                doors_construction_data_file = "TypeElements_KFW.json"
-            elif "tabula_de" in doors_construction_data:
-                doors_construction_data_file = "TypeElements_TABULA_DE.json"
-            elif "tabula_dk" in doors_construction_data:
-                doors_construction_data_file = "TypeElements_TABULA_DK.json"
-            else:
-                assert ValueError("Unknown door construction class.")
-
-            element_templates_walls = get_type_building_elements(construction_data_file)
-            element_templates_windows = get_type_building_elements(windows_construction_data_file)
-            element_templates_doors = get_type_building_elements(doors_construction_data_file)
-
-
-            bldg_template = {}
-
-            for element_type, years_dict in element_templates_windows.items():
-                if element_type == 'Window':
-                    if len(years_dict) == 1:
-                        template_options = years_dict[list(years_dict.keys())[0]]
-                    else:
-                        template_options = None
-                        for i, template in years_dict.items():
-                            years = ast.literal_eval(i)
-                            if years[0] <= year_of_construction <= years[1]:
-                                template_options = element_templates_windows[element_type][
-                                    i]
-                                break
-                    if len(template_options) == 1:
-                        bldg_template[element_type] = \
-                            template_options[list(template_options.keys())[0]]
-                    else:
-                            try:
-                                bldg_template[element_type] = \
-                                    template_options[windows_construction_data]
-                            except KeyError:
-                                # select last available window construction type if
-                                # the selected/default window type is not available
-                                # for the given year.
-                                new_window_construction_data = \
-                                    list(template_options.keys())[-1]
-                                self.logger.warning(
-                                    f"The window_construction_data"
-                                    f" {windows_construction_data} is not "
-                                    f"available for year_of_construction "
-                                    f"{year_of_construction}. Using the "
-                                    f"window_construction_data "
-                                    f"{new_window_construction_data} instead.")
-                                bldg_template[element_type] = \
-                                    template_options[new_window_construction_data]
-
-            for element_type, years_dict in element_templates_doors.items():
-                if element_type == 'Door':
-                    if len(years_dict) == 1:
-                        template_options = years_dict[list(years_dict.keys())[0]]
-                    else:
-                        template_options = None
-                        for i, template in years_dict.items():
-                            years = ast.literal_eval(i)
-                            if years[0] <= year_of_construction <= years[1]:
-                                template_options = element_templates_doors[element_type][
-                                    i]
-                                break
-                    if len(template_options) == 1:
-                        bldg_template[element_type] = \
-                            template_options[list(template_options.keys())[0]]
-                    else:
-                        bldg_template[element_type] = \
-                            template_options[doors_construction_data]
-
-            for element_type, years_dict in element_templates_walls.items():
-                if element_type != 'Window' and element_type != 'Door':
-                    if len(years_dict) == 1:
-                        template_options = years_dict[list(years_dict.keys())[0]]
-                    else:
-                        template_options = None
-                        for i, template in years_dict.items():
-                            years = ast.literal_eval(i)
-                            if years[0] <= year_of_construction <= years[1]:
-                                template_options = element_templates_walls[element_type][
-                                    i]
-                                break
-                    if len(template_options) == 1:
-                        bldg_template[element_type] = \
-                            template_options[list(template_options.keys())[0]]
-                    else:
-                        bldg_template[element_type] = \
-                            template_options[construction_data]
-
-            return bldg_template
-
-        templates = {}
-
-        construction_data = sim_settings.construction_class_walls
-        windows_construction_data = sim_settings.construction_class_windows
-        doors_construction_data = sim_settings.construction_class_doors
-
-=======
             self, buildings: List,
             sim_settings: 'BuildingSimSettings') -> Dict:
         """Generate templates for building elements based on construction year.
@@ -473,7 +330,6 @@
         Raises:
             ValueError: If no buildings are provided
         """
->>>>>>> b8d8cdf2
         if not buildings:
             raise ValueError(
                 "No buildings found, without a building no template can be "
@@ -490,11 +346,6 @@
                 yield DecisionBunch([year_decision])
 
             year_of_construction = int(building.year_of_construction.m)
-<<<<<<< HEAD
-            templates[building] = _get_template_for_year(
-                year_of_construction, construction_data,
-                windows_construction_data, doors_construction_data)
-=======
 
             # Get construction data files
             construction_files = self.ConstructionTemplate(
@@ -537,5 +388,4 @@
 
             templates[building] = bldg_template
 
->>>>>>> b8d8cdf2
         return templates