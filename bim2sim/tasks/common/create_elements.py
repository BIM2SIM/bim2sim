--- conflicted
+++ resolved
@@ -618,12 +618,8 @@
                         f"elements of IFC type {entity_type} "
                         f"to {len(representatives[entity_type])} elements.")
 
-<<<<<<< HEAD
-                # just group based on exact same string in "Name" of IFC element
-=======
                 # just group based on exact same string in "Name" of IFC
                 # element
->>>>>>> 33e57ba0
                 elif search_type == 'name':
                     # Use OrderedDict for stable iteration
                     name_groups = collections.defaultdict(list)
@@ -635,12 +631,8 @@
                     # Create the stable representatives dictionary
                     stable_grouped = collections.OrderedDict()
                     for name, group in sorted(name_groups.items()):
-<<<<<<< HEAD
-                        # Sort the group by GlobalId and choose the first element as representative
-=======
                         # Sort the group by GlobalId and choose the first
                         # element as representative
->>>>>>> 33e57ba0
                         sorted_group = sorted(group, key=lambda e: e.GlobalId)
                         stable_grouped[sorted_group[0]] = sorted_group
 
@@ -658,10 +650,6 @@
 
                     # Group by name AND description, but keep the sorting
                     for entity in entities:
-<<<<<<< HEAD
-                        # Create a composite key combining Name and Description
-                        composite_key = (entity.Name, entity.Description)
-=======
                         # Create a composite key combining Name and
                         # Description, handling None values
                         name = entity.Name if (
@@ -671,16 +659,10 @@
                                 hasattr(entity, "Description") and
                                 entity.Description is not None) else ""
                         composite_key = (name, desc)
->>>>>>> 33e57ba0
                         name_desc_groups[composite_key].append(entity)
 
                     # Create the stable representatives dictionary
                     stable_grouped = collections.OrderedDict()
-<<<<<<< HEAD
-                    for (name, desc), group in sorted(
-                            name_desc_groups.items()):
-                        # Sort the group by GlobalId and choose the first element as representative
-=======
 
                     # Sort by composite key, handling None values by
                     # converting them to empty strings
@@ -688,19 +670,14 @@
                             name_desc_groups.items()):
                         # Sort the group by GlobalId and choose the first
                         # element as representative
->>>>>>> 33e57ba0
                         sorted_group = sorted(group, key=lambda e: e.GlobalId)
                         stable_grouped[sorted_group[0]] = sorted_group
 
                     representatives[entity_type] = stable_grouped
 
                     self.logger.info(
-<<<<<<< HEAD
-                        f"Grouping the unidentified elements by their Name and Description "
-=======
                         f"Grouping the unidentified elements by their Name "
                         f"and Description "
->>>>>>> 33e57ba0
                         f"reduced the number of unknown entities from"
                         f" {len(entities_by_type[entity_type])} "
                         f"elements of IFC type {entity_type} "
@@ -799,12 +776,8 @@
                 decision_associations[ifc_entity] = (ifc_type, ifc_entity)
 
         self.logger.info(
-<<<<<<< HEAD
-            f"Found {len(all_decisions)} unidentified Elements to check by user")
-=======
             f"Found {len(all_decisions)} unidentified Elements to check by "
             f"user")
->>>>>>> 33e57ba0
 
         # Yield the single big bunch of decisions
         yield all_decisions
