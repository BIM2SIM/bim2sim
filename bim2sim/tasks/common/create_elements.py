--- conflicted
+++ resolved
@@ -5,7 +5,7 @@
 import copy
 
 from bim2sim.elements import bps_elements as bps
-from bim2sim.elements.base_elements import Factory, ProductBased, Material, Element
+from bim2sim.elements.base_elements import Factory, ProductBased, Material
 from bim2sim.elements.mapping import ifc2python
 from bim2sim.elements.mapping.filter import TypeFilter, TextFilter
 from bim2sim.kernel import IFCDomainError
@@ -14,13 +14,8 @@
 from bim2sim.sim_settings import BaseSimSettings
 from bim2sim.tasks.base import ITask
 from bim2sim.utilities.common_functions import group_by_levenshtein
-<<<<<<< HEAD
-from bim2sim.tasks.base import Playground
-from ifcopenshell import file, entity_instance
-=======
 from bim2sim.utilities.types import LOD
 
->>>>>>> 4acf2567
 
 class CreateElementsOnIfcTypes(ITask):
     """Create bim2sim elements based on information of IFC types."""
@@ -28,13 +23,13 @@
     reads = ('ifc_files',)
     touches = ('elements', '_initial_elements', 'ifc_files')
 
-    def __init__(self, playground: Playground):
+    def __init__(self, playground):
         super().__init__(playground)
         self.factory = None
-        self.source_tools: list = []
-        self.layersets_all: list = []
-        self.materials_all: list = []
-        self.layers_all: list = []
+        self.source_tools = []
+        self.layersets_all = []
+        self.materials_all = []
+        self.layers_all = []
 
     def run(self, ifc_files: [IfcFileClass]):
         """This task creates the bim2sim elements based on the ifc data.
@@ -63,7 +58,7 @@
         relevant_ifc_types = self.get_ifc_types(relevant_elements)
         relevant_ifc_types.update(default_ifc_types)
 
-        elements: dict = {}
+        elements = {}
         for ifc_file in ifc_files:
             self.factory = Factory(
                 relevant_elements,
@@ -75,8 +70,8 @@
             #  filter returns dict of entities: suggested class and list of unknown
             #  accept_valids returns created elements and lst of invalids
 
-            element_lst: list = []
-            entity_best_guess_dict: dict = {}
+            element_lst = []
+            entity_best_guess_dict = {}
             # filter by type
             type_filter = TypeFilter(relevant_ifc_types)
             entity_type_dict, unknown_entities = type_filter.run(ifc_file.file)
@@ -113,7 +108,7 @@
                 self.playground.sim_settings,
                 entity_best_guess_dict)
             entity_best_guess_dict.update(entity_class_dict)
-            invalids: list = []
+            invalids = []
             for element_cls, ifc_entities in entity_class_dict.items():
                 for ifc_entity in ifc_entities:
                     try:
@@ -142,7 +137,7 @@
         _initial_elements = copy.copy(elements)
         return elements, _initial_elements, ifc_files
 
-    def create_with_validation(self, entities_dict: dict, warn=True, force=False) -> \
+    def create_with_validation(self, entities_dict, warn=True, force=False) -> \
             Tuple[List[ProductBased], List[Any]]:
         """Instantiate ifc_entities using given element class.
 
@@ -225,7 +220,7 @@
 
         return list(set(valid)), list(set(invalid))
 
-    def create_layers_and_materials(self, element: Element) -> None:
+    def create_layers_and_materials(self, element):
         """Create all layers and materials associated with the given element.
 
         Layers and materials are no IfcProducts and have no GUID.
@@ -285,7 +280,7 @@
                             'IfcMaterialProfile'):
                         pass
 
-    def create_layersets(self, element: Element, ifc_layerset_entity: entity_instance):
+    def create_layersets(self, element, ifc_layerset_entity):
         """Instantiate the layerset and its layers and materials and link to
          element.
 
@@ -322,7 +317,7 @@
         layerset.parents.append(element)
 
     def create_constituent(
-            self, element: Element, ifc_material_constituents: entity_instance, quality_logger: Element): # error: Element has no attribute Layerset
+            self, element, ifc_material_constituents, quality_logger):
         """Instantiate the constituent set  and its  materials and link to
          element.
 
@@ -353,7 +348,7 @@
             element.material_set[fraction] = material
             material.parents.append(element)
 
-    def create_material(self, ifc_material_entity: entity_instance):
+    def create_material(self, ifc_material_entity):
         """As materials are unique in IFC we only want to have on material
         instance per material."""
         for material in self.materials_all:
@@ -367,20 +362,20 @@
             self.materials_all.append(material)
         return material
 
-    def filter_by_text(self, text_filter: TextFilter, ifc_entities: entity_instance, ifc_units: dict) \
+    def filter_by_text(self, text_filter, ifc_entities, ifc_units: dict) \
             -> Generator[DecisionBunch, None,
                          Tuple[Dict[Any, Type[ProductBased]], List]]:
         """Generator method filtering ifc elements by given TextFilter.
 
         yields decision bunch for ambiguous results"""
         entities_dict, unknown_entities = text_filter.run(ifc_entities)
-        answers: dict = {}
+        answers = {}
         decisions = DecisionBunch()
         for entity, classes in entities_dict.items():
             sorted_classes = sorted(classes, key=lambda item: item.key)
             if len(sorted_classes) > 1:
                 # choices
-                choices: list = []
+                choices = []
                 for element_cls in sorted_classes:
                     # TODO: filter_for_text_fragments()
                     #  already called in text_filter.run()
@@ -407,7 +402,7 @@
             # empty classes are covered below
         yield decisions
         answers.update(decisions.to_answer_dict())
-        result_entity_dict: dict = {}
+        result_entity_dict = {}
         for ifc_entity, element_classes in entities_dict.items():
             element_key = answers.get(ifc_entity)
             element_cls = ProductBased.key_map.get(element_key)
@@ -462,7 +457,7 @@
                 element type as key (e.g. 'IfcPipeFitting') and a list of all
                 represented ifc elements.
             """
-            entities_by_type: dict = {}
+            entities_by_type = {}
             for entity in unknown_entities:
                 entity_type = entity.is_a()
                 if entity_type not in entities_by_type:
@@ -470,7 +465,7 @@
                 else:
                     entities_by_type[entity_type].append(entity)
 
-            representatives: dict = {}
+            representatives = {}
             for entity_type, entities in entities_by_type.items():
                 if len(entities) == 1:
                     representatives.setdefault(entity_type,
@@ -490,7 +485,7 @@
                         f"to {len(representatives[entity_type])} elements.")
                 # just group based on exact same string in "Name" of IFC element
                 elif search_type == 'name':
-                    representatives[entity_type]: dict = {}
+                    representatives[entity_type] = {}
                     for entity in entities:
                         # find if a key entity with same Name exists already
                         repr_entity = None
@@ -518,8 +513,8 @@
         possible_elements = sim_settings.relevant_elements
         sorted_elements = sorted(possible_elements, key=lambda item: item.key)
 
-        result_entity_dict: dict = {}
-        ignore:list = []
+        result_entity_dict = {}
+        ignore = []
 
         representatives = group_similar_entities(
             sim_settings.group_unidentified, sim_settings.fuzzy_threshold)
@@ -533,11 +528,11 @@
 
                 best_guess_cls = best_guess_dict.get(ifc_entity)
                 best_guess = best_guess_cls.key if best_guess_cls else None
-                context: list = []
+                context = []
                 for port in ifc2python.get_ports(ifc_entity):
                     connected_ports = ifc2python.get_ports_connections(port)
                     con_ports_guid = [con.GlobalId for con in connected_ports]
-                    parents: list = []
+                    parents = []
                     for con_port in connected_ports:
                         parents.extend(ifc2python.get_ports_parent(con_port))
                     parents_guid = [par.GlobalId for par in parents]
@@ -593,7 +588,7 @@
     def get_ifc_types(self, relevant_elements: List[Type[ProductBased]]) \
             -> Set[str]:
         """Extract used ifc types from list of elements."""
-        relevant_ifc_types: list = []
+        relevant_ifc_types = []
         for ele in relevant_elements:
             relevant_ifc_types.extend(ele.ifc_types.keys())
         return set(relevant_ifc_types)