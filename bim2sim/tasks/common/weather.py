--- conflicted
+++ resolved
@@ -12,7 +12,10 @@
 
     def run(self, elements: dict):
         self.logger.info("Setting weather file.")
-<<<<<<< HEAD
+        weather_file: Optional[WindowsPath] = None
+        # try to get weather file from settings
+        if self.playground.sim_settings.weather_file_path:
+            weather_file = self.playground.sim_settings.weather_file_path
         weather_file_modelica = None
         weather_file_ep = None
         # try to get weather file from settings for modelica and energyplus
@@ -22,12 +25,6 @@
         if self.playground.sim_settings.weather_file_path_ep:
             weather_file_ep = self.playground.sim_settings.weather_file_path_ep
 
-=======
-        weather_file: Optional[WindowsPath] = None
-        # try to get weather file from settings
-        if self.playground.sim_settings.weather_file_path:
-            weather_file = self.playground.sim_settings.weather_file_path
->>>>>>> 61260e1c
         # try to get TRY weather file for location of IFC
         if not weather_file_ep and not weather_file_modelica:
             raise NotImplementedError("Waiting for response from DWD if we can"
@@ -53,23 +50,20 @@
             'hkesim': ['.mos']
         }
 
+    def check_file_ending(self, weather_file: WindowsPath):
+        """Check if the file ending fits the simulation model type."""
+        plugin_name = self.playground.project.plugin_cls.name
+        if plugin_name in ['EnergyPlus', 'Comfort']:
+            if not weather_file.suffix == '.epw':
         # Get the expected endings for the plugin_name
         if plugin_name not in expected_endings:
             raise ValueError(f"Unknown plugin_name '{plugin_name}'")
 
         required_endings = expected_endings[plugin_name]
 
-<<<<<<< HEAD
         # If both are required, ensure both files are provided
         if '.epw' in required_endings and '.mos' in required_endings:
             if not weather_file_ep or not weather_file_modelica:
-=======
-    def check_file_ending(self, weather_file: WindowsPath):
-        """Check if the file ending fits the simulation model type."""
-        plugin_name = self.playground.project.plugin_cls.name
-        if plugin_name in ['EnergyPlus', 'Comfort']:
-            if not weather_file.suffix == '.epw':
->>>>>>> 61260e1c
                 raise ValueError(
                     f"{plugin_name} requires both '.epw' and '.mos' "
                     f"weather files.")
