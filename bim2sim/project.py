--- conflicted
+++ resolved
@@ -496,16 +496,10 @@
                              f'{self.paths.export}')
             self.logger.info(f'Project "{self.name}" finished successful')
 
-<<<<<<< HEAD
         # reset sim_settings:
         self.playground.sim_settings.load_default_settings()
-        # clean up init relics
-        #  clean logger
-        self._teardown_logger()
-=======
         # clean logger
         log.teardown_loggers()
->>>>>>> b8d8cdf2
 
     def delete(self):
         """Delete the project."""
