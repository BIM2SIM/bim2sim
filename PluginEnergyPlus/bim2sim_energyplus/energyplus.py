--- conflicted
+++ resolved
@@ -6,11 +6,8 @@
 from bim2sim.task import common
 from bim2sim.kernel.element import IFCBased
 
-<<<<<<< HEAD
-=======
 import bim2sim
 from bim2sim.plugin import Plugin
->>>>>>> 612b0f04
 
 
 class EnergyPlus(Plugin):
