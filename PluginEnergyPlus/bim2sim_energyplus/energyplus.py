﻿from bim2sim.task import bps
from bim2sim.task import common
from bim2sim.plugin import Plugin
from bim2sim.workflow import BPSMultiZoneSeparatedEP
from bim2sim.kernel.elements import bps as bps_elements

from bim2sim_energyplus.weather import Weather


class EnergyPlus(Plugin):
    name = 'EnergyPlus'
    default_workflow = BPSMultiZoneSeparatedEP
    elements = {*bps_elements.items}
    default_tasks = [
        bps.SetIFCTypes,
        common.LoadIFC,
        common.CreateElements,
        bps.CreateSpaceBoundaries,
<<<<<<< HEAD
        bps.Prepare,
        bps.EnrichUseConditions,
=======
        bps.TZPrepare,
        bps.EnrichUseConditions,
        bps.OrientationGetter,
>>>>>>> bafac1e3
        bps.MaterialVerification,  # LOD.full
        bps.EnrichMaterial,  # LOD.full
        bps.BuildingVerification,  # all LODs
        bps.EnrichNonValid,  # LOD.full
        bps.EnrichBuildingByTemplates,  # LOD.low
        bps.DisaggregationCreation,
        bps.BindThermalZones,
        Weather,
        bps.ExportEP,
    ]
<|MERGE_RESOLUTION|>--- conflicted
+++ resolved
@@ -16,14 +16,9 @@
         common.LoadIFC,
         common.CreateElements,
         bps.CreateSpaceBoundaries,
-<<<<<<< HEAD
         bps.Prepare,
         bps.EnrichUseConditions,
-=======
-        bps.TZPrepare,
-        bps.EnrichUseConditions,
         bps.OrientationGetter,
->>>>>>> bafac1e3
         bps.MaterialVerification,  # LOD.full
         bps.EnrichMaterial,  # LOD.full
         bps.BuildingVerification,  # all LODs
