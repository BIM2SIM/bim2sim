--- conflicted
+++ resolved
@@ -70,13 +70,8 @@
         project = self.create_project(ifc, 'energyplus')
         answers = (True, True, 'Kitchen - preparations, storage', 'heavy',
                    'Alu- oder Stahlfenster, Waermeschutzverglasung, zweifach', False)
-<<<<<<< HEAD
         # with Decision.debug_answer(answers, multi=True):
         return_code = project.run()
-=======
-        with Decision.debug_answer(answers, multi=True):
-            return_code = project.run()
->>>>>>> 168ad63a
         self.assertEqual(0, return_code)
 
     @unittest.skip("")
@@ -116,8 +111,6 @@
 
     # @unittest.skip("")
     def test_base_05_KIT_Inst_design_day(self):
-<<<<<<< HEAD
-=======
         """Test Original IFC File from Institute (KIT)"""
 
         ifc = EXAMPLE_PATH / 'AC20-Institute-Var-2.ifc'
@@ -130,14 +123,11 @@
 
     @unittest.skip("")
     def test_base_06_KIT_Inst_full_run(self):
->>>>>>> 168ad63a
         """Test Original IFC File from Institute (KIT)"""
 
         ifc = EXAMPLE_PATH / 'AC20-Institute-Var-2.ifc'
         project = self.create_project(ifc, 'energyplus')
         answers = (True, True,  2015, 'heavy',
-<<<<<<< HEAD
-=======
                    'Alu- oder Stahlfenster, Waermeschutzverglasung, zweifach', True)
         with Decision.debug_answer(answers, multi=True):
             return_code = project.run()
@@ -150,37 +140,6 @@
         ifc = RESULT_PATH / 'AC20-Institute-Var-2_with_SB-1-0.ifc'
         project = self.create_project(ifc, 'energyplus')
         answers = (True, True,  *('Single office',)*78, 2015, 'heavy',
->>>>>>> 168ad63a
-                   'Alu- oder Stahlfenster, Waermeschutzverglasung, zweifach', False)
-        with Decision.debug_answer(answers, multi=True):
-            return_code = project.run()
-        self.assertEqual(0, return_code)
-
-<<<<<<< HEAD
-    @unittest.skip("")
-    def test_base_06_KIT_Inst_full_run(self):
-        """Test Original IFC File from Institute (KIT)"""
-
-        ifc = EXAMPLE_PATH / 'AC20-Institute-Var-2.ifc'
-        project = self.create_project(ifc, 'energyplus')
-        answers = (True, True,  2015, 'heavy',
-                   'Alu- oder Stahlfenster, Waermeschutzverglasung, zweifach', True)
-        with Decision.debug_answer(answers, multi=True):
-            return_code = project.run()
-        self.assertEqual(0, return_code)
-
-    # @unittest.skip("Skipped due to performance for CI")
-    def test_base_07_KIT_Inst_SB_design_day(self):
-=======
-    @unittest.skip("Skipped due to performance for CI")
-    def test_base_08_KIT_Inst_SB_full_run(self):
->>>>>>> 168ad63a
-        """Test IFC File from Institute (KIT) with generated Space Boundaries"""
-
-        ifc = RESULT_PATH / 'AC20-Institute-Var-2_with_SB-1-0.ifc'
-        project = self.create_project(ifc, 'energyplus')
-        answers = (True, True,  *('Single office',)*78, 2015, 'heavy',
-<<<<<<< HEAD
                    'Alu- oder Stahlfenster, Waermeschutzverglasung, zweifach', False)
         with Decision.debug_answer(answers, multi=True):
             return_code = project.run()
@@ -190,23 +149,15 @@
     def test_base_08_KIT_Inst_SB_full_run(self):
         """Test IFC File from Institute (KIT) with generated Space Boundaries"""
 
-        # ifc = RESULT_PATH / 'AC20-Institute-Var-2_with_SB11.ifc'
-        # ifc = RESULT_PATH / 'AC20-Institute-Var-2_with_SB55.ifc'
-        ifc = RESULT_PATH / 'AC20-Institute-Var-2_with_SB66.ifc'
+        ifc = RESULT_PATH / 'AC20-Institute-Var-2_with_SB-1-0.ifc'
         project = self.create_project(ifc, 'energyplus')
         answers = (True, True,  *('Single office',)*78, 2015, 'heavy',
-=======
->>>>>>> 168ad63a
-                   'Alu- oder Stahlfenster, Waermeschutzverglasung, zweifach', True)
-        with Decision.debug_answer(answers, multi=True):
-            return_code = project.run()
-        self.assertEqual(0, return_code)
-
-<<<<<<< HEAD
-    @unittest.skip("Test currently holds inputs, which have to be moved to decisions")
-=======
+                   'Alu- oder Stahlfenster, Waermeschutzverglasung, zweifach', True)
+        with Decision.debug_answer(answers, multi=True):
+            return_code = project.run()
+        self.assertEqual(0, return_code)
+
     # @unittest.skip("Skipped due to performance for CI")
->>>>>>> 168ad63a
     def test_base_09_DH_design_day(self):
         """Test DigitalHub IFC"""
         # ifc = EXAMPLE_PATH / 'DigitalHub_Architektur2_2020_Achse_tragend_V2.ifc'
@@ -218,7 +169,7 @@
             return_code = project.run()
         self.assertEqual(0, return_code)
 
-    @unittest.skip("Test currently holds inputs, which have to be moved to decisions")
+    @unittest.skip("Skipped due to performance for CI")
     def test_base_10_DH_full_run(self):
         """Test DigitalHub IFC"""
         # ifc = EXAMPLE_PATH / 'DigitalHub_Architektur2_2020_Achse_tragend_V2.ifc'
@@ -242,32 +193,12 @@
         self.assertEqual(0, return_code)
 
     @unittest.skip("Skipped due to performance for CI")
-<<<<<<< HEAD
     def test_base_12_KHH_full_run(self):
-=======
-    def test_base_10_DH_full_run(self):
-        """Test DigitalHub IFC"""
-        # ifc = EXAMPLE_PATH / 'DigitalHub_Architektur2_2020_Achse_tragend_V2.ifc'
-        ifc = RESULT_PATH / 'FM_ARC_DigitalHub_with_SB88.ifc'
-        project = self.create_project(ifc, 'energyplus')
-        answers = ('default', True, True,  *('Single office',)*59, 2015, 'heavy',
-                   'Alu- oder Stahlfenster, Waermeschutzverglasung, zweifach', True)
-        with Decision.debug_answer(answers, multi=True):
-            return_code = project.run()
-        self.assertEqual(0, return_code)
-
-    @unittest.skip("Skipped, issue with inner loop algorithm") # todo: find bug related to inner_loop_remover
-    def test_base_11_KHH_design_day(self):
->>>>>>> 168ad63a
         """Test KIT KHH 3 storey IFC"""
         ifc = EXAMPLE_PATH / 'KIT-EDC.ifc'
         project = self.create_project(ifc, 'energyplus')
         answers = ('ARCHICAD-64', True, True, *('Single office',)*58, 2015,'heavy',
-<<<<<<< HEAD
-                   'Alu- oder Stahlfenster, Waermeschutzverglasung, zweifach', True)
-=======
-                   'Alu- oder Stahlfenster, Waermeschutzverglasung, zweifach', False)
->>>>>>> 168ad63a
+                   'Alu- oder Stahlfenster, Waermeschutzverglasung, zweifach', True)
         with Decision.debug_answer(answers, multi=True, validate=True):
             return_code = project.run()
         self.assertEqual(0, return_code)
@@ -278,35 +209,6 @@
         ifc = RESULT_PATH / 'KIT-EDC_with_SB.ifc'
         project = self.create_project(ifc, 'energyplus')
         answers = ('ARCHICAD-64', True, True, *('Single office',)*58, 2015, 'heavy',
-                   'Alu- oder Stahlfenster, Waermeschutzverglasung, zweifach', False)
-        with Decision.debug_answer(answers, multi=True):
-            return_code = project.run()
-        self.assertEqual(0, return_code)
-
-    @unittest.skip("Skipped due to performance for CI")
-<<<<<<< HEAD
-    def test_base_14_EDC_SB_full_run(self):
-=======
-    def test_base_12_KHH_full_run(self):
-        """Test KIT KHH 3 storey IFC"""
-        ifc = EXAMPLE_PATH / 'KIT-EDC.ifc'
-        project = self.create_project(ifc, 'energyplus')
-        answers = ('ARCHICAD-64', True, True, *('Single office',)*58, 2015,'heavy',
-                   'Alu- oder Stahlfenster, Waermeschutzverglasung, zweifach', True)
-        with Decision.debug_answer(answers, multi=True, validate=True):
-            return_code = project.run()
-        self.assertEqual(0, return_code)
-
-    # @unittest.skip("Skipped due to performance for CI")
-    def test_base_13_EDC_SB_design_day(self):
->>>>>>> 168ad63a
-        """Test KIT KHH 3 storey IFC with generated Space Boundaries"""
-        ifc = RESULT_PATH / 'KIT-EDC_with_SB.ifc'
-        project = self.create_project(ifc, 'energyplus')
-        answers = ('ARCHICAD-64', True, True, *('Single office',)*58, 2015, 'heavy',
-<<<<<<< HEAD
-                   'Alu- oder Stahlfenster, Waermeschutzverglasung, zweifach', True)
-=======
                    'Alu- oder Stahlfenster, Waermeschutzverglasung, zweifach', False)
         with Decision.debug_answer(answers, multi=True):
             return_code = project.run()
@@ -331,7 +233,6 @@
         project = self.create_project(ifc, 'energyplus')
         answers = ('Linear-Building', 'Autodesk Revit 2020 (DEU)', True, True, *('Single office',)*71, 2015, 'heavy',
                    'Alu- oder Stahlfenster, Waermeschutzverglasung, zweifach', False)
->>>>>>> 168ad63a
         with Decision.debug_answer(answers, multi=True):
             return_code = project.run()
         self.assertEqual(0, return_code)
