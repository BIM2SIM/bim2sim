import sys
import unittest
import tempfile
from shutil import copyfile, copytree, rmtree
from pathlib import Path

import os

from bim2sim.decision.decisionhandler import DebugDecisionHandler
from bim2sim.utilities.test import IntegrationBase
from bim2sim.project import Project

# raise unittest.SkipTest("Integration tests not reliable for automated use")

EXAMPLE_PATH = Path(os.path.abspath(os.path.dirname(__file__))).parent.parent.parent / 'ExampleFiles'
RESULT_PATH = Path(os.path.abspath(os.path.dirname(__file__))).parent.parent.parent / 'ResultFiles'
DEBUG_ENERGYPLUS = False


class IntegrationBaseEP(IntegrationBase):
    # HACK: We have to remember stderr because eppy resets it currently.
    def setUp(self):
        self.old_stderr = sys.stderr
        self.working_dir = os.getcwd()
        super().setUp()

    def tearDown(self):
        if DEBUG_ENERGYPLUS: # copy EP-results to home directory for further debugging.
            if not os.path.exists(Path.home() / 'idf'):
                os.mkdir(Path.home() / 'idf')
            ifc_name = str(os.listdir(self.project.paths.ifc)[0].split('.ifc')[0])
            temp_dir = Path(self.project.paths.export) / "EP-results/"
            debug_dir = Path.home() / 'idf' / Path(ifc_name + '_EP-results/')
            if os.path.exists(debug_dir):
                rmtree(debug_dir)
            copytree(temp_dir,
                     debug_dir)
            copyfile(str(debug_dir) + "/eplusout.expidf",
                     str(debug_dir) + "/eplusout.idf")
        os.chdir(self.working_dir)
        sys.stderr = self.old_stderr
        super().tearDown()

    def create_project(self, ifc_path: str, plugin: str):
        """create project in temporary directory which is cleaned automatically after test.

        :param plugin: Project plugin e.g. 'hkesim', 'aixlib', ...
        :param ifc: name of ifc file located in dir TestModels"""

        # path_base = os.path.abspath(os.path.join(os.path.dirname(__file__), "../.."))
        # ifc_path = os.path.normpath(os.path.join(path_base, rel_ifc_path))
        self.project = Project.create(
            tempfile.TemporaryDirectory(prefix='bim2sim_').name,
            ifc_path=ifc_path,
            default_plugin=plugin)
        return self.project


class TestEPIntegration(IntegrationBaseEP, unittest.TestCase):
    """
    Integration tests for multiple IFC example files.
    Tested are both original IFC files and files from Eric Fichter's Space Boundary Generation tool.
    """

    # @unittest.skip("")
    def test_base_01_FZK_design_day(self):
        """Test Original IFC File from FZK-Haus (KIT)"""
        ifc = EXAMPLE_PATH / 'AC20-FZK-Haus.ifc'
        project = self.create_project(ifc, 'energyplus')
        answers = (True, True, 'Kitchen - preparations, storage', 'heavy',
                   'Alu- oder Stahlfenster, Waermeschutzverglasung, zweifach', False)
<<<<<<< HEAD
        handler = DebugDecisionHandler(answers)
        for decision, answer in handler.decision_answer_mapping(project.run()):
            decision.value = answer
        self.assertEqual(0, handler.return_value)
=======
        with Decision.debug_answer(answers, multi=True):
            return_code = project.run()
        self.assertEqual(0, return_code)
>>>>>>> f71d82c7

    @unittest.skip("")
    def test_base_02_FZK_full_run(self):
        """Test Original IFC File from FZK-Haus (KIT)"""
        ifc = EXAMPLE_PATH / 'AC20-FZK-Haus.ifc'
        project = self.create_project(ifc, 'energyplus')
        answers = (True, True, 'Kitchen - preparations, storage', 'heavy',
                   'Alu- oder Stahlfenster, Waermeschutzverglasung, zweifach', True)
        handler = DebugDecisionHandler(answers)
        return_code = handler.handle(project.run())
        self.assertEqual(0, return_code)

    # @unittest.skip("")
    def test_base_03_FZK_SB_design_day(self):
        """Test IFC File from FZK-Haus (KIT) with generated Space Boundaries"""
        # ifc = RESULT_PATH / 'AC20-FZK-Haus_with_SB44.ifc'
        ifc = RESULT_PATH / 'AC20-FZK-Haus_with_SB55.ifc'
        project = self.create_project(ifc, 'energyplus')
        answers = (True, True, 'Single office', 'heavy',
                   'Alu- oder Stahlfenster, Waermeschutzverglasung, zweifach', False)
        handler = DebugDecisionHandler(answers)
        return_code = handler.handle(project.run())
        self.assertEqual(0, return_code)

    @unittest.skip("")
    def test_base_04_FZK_SB_full_run(self):
        """Test IFC File from FZK-Haus (KIT) with generated Space Boundaries"""
        # ifc = RESULT_PATH / 'AC20-FZK-Haus_with_SB44.ifc'
        ifc = RESULT_PATH / 'AC20-FZK-Haus_with_SB55.ifc'
        project = self.create_project(ifc, 'energyplus')
        answers = (True, True, 'Single office', 'heavy',
                   'Alu- oder Stahlfenster, Waermeschutzverglasung, zweifach', True)
        handler = DebugDecisionHandler(answers)
        return_code = handler.handle(project.run())
        self.assertEqual(0, return_code)

    # @unittest.skip("")
    def test_base_05_KIT_Inst_design_day(self):
        """Test Original IFC File from Institute (KIT)"""

        ifc = EXAMPLE_PATH / 'AC20-Institute-Var-2.ifc'
        project = self.create_project(ifc, 'energyplus')
        answers = (True, True,  2015, 'heavy',
                   'Alu- oder Stahlfenster, Waermeschutzverglasung, zweifach', False)
        handler = DebugDecisionHandler(answers)
        return_code = handler.handle(project.run())
        self.assertEqual(0, return_code)

    @unittest.skip("")
    def test_base_06_KIT_Inst_full_run(self):
        """Test Original IFC File from Institute (KIT)"""

        ifc = EXAMPLE_PATH / 'AC20-Institute-Var-2.ifc'
        project = self.create_project(ifc, 'energyplus')
        answers = (True, True,  2015, 'heavy',
                   'Alu- oder Stahlfenster, Waermeschutzverglasung, zweifach', True)
        handler = DebugDecisionHandler(answers)
        return_code = handler.handle(project.run())
        self.assertEqual(0, return_code)

    # @unittest.skip("Skipped due to performance for CI")
    def test_base_07_KIT_Inst_SB_design_day(self):
        """Test IFC File from Institute (KIT) with generated Space Boundaries"""

        ifc = RESULT_PATH / 'AC20-Institute-Var-2_with_SB-1-0.ifc'
        project = self.create_project(ifc, 'energyplus')
        answers = (True, True, 'Single office', 2015, 'heavy',
                   'Alu- oder Stahlfenster, Waermeschutzverglasung, zweifach', False)
        handler = DebugDecisionHandler(answers)
        return_code = handler.handle(project.run())
        self.assertEqual(0, return_code)

    @unittest.skip("Skipped due to performance for CI")
    def test_base_08_KIT_Inst_SB_full_run(self):
        """Test IFC File from Institute (KIT) with generated Space Boundaries"""

        ifc = RESULT_PATH / 'AC20-Institute-Var-2_with_SB-1-0.ifc'
        project = self.create_project(ifc, 'energyplus')
        answers = (True, True,  'Single office', 2015, 'heavy',
                   'Alu- oder Stahlfenster, Waermeschutzverglasung, zweifach', True)
        handler = DebugDecisionHandler(answers)
        return_code = handler.handle(project.run())
        self.assertEqual(0, return_code)

    # @unittest.skip("Skipped due to performance for CI")
    def test_base_09_DH_design_day(self):
        """Test DigitalHub IFC"""
        # ifc = EXAMPLE_PATH / 'DigitalHub_Architektur2_2020_Achse_tragend_V2.ifc'
        ifc = RESULT_PATH / 'FM_ARC_DigitalHub_with_SB88.ifc'
        project = self.create_project(ifc, 'energyplus')
        answers = (*(None,)*150, True, True, 'Single office', 2015, 'heavy',
                   'Alu- oder Stahlfenster, Waermeschutzverglasung, zweifach', False)
        handler = DebugDecisionHandler(answers)
        return_code = handler.handle(project.run())
        self.assertEqual(0, return_code)

    @unittest.skip("Skipped due to performance for CI")
    def test_base_10_DH_full_run(self):
        """Test DigitalHub IFC"""
        # ifc = EXAMPLE_PATH / 'DigitalHub_Architektur2_2020_Achse_tragend_V2.ifc'
        ifc = RESULT_PATH / 'FM_ARC_DigitalHub_with_SB88.ifc'
        project = self.create_project(ifc, 'energyplus')
        answers = ('default', True, True,  *('Single office',)*59, 2015, 'heavy',
                   'Alu- oder Stahlfenster, Waermeschutzverglasung, zweifach', True)
        handler = DebugDecisionHandler(answers)
        return_code = handler.handle(project.run())
        self.assertEqual(0, return_code)

    @unittest.skip("Skipped, issue with inner loop algorithm") # todo: find bug related to inner_loop_remover
    def test_base_11_KHH_design_day(self):
        """Test KIT KHH 3 storey IFC"""
        ifc = EXAMPLE_PATH / 'KIT-EDC.ifc'
        project = self.create_project(ifc, 'energyplus')
        answers = ('ARCHICAD-64', True, True, *('Single office',)*58, 2015,'heavy',
                   'Alu- oder Stahlfenster, Waermeschutzverglasung, zweifach', False)
        handler = DebugDecisionHandler(answers)
        return_code = handler.handle(project.run())
        self.assertEqual(0, return_code)

    @unittest.skip("Skipped due to performance for CI")
    def test_base_12_KHH_full_run(self):
        """Test KIT KHH 3 storey IFC"""
        ifc = EXAMPLE_PATH / 'KIT-EDC.ifc'
        project = self.create_project(ifc, 'energyplus')
        answers = ('ARCHICAD-64', True, True, *('Single office',)*58, 2015,'heavy',
                   'Alu- oder Stahlfenster, Waermeschutzverglasung, zweifach', True)
        handler = DebugDecisionHandler(answers)
        return_code = handler.handle(project.run())
        self.assertEqual(0, return_code)

    # @unittest.skip("Skipped due to performance for CI")
    def test_base_13_EDC_SB_design_day(self):
        """Test KIT KHH 3 storey IFC with generated Space Boundaries"""
        ifc = RESULT_PATH / 'KIT-EDC_with_SB.ifc'
        project = self.create_project(ifc, 'energyplus')
        answers = ('ARCHICAD-64', True, True, *('Single office',)*58, 2015, 'heavy',
                   'Alu- oder Stahlfenster, Waermeschutzverglasung, zweifach', False)
        handler = DebugDecisionHandler(answers)
        return_code = handler.handle(project.run())
        self.assertEqual(0, return_code)

    @unittest.skip("Skipped due to performance for CI")
    def test_base_14_EDC_SB_full_run(self):
        """Test KIT KHH 3 storey IFC with generated Space Boundaries"""
        ifc = RESULT_PATH / 'KIT-EDC_with_SB.ifc'
        project = self.create_project(ifc, 'energyplus')
        answers = ('ARCHICAD-64', True, True, *('Single office',)*58, 2015, 'heavy',
                   'Alu- oder Stahlfenster, Waermeschutzverglasung, zweifach', True)
        handler = DebugDecisionHandler(answers)
        return_code = handler.handle(project.run())
        self.assertEqual(0, return_code)

    @unittest.skip("Not fully implemented yet")
    def test_base_17_ERC_design_day(self):
        """Test ERC Main Building"""
        ifc = EXAMPLE_PATH / '26.05space_modified.ifc'
        project = self.create_project(ifc, 'energyplus')
        answers = ('Autodesk Revit 2020 (DEU)', True, True, *('Single office',)*165, 'heavy',
                   'Alu- oder Stahlfenster, Waermeschutzverglasung, zweifach', True)
        with Decision.debug_answer(answers, multi=True):
            return_code = project.run()
        self.assertEqual(0, return_code)

    @unittest.skip("Not fully implemented yet")
    def test_base_19_linear_SB_design_day(self):
        """Test Linear Building with generated Space Boundaries"""
        # ifc = RESULT_PATH / 'Office_Building_Architectural_IFC_export_with_SB.ifc'
        ifc = RESULT_PATH / 'Linear_V01.ifc'
        project = self.create_project(ifc, 'energyplus')
        answers = ('Linear-Building', 'Autodesk Revit 2020 (DEU)', True, True, *('Single office',)*72, 2015, 'heavy',
                   'Alu- oder Stahlfenster, Waermeschutzverglasung, zweifach', False)
        with Decision.debug_answer(answers, multi=True):
            return_code = project.run()
        self.assertEqual(0, return_code)

    @unittest.skip("Not fully implemented yet")
    def test_base_20_olabarri_design_day(self):
        """Test Original IFC File from FZK-Haus (KIT)"""
        ifc = EXAMPLE_PATH / 'Olabarri_49.ifc'
        project = self.create_project(ifc, 'energyplus')
        answers = ('Building', 'Autodesk Revit 2020 (DEU)', True, True, *("Single office",) * 12, 2015, 'heavy',
                   'Alu- oder Stahlfenster, Isolierverglasung', False)
        with Decision.debug_answer(answers, multi=True):
            return_code = project.run()
        self.assertEqual(0, return_code)


if __name__ == '__main__':
    unittest.main()<|MERGE_RESOLUTION|>--- conflicted
+++ resolved
@@ -69,16 +69,10 @@
         project = self.create_project(ifc, 'energyplus')
         answers = (True, True, 'Kitchen - preparations, storage', 'heavy',
                    'Alu- oder Stahlfenster, Waermeschutzverglasung, zweifach', False)
-<<<<<<< HEAD
         handler = DebugDecisionHandler(answers)
         for decision, answer in handler.decision_answer_mapping(project.run()):
             decision.value = answer
         self.assertEqual(0, handler.return_value)
-=======
-        with Decision.debug_answer(answers, multi=True):
-            return_code = project.run()
-        self.assertEqual(0, return_code)
->>>>>>> f71d82c7
 
     @unittest.skip("")
     def test_base_02_FZK_full_run(self):
