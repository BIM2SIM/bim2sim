import sys
import unittest
import tempfile
from shutil import copyfile, copytree, rmtree
from pathlib import Path

import os

from bim2sim import _test_run_bps_ep
from bim2sim.decision import Decision
from bim2sim.utilities.test import IntegrationBase
from bim2sim.project import Project
<<<<<<< HEAD
from bim2sim.kernel.element import ProductBased
=======
>>>>>>> 4ed6b27a

# raise unittest.SkipTest("Integration tests not reliable for automated use")

EXAMPLE_PATH = Path(os.path.abspath(os.path.dirname(__file__))).parent.parent.parent / 'ExampleFiles'
RESULT_PATH = Path(os.path.abspath(os.path.dirname(__file__))).parent.parent.parent / 'ResultFiles'
DEBUG_ENERGYPLUS = False


class IntegrationBaseEP(IntegrationBase):
    # HACK: We have to remember stderr because eppy resets it currently.
    def setUp(self):
        self.old_stderr = sys.stderr
        self.working_dir = os.getcwd()
        super().setUp()

    def tearDown(self):
        if DEBUG_ENERGYPLUS: # copy EP-results to home directory for further debugging.
            if not os.path.exists(Path.home() / 'idf'):
                os.mkdir(Path.home() / 'idf')
            ifc_name = str(os.listdir(self.project.paths.ifc)[0].split('.ifc')[0])
            temp_dir = Path(self.project.paths.export) / "EP-results/"
            debug_dir = Path.home() / 'idf' / Path(ifc_name + '_EP-results/')
            if os.path.exists(debug_dir):
                rmtree(debug_dir)
            copytree(temp_dir,
                     debug_dir)
            copyfile(str(debug_dir) + "/eplusout.expidf",
                     str(debug_dir) + "/eplusout.idf")
        os.chdir(self.working_dir)
        sys.stderr = self.old_stderr
        super().tearDown()

    def create_project(self, ifc_path: str, plugin: str):
        """create project in temporary directory which is cleaned automatically after test.

        :param plugin: Project plugin e.g. 'hkesim', 'aixlib', ...
        :param ifc: name of ifc file located in dir TestModels"""

        # path_base = os.path.abspath(os.path.join(os.path.dirname(__file__), "../.."))
        # ifc_path = os.path.normpath(os.path.join(path_base, rel_ifc_path))
        self.project = Project.create(
            tempfile.TemporaryDirectory(prefix='bim2sim_').name,
            ifc_path=ifc_path,
            default_plugin=plugin)
        return self.project


class TestEPIntegration(IntegrationBaseEP, unittest.TestCase):
    """
    Integration tests for multiple IFC example files.
    Tested are both original IFC files and files from Eric Fichter's Space Boundary Generation tool.
    """

    # @unittest.skip("")
    def test_base_01_FZK_design_day(self):
        """Test Original IFC File from FZK-Haus (KIT)"""
        ifc = EXAMPLE_PATH / 'AC20-FZK-Haus.ifc'
        project = self.create_project(ifc, 'energyplus')
        answers = (True, True, 'Kitchen - preparations, storage', 'heavy',
                   'Alu- oder Stahlfenster, Waermeschutzverglasung, zweifach', False)
        with Decision.debug_answer(answers, multi=True):
            return_code = project.run()
        self.assertEqual(0, return_code)

    @unittest.skip("")
    def test_base_02_FZK_full_run(self):
        """Test Original IFC File from FZK-Haus (KIT)"""
        ifc = EXAMPLE_PATH / 'AC20-FZK-Haus.ifc'
        project = self.create_project(ifc, 'energyplus')
        answers = (True, True, 'Kitchen - preparations, storage', 'heavy',
                   'Alu- oder Stahlfenster, Waermeschutzverglasung, zweifach', True)
        with Decision.debug_answer(answers, multi=True):
            return_code = project.run()
        self.assertEqual(0, return_code)

    # @unittest.skip("")
    def test_base_03_FZK_SB_design_day(self):
        """Test IFC File from FZK-Haus (KIT) with generated Space Boundaries"""
        # ifc = RESULT_PATH / 'AC20-FZK-Haus_with_SB44.ifc'
        ifc = RESULT_PATH / 'AC20-FZK-Haus_with_SB55.ifc'
        project = self.create_project(ifc, 'energyplus')
        answers = (True, True, *('Single office',)*4, 'heavy',
                   'Alu- oder Stahlfenster, Waermeschutzverglasung, zweifach', False)
        with Decision.debug_answer(answers, multi=True):
            return_code = project.run()
        self.assertEqual(0, return_code)

    @unittest.skip("")
    def test_base_04_FZK_SB_full_run(self):
        """Test IFC File from FZK-Haus (KIT) with generated Space Boundaries"""
        # ifc = RESULT_PATH / 'AC20-FZK-Haus_with_SB44.ifc'
        ifc = RESULT_PATH / 'AC20-FZK-Haus_with_SB55.ifc'
        project = self.create_project(ifc, 'energyplus')
        answers = (True, True, *('Single office',)*4, 'heavy',
                   'Alu- oder Stahlfenster, Waermeschutzverglasung, zweifach', True)
        with Decision.debug_answer(answers, multi=True):
            return_code = project.run()
        self.assertEqual(0, return_code)

    # @unittest.skip("")
    def test_base_05_KIT_Inst_design_day(self):
        """Test Original IFC File from Institute (KIT)"""

        ifc = EXAMPLE_PATH / 'AC20-Institute-Var-2.ifc'
        project = self.create_project(ifc, 'energyplus')
        answers = (True, True,  2015, 'heavy',
                   'Alu- oder Stahlfenster, Waermeschutzverglasung, zweifach', False)
        with Decision.debug_answer(answers, multi=True):
            return_code = project.run()
        self.assertEqual(0, return_code)

    @unittest.skip("")
    def test_base_06_KIT_Inst_full_run(self):
        """Test Original IFC File from Institute (KIT)"""

        ifc = EXAMPLE_PATH / 'AC20-Institute-Var-2.ifc'
        project = self.create_project(ifc, 'energyplus')
        answers = (True, True,  2015, 'heavy',
                   'Alu- oder Stahlfenster, Waermeschutzverglasung, zweifach', True)
        with Decision.debug_answer(answers, multi=True):
            return_code = project.run()
        self.assertEqual(0, return_code)

    # @unittest.skip("Skipped due to performance for CI")
    def test_base_07_KIT_Inst_SB_design_day(self):
        """Test IFC File from Institute (KIT) with generated Space Boundaries"""

        # ifc = RESULT_PATH / 'AC20-Institute-Var-2_with_SB11.ifc'
        ifc = RESULT_PATH / 'AC20-Institute-Var-2_with_SB55.ifc'
        project = self.create_project(ifc, 'energyplus')
        answers = (True, True,  *('Single office',)*78, 2015, 'heavy',
                   'Alu- oder Stahlfenster, Waermeschutzverglasung, zweifach', False)
        with Decision.debug_answer(answers, multi=True):
            return_code = project.run()
        self.assertEqual(0, return_code)

    @unittest.skip("Skipped due to performance for CI")
    def test_base_08_KIT_Inst_SB_full_run(self):
        """Test IFC File from Institute (KIT) with generated Space Boundaries"""

        # ifc = RESULT_PATH / 'AC20-Institute-Var-2_with_SB11.ifc'
        # ifc = RESULT_PATH / 'AC20-Institute-Var-2_with_SB55.ifc'
        ifc = RESULT_PATH / 'AC20-Institute-Var-2_with_SB66.ifc'
        project = self.create_project(ifc, 'energyplus')
        answers = (True, True,  *('Single office',)*78, 2015, 'heavy',
                   'Alu- oder Stahlfenster, Waermeschutzverglasung, zweifach', True)
        with Decision.debug_answer(answers, multi=True):
            return_code = project.run()
        self.assertEqual(0, return_code)

    @unittest.skip("Test currently holds inputs, which have to be moved to decisions")
    def test_base_09_DH_design_day(self):
        """Test DigitalHub IFC"""
        # ifc = EXAMPLE_PATH / 'DigitalHub_Architektur2_2020_Achse_tragend_V2.ifc'
        ifc = RESULT_PATH / 'FM_ARC_DigitalHub_with_SB88.ifc'
        project = self.create_project(ifc, 'energyplus')
        answers = ('default', True, True,  *('Single office',)*59, 2015, 'heavy',
                   'Alu- oder Stahlfenster, Waermeschutzverglasung, zweifach', False)
        with Decision.debug_answer(answers, multi=True):
            return_code = project.run()
        self.assertEqual(0, return_code)

    @unittest.skip("Test currently holds inputs, which have to be moved to decisions")
    def test_base_10_DH_full_run(self):
        """Test DigitalHub IFC"""
        # ifc = EXAMPLE_PATH / 'DigitalHub_Architektur2_2020_Achse_tragend_V2.ifc'
        ifc = RESULT_PATH / 'FM_ARC_DigitalHub_with_SB88.ifc'
        project = self.create_project(ifc, 'energyplus')
        answers = ('default', True, True,  *('Single office',)*59, 2015, 'heavy',
                   'Alu- oder Stahlfenster, Waermeschutzverglasung, zweifach', True)
        with Decision.debug_answer(answers, multi=True):
            return_code = project.run()
        self.assertEqual(0, return_code)

    @unittest.skip("Skipped, issue with inner loop algorithm") # todo: find bug related to inner_loop_remover
    def test_base_11_KHH_design_day(self):
        """Test KIT KHH 3 storey IFC"""
        ifc = EXAMPLE_PATH / 'KIT-EDC.ifc'
        project = self.create_project(ifc, 'energyplus')
        answers = ('ARCHICAD-64', True, True, *('Single office',)*58, 2015,'heavy',
                   'Alu- oder Stahlfenster, Waermeschutzverglasung, zweifach', False)
        with Decision.debug_answer(answers, multi=True, validate=True):
            return_code = project.run()
        self.assertEqual(0, return_code)

    @unittest.skip("Skipped due to performance for CI")
    def test_base_12_KHH_full_run(self):
        """Test KIT KHH 3 storey IFC"""
        ifc = EXAMPLE_PATH / 'KIT-EDC.ifc'
        project = self.create_project(ifc, 'energyplus')
        answers = ('ARCHICAD-64', True, True, *('Single office',)*58, 2015,'heavy',
                   'Alu- oder Stahlfenster, Waermeschutzverglasung, zweifach', True)
        with Decision.debug_answer(answers, multi=True, validate=True):
            return_code = project.run()
        self.assertEqual(0, return_code)

    # @unittest.skip("Skipped due to performance for CI")
    def test_base_13_EDC_SB_design_day(self):
        """Test KIT KHH 3 storey IFC with generated Space Boundaries"""
        ifc = RESULT_PATH / 'KIT-EDC_with_SB.ifc'
        project = self.create_project(ifc, 'energyplus')
        answers = ('ARCHICAD-64', True, True, *('Single office',)*58, 2015, 'heavy',
                   'Alu- oder Stahlfenster, Waermeschutzverglasung, zweifach', False)
        with Decision.debug_answer(answers, multi=True):
            return_code = project.run()
        self.assertEqual(0, return_code)

    @unittest.skip("Skipped due to performance for CI")
    def test_base_14_EDC_SB_full_run(self):
        """Test KIT KHH 3 storey IFC with generated Space Boundaries"""
        ifc = RESULT_PATH / 'KIT-EDC_with_SB.ifc'
        project = self.create_project(ifc, 'energyplus')
        answers = ('ARCHICAD-64', True, True, *('Single office',)*58, 2015, 'heavy',
                   'Alu- oder Stahlfenster, Waermeschutzverglasung, zweifach', True)
        with Decision.debug_answer(answers, multi=True):
            return_code = project.run()
        self.assertEqual(0, return_code)


if __name__ == '__main__':
    unittest.main()<|MERGE_RESOLUTION|>--- conflicted
+++ resolved
@@ -10,10 +10,6 @@
 from bim2sim.decision import Decision
 from bim2sim.utilities.test import IntegrationBase
 from bim2sim.project import Project
-<<<<<<< HEAD
-from bim2sim.kernel.element import ProductBased
-=======
->>>>>>> 4ed6b27a
 
 # raise unittest.SkipTest("Integration tests not reliable for automated use")
 
