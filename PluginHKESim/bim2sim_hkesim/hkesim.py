--- conflicted
+++ resolved
@@ -16,26 +16,13 @@
     def run(self, workflow, **kwargs):
         return (standardlibrary.StandardLibrary, HKESim),
 
- 
+
 class PluginHKESim(Plugin):
     name = 'HKESim'
     default_workflow = PlantSimulation
     tasks = {LoadLibrariesHKESim}
 
     def run(self, playground):
-
-<<<<<<< HEAD
-    def run(self):
-        self.playground.run_task(hvac.SetIFCTypesHVAC())
-        self.playground.run_task(common.LoadIFC())
-        self.playground.run_task(hvac.Prepare())
-        self.playground.run_task(hvac.Inspect())
-        self.playground.run_task(hvac.MakeGraph())
-        self.playground.run_task(hvac.Reduce())
-        self.playground.run_task(dead_ends.DeadEnds())
-        self.playground.run_task(LoadLibrariesHKESim())
-        self.playground.run_task(hvac.Export())
-=======
         playground.run_task(hvac.SetIFCTypesHVAC())
         playground.run_task(common.LoadIFC())
         playground.run_task(hvac.Prepare())
@@ -44,5 +31,4 @@
         playground.run_task(hvac.Reduce())
         playground.run_task(dead_ends.DeadEnds())
         playground.run_task(LoadLibrariesHKESim())
-        playground.run_task(hvac.Export())
->>>>>>> 612b0f04
+        playground.run_task(hvac.Export())