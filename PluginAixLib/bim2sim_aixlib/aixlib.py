--- conflicted
+++ resolved
@@ -2,12 +2,8 @@
 from ast import literal_eval
 
 from bim2sim.manage import BIM2SIMManager, PROJECT
-<<<<<<< HEAD
-from bim2sim.workflow import hvac, bps
-# from bim2sim.workflow import tz_detection
-=======
+
 from bim2sim.task import hvac
->>>>>>> 86873aad
 from bim2sim.export.modelica import standardlibrary
 
 class AixLib(BIM2SIMManager):
