--- conflicted
+++ resolved
@@ -129,8 +129,6 @@
         self.subject.attr1 = 0.2
         self.assertIs(type(0.2), type(self.subject.attr1.magnitude))
 
-<<<<<<< HEAD
-=======
     def test_attribute_by_function_reset(self):
         """test reset an attribute that is calculated by a function."""
         self.assertEqual(42, self.subject.attr5)
@@ -150,7 +148,25 @@
         # check again that the new calculation returns the correct value
         self.assertEqual(10, self.subject.attr5)
 
->>>>>>> e29161c0
+    def test_attribute_reset(self):
+        """test reset an attribute"""
+        self.assertIsNone(self.subject.attr1)
+
+        # set attribute and check if it is correctly set
+        self.subject.attr1 = 0.2
+        self.assertIs(type(0.2), type(self.subject.attr1.magnitude))
+
+        # reset attribute and check that it's correctly set
+        self.subject.reset('attr1')
+        self.assertIsNone(self.subject.attr1)
+        # status should be "NOT_AVAILABLE"
+        status = self.subject.attributes['attr1'][1]
+        self.assertEqual(status, "NOT_AVAILABLE")
+
+        # set attribute again and check if it is correctly set
+        self.subject.attr1 = 0.2
+        self.assertIs(type(0.2), type(self.subject.attr1.magnitude))
+
 
 class TestAttributeDecisions(unittest.TestCase):
 
