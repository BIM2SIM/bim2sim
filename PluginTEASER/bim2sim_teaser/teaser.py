--- conflicted
+++ resolved
@@ -1,9 +1,5 @@
-<<<<<<< HEAD
-from bim2sim.manage import BIM2SIMManager
-=======
 from bim2sim.plugin import Plugin
 from bim2sim.task import bps
->>>>>>> 612b0f04
 from bim2sim.task import common
 
 from bim2sim.task import bps
