
from bim2sim.manage import BIM2SIMManager, PROJECT
<<<<<<< HEAD
from bim2sim.workflow import bps
from bim2sim.workflow import tz_detection
=======
from bim2sim.task import bps
from bim2sim.export.modelica import standardlibrary
from bim2sim_hkesim.models import HKESim
>>>>>>> 86873aad

class TEASERManager(BIM2SIMManager):

    def __init__(self, task):
        super().__init__(task)

        self.relevant_ifc_types = bps.IFC_TYPES

    def run(self):
        # prepare = bps.Prepare()
        # prepare.run(bps.IFC_TYPES)
        #
        # inspect = bps.Inspect()
        # if not inspect.load(PROJECT.workflow):
        #     inspect.run(self.ifc, bps.IFC_TYPES)
        #     inspect.save(PROJECT.workflow)
        #
        ### Thermalzones
        recognition = tz_detection.Recognition()
        recognition.run(self.ifc_arch, inspect.instances)


        # libraries = (standardlibrary.StandardLibrary, HKESim)
        # export = bps.Export()
        # export.run(libraries, reduce.reduced_instances, reduce.connections)


<|MERGE_RESOLUTION|>--- conflicted
+++ resolved
@@ -1,13 +1,7 @@
 
 from bim2sim.manage import BIM2SIMManager, PROJECT
-<<<<<<< HEAD
-from bim2sim.workflow import bps
-from bim2sim.workflow import tz_detection
-=======
 from bim2sim.task import bps
-from bim2sim.export.modelica import standardlibrary
-from bim2sim_hkesim.models import HKESim
->>>>>>> 86873aad
+from bim2sim.task import tz_detection
 
 class TEASERManager(BIM2SIMManager):
 
