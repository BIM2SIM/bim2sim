--- conflicted
+++ resolved
@@ -1,5 +1,4 @@
 from bim2sim.manage import BIM2SIMManager
-<<<<<<< HEAD
 from bim2sim.task import common
 
 from bim2sim.task import bps
@@ -8,11 +7,7 @@
 
 from bim2sim.task.bps import bps as bps2
 # from bim2sim.task.common import common
-=======
-from bim2sim.task import bps
-from bim2sim.task import common
 
->>>>>>> d9175e9b
 
 
 
