from bim2sim.plugin import Plugin
from bim2sim.task import common
from bim2sim.workflow import BPSMultiZoneSeparated, BPSMultiZoneAggregated, BPSOneZoneAggregated
from bim2sim.kernel.elements import bps as bps_elements
from bim2sim.task import bps


class TEASERManager(Plugin):
    name = 'TEASER'
    default_workflow = BPSOneZoneAggregated
    # default_workflow = BPSMultiZoneAggregated
    # default_workflow = BPSMultiZoneSeparated
    elements = {*bps_elements.items}

    def run(self, playground):
        playground.run_task(bps.SetIFCTypes())
        playground.run_task(common.LoadIFC())
<<<<<<< HEAD
        playground.run_task(common.CreateElements())

        playground.run_task(bps.CreateSpaceBoundaries())
        playground.run_task(bps.TZPrepare())
        playground.run_task(bps.EnrichUseConditions())
        # playground.run_task(bps.OrientationGetter())
=======
        playground.run_task(bps.Inspect())
        playground.run_task(bps.TZInspect())
        # playground.run_task(bps.EnrichUseConditions())
        playground.run_task(bps.OrientationGetter())
>>>>>>> 648afc28

        playground.run_task(bps.MaterialVerification())  # LOD.full
        playground.run_task(bps.EnrichMaterial())  # LOD.full
        playground.run_task(bps.BuildingVerification())  # all LODs

        playground.run_task(bps.EnrichNonValid())  # LOD.full
        playground.run_task(bps.EnrichBuildingByTemplates())  # LOD.low

        playground.run_task(bps.Disaggregation_creation())
        playground.run_task(bps.BindThermalZones())
        playground.run_task(bps.ExportTEASER())
        pass<|MERGE_RESOLUTION|>--- conflicted
+++ resolved
@@ -15,19 +15,12 @@
     def run(self, playground):
         playground.run_task(bps.SetIFCTypes())
         playground.run_task(common.LoadIFC())
-<<<<<<< HEAD
         playground.run_task(common.CreateElements())
 
         playground.run_task(bps.CreateSpaceBoundaries())
         playground.run_task(bps.TZPrepare())
         playground.run_task(bps.EnrichUseConditions())
-        # playground.run_task(bps.OrientationGetter())
-=======
-        playground.run_task(bps.Inspect())
-        playground.run_task(bps.TZInspect())
-        # playground.run_task(bps.EnrichUseConditions())
         playground.run_task(bps.OrientationGetter())
->>>>>>> 648afc28
 
         playground.run_task(bps.MaterialVerification())  # LOD.full
         playground.run_task(bps.EnrichMaterial())  # LOD.full
