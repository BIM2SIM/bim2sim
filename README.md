--- conflicted
+++ resolved
@@ -10,13 +10,8 @@
 * Heating, Ventilation, Air Conditioning (HVAC)
 * Life Cycle Assessment (LCA) 
 
-<<<<<<< HEAD
 The focus of the currently released tool is on BPS and HVAC but we already provide basic methods for CFD and LCA as well. The base structure is shown below: 
 ![Toolchain](docs/source/img/static/bim2sim_framework_overview.png)
-=======
-The focus of the currently released tool is on BPS and HVAC but we already provide basic methods for LCA as well. The base structure is shown below: 
-![Toolchain](docs/source/img/static/bim2sim_project_workflow_eng.png)
->>>>>>> 2c2d8378
 
 ## Installation and Usage
 You can find detailed documentation and description how to install and to use in our [documentation](https://bim2sim.github.io/bim2sim//development/docs/overview.html). We recommend reading at least:
